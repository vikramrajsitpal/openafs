--- conflicted
+++ resolved
@@ -869,12 +869,8 @@
 				     [#include <linux/pagevec.h>],
 				     [__pagevec_lru_add_file(NULL);])
 		 AC_CHECK_LINUX_FUNC([path_lookup],
-<<<<<<< HEAD
-				     [#include <linux/namei.h>],
-=======
 				     [#include <linux/fs.h>
 				      #include <linux/namei.h>],
->>>>>>> bd4f7f08
 				     [path_lookup(NULL, 0, NULL);])
 		 AC_CHECK_LINUX_FUNC([rcu_read_lock],
 				     [#include <linux/rcupdate.h>],
