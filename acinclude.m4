dnl This file contains the common configuration code which would
dnl otherwise be duplicated between configure and configure-libafs.
dnl
dnl NB: Because this code is a macro, references to positional shell
dnl parameters must be done like $[]1 instead of $1

AC_DEFUN([OPENAFS_CONFIGURE_COMMON],[
AH_BOTTOM([
#undef HAVE_RES_SEARCH
#undef STRUCT_SOCKADDR_HAS_SA_LEN
#if !defined(__BIG_ENDIAN__) && !defined(__LITTLE_ENDIAN__)
# if ENDIANESS_IN_SYS_PARAM_H
#  ifndef KERNEL
#   include <sys/types.h>
#   include <sys/param.h>
#   if BYTE_ORDER == BIG_ENDIAN
#    define WORDS_BIGENDIAN 1
#   endif
#  else
#   if defined(AUTOCONF_FOUND_BIGENDIAN)
#    define WORDS_BIGENDIAN 1
#   else
#    undef WORDS_BIGENDIAN
#   endif
#  endif
# else
#  if defined(AUTOCONF_FOUND_BIGENDIAN)
#   define WORDS_BIGENDIAN 1
#  else
#   undef WORDS_BIGENDIAN
#  endif
# endif
#else
# if defined(__BIG_ENDIAN__)
#  define WORDS_BIGENDIAN 1
# else
#  undef WORDS_BIGENDIAN
# endif
#endif
#ifdef UKERNEL
/*
 * Always use 64-bit file offsets for UKERNEL code. Needed for UKERNEL stuff to
 * play nice with some other interfaces like FUSE. We technically only would
 * need to define this when building for such interfaces, but set it always to
 * try and reduce potential confusion. 
 */
# define _FILE_OFFSET_BITS 64
# define AFS_CACHE_VNODE_PATH
#endif

#undef AFS_NAMEI_ENV
#undef BITMAP_LATER
#undef FAST_RESTART
#undef DEFINED_FOR_EACH_PROCESS
#undef DEFINED_PREV_TASK
#undef EXPORTED_SYS_CALL_TABLE
#undef EXPORTED_IA32_SYS_CALL_TABLE
#undef IRIX_HAS_MEM_FUNCS
#undef RECALC_SIGPENDING_TAKES_VOID
#undef STRUCT_FS_HAS_FS_ROLLED
#undef ssize_t
/* glue for RedHat kernel bug */
#undef ENABLE_REDHAT_BUILDSYS
#if defined(ENABLE_REDHAT_BUILDSYS) && defined(KERNEL) && defined(REDHAT_FIX)
# include "redhat-fix.h"
#endif])

AC_CANONICAL_HOST
SRCDIR_PARENT=`pwd`

#BOZO_SAVE_CORES pam

dnl System identity.
AC_ARG_WITH([afs-sysname],
    [AS_HELP_STRING([--with-afs-sysname=sys], [use sys for the afs sysname])
])

dnl General feature options.
AC_ARG_ENABLE([namei-fileserver],
    [AS_HELP_STRING([--enable-namei-fileserver],
	[force compilation of namei fileserver in preference to inode
	 fileserver])],
    [],
    [enable_namei_fileserver="default"])
AC_ARG_ENABLE([supergroups],
    [AS_HELP_STRING([--enable-supergroups],
	[enable support for nested pts groups])],
    [],
    [enable_supergroups="no"])
AC_ARG_ENABLE([bitmap-later],
    [AS_HELP_STRING([--enable-bitmap-later],
        [enable fast startup of file server by not reading bitmap till
         needed])],
    [AS_IF([test x"$withval" = xyes],
        [AC_MSG_WARN([bitmap-later is only used by non-demand-attach
            fileservers.  Please migrate to demand-attach instead.])])],
    [enable_bitmap_later="no"])
AC_ARG_ENABLE([unix-sockets],
    [AS_HELP_STRING([--disable-unix-sockets],
	[disable use of unix domain sockets for fssync (defaults to enabled)])],
    [],
    [enable_unix_sockets="yes"])
AC_ARG_ENABLE([tivoli-tsm],
    [AS_HELP_STRING([--enable-tivoli-tsm],
	[enable use of the Tivoli TSM API libraries for butc support])],
    [],
    [enable_tivoli_tsm="no"])
AC_ARG_ENABLE([pthreaded-ubik],
    [AS_HELP_STRING([--disable-pthreaded-ubik],
        [disable installation of pthreaded ubik applications (defaults to
         enabled)])],
    [],
    [enable_pthreaded_ubik="yes"])
AC_ARG_ENABLE([ubik-read-while-write],
    [AS_HELP_STRING([--enable-ubik-read-while-write],
	[enable vlserver read from db cache during write locks (EXPERIMENTAL)])],
    [],
    [enable_ubik_read_while_write="no"])

dnl Kernel module build options.
AC_ARG_WITH([linux-kernel-headers],
    [AS_HELP_STRING([--with-linux-kernel-headers=path],
<<<<<<< HEAD
        [use the kernel headers found at path (optional, defaults to
         /lib/modules/`uname -r`/build, then /lib/modules/`uname -r`/source,
         then /usr/src/linux-2.4, and lastly /usr/src/linux)])])
AC_ARG_WITH([linux-kernel-build],
    [AS_HELP_STRING([--with-linux-kernel-build=path],
	[use the kernel build found at path(optional, defaults to 
	kernel headers path)])])
=======
	[use the kernel headers found at path (optional, defaults to
	 /lib/modules/`uname -r`/build, then /lib/modules/`uname -r`/source,
	 then /usr/src/linux-2.4, and lastly /usr/src/linux)])
])
AC_ARG_WITH([linux-kernel-build],
    [AS_HELP_STRING([--with-linux-kernel-build=path],
	[use the kernel build found at path(optional, defaults to
	kernel headers path)]
)])
>>>>>>> 7442752b
AC_ARG_WITH([bsd-kernel-headers],
    [AS_HELP_STRING([--with-bsd-kernel-headers=path],
	[use the kernel headers found at path (optional, defaults to
	 /usr/src/sys)])
])
AC_ARG_WITH([bsd-kernel-build],
    [AS_HELP_STRING([--with-bsd-kernel-build=path],
	[use the kernel build found at path (optional, defaults to
	 KSRC/i386/compile/GENERIC)])
])
AC_ARG_WITH([linux-kernel-packaging],
    [AS_HELP_STRING([--with-linux-kernel-packaging],
	[use standard naming conventions to aid Linux kernel build packaging
	 (disables MPS, sets the kernel module name to openafs.ko, and
	 installs kernel modules into the standard Linux location)])],
    [AC_SUBST([LINUX_KERNEL_PACKAGING], [yes])
     AC_SUBST([LINUX_LIBAFS_NAME], [openafs])],
    [AC_SUBST([LINUX_LIBAFS_NAME], [libafs])
])
AC_ARG_ENABLE([kernel-module],
    [AS_HELP_STRING([--disable-kernel-module],
	[disable compilation of the kernel module (defaults to enabled)])],
    [],
    [enable_kernel_module="yes"])
AC_ARG_ENABLE([redhat-buildsys],
    [AS_HELP_STRING([--enable-redhat-buildsys],
	[enable compilation of the redhat build system kernel (defaults to
	 disabled)])],
    [],
    [enable_redhat_buildsys="no"])

dnl Installation locations.
AC_ARG_ENABLE([transarc-paths],
    [AS_HELP_STRING([--enable-transarc-paths],
	[use Transarc style paths like /usr/afs and /usr/vice])],
    [],
    [enable_transarc_paths="no"])

dnl Deprecated crypto
AC_ARG_ENABLE([kauth],
    [AS_HELP_STRING([--enable-kauth],
        [install the deprecated kauth server, pam modules, and utilities
         (defaults to disabled)])],
    [enable_pam="yes"],
    [enable_kauth="no"
     enable_pam="no"])

dnl Optimization and debugging flags.
AC_ARG_ENABLE([strip-binaries],
    [AS_HELP_STRING([--disable-strip-binaries],
	[disable stripping of symbol information from binaries (defaults to
	 enabled)])],
    [],
    [enable_strip_binaries="maybe"])
AC_ARG_ENABLE([debug],
    [AS_HELP_STRING([--enable-debug],
	[enable compilation of the user space code with debugging information
	 (defaults to disabled)])],
    [],
    [enable_debug="no"])
AC_ARG_ENABLE([optimize],
    [AS_HELP_STRING([--disable-optimize],
	[disable optimization for compilation of the user space code (defaults
	 to enabled)])],
    [],
    [enable_optimize="yes"])
AC_ARG_ENABLE([warnings],
    [AS_HELP_STRING([--enable-warnings],
	[enable compilation warnings when building with gcc (defaults to
	 disabled)])],
    [],
    [enable_warnings="no"])
AC_ARG_ENABLE([checking],
    [AS_HELP_STRING([--enable-checking],
	[turn compilation warnings into errors when building with gcc (defaults
	 to disabled)])],
    [enable_checking="$enableval"],
    [enable_checking="no"])
AC_ARG_ENABLE([debug-locks],
    [AS_HELP_STRING([--enable-debug-locks],
	[turn on lock debugging assertions (defaults to disabled)])],
    [enable_debug_locks="$enableval"],
    [enable_debug_locks="no"])
AC_ARG_ENABLE([debug-kernel],
    [AS_HELP_STRING([--enable-debug-kernel],
	[enable compilation of the kernel module with debugging information
	 (defaults to disabled)])],
    [],
    [enable_debug_kernel="no"])
AC_ARG_ENABLE([optimize-kernel],
    [AS_HELP_STRING([--disable-optimize-kernel],
<<<<<<< HEAD
        [disable compilation of the kernel module with optimization (defaults
         based on platform)])],
    , 
=======
	[disable compilation of the kernel module with optimization (defaults
	 based on platform)])],
    [],
>>>>>>> 7442752b
    [enable_optimize_kernel=""])
AC_ARG_ENABLE([debug-lwp],
    [AS_HELP_STRING([--enable-debug-lwp],
	[enable compilation of the LWP code with debugging information
	 (defaults to disabled)])],
    [],
    [enable_debug_lwp="no"])
AC_ARG_ENABLE([optimize-lwp],
    [AS_HELP_STRING([--disable-optimize-lwp],
	[disable optimization for compilation of the LWP code (defaults to
	 enabled)])],
    [],
    [enable_optimize_lwp="yes"])
AC_ARG_ENABLE([debug-pam],
    [AS_HELP_STRING([--enable-debug-pam],
	[enable compilation of the PAM code with debugging information
	 (defaults to disabled)])],
    [],
    [enable_debug_pam="no"])
AC_ARG_ENABLE([optimize-pam],
    [AS_HELP_STRING([--disable-optimize-pam],
	[disable optimization for compilation of the PAM code (defaults to
	 enabled)])],
    [],
    [enable_optimize_pam="yes"])
AC_ARG_ENABLE([linux-syscall-probing],
    [AS_HELP_STRING([--enable-linux-syscall-probing],
	[enable Linux syscall probing (defaults to autodetect)])],
    [],
    [enable_linux_syscall_probing="maybe"])
<<<<<<< HEAD
    
AC_ARG_ENABLE([linux-d_splice_alias-extra-iput],
    [AS_HELP_STRING([--enable-linux-d_splice_alias-extra-iput],
	[Linux has introduced an incompatible behavior change in the
	 d_splice_alias function with no reliable way to determine which
	 behavior will be produced.  If Linux commit
	 51486b900ee92856b977eacfc5bfbe6565028070 (or equivalent) has been
	 applied to your kernel, disable this option.  If that commit is
	 not present in your kernel, enable this option.  We apologize
	 that you are required to know this about your running kernel.])],
    [],
    [case $system in
    *-linux*)
	AS_IF([test "x$LOGNAME" != "xbuildslave" &&
	    test "x$LOGNAME" != "xbuildbot"],
	    [AC_ERROR([Linux users must specify either
		--enable-linux-d_splice_alias-extra-iput or
		--disable-linux-d_splice_alias-extra-iput])],
	    [enable_linux_d_splice_alias_extra_iput="no"])
     esac
    ])
AC_ARG_WITH([xslt-processor],
	AS_HELP_STRING([--with-xslt-processor=ARG],
	[which XSLT processor to use (possible choices are: libxslt, saxon, xalan-j, xsltproc)]),
       	XSLTPROC="$withval",
	AC_CHECK_PROGS([XSLTPROC], [libxslt saxon xalan-j xsltproc], [echo]))

AC_ARG_WITH([html-xsl], 
        AS_HELP_STRING([--with-html-xsl],
	[build HTML documentation using Norman Walsh's DocBook XSL stylesheets (default is no; specify a path to chunk.xsl or docbook.xsl)]),
	HTML_XSL="$withval",
	HTML_XSL=no)
=======
AC_ARG_ENABLE([linux-d_splice_alias-extra-iput],
    [AS_HELP_STRING([--enable-linux-d_splice_alias-extra-iput],
	[Linux kernels in the 3.17 series prior to 3.17.3 had a bug
	 wherein error returns from the d_splice_alias() function were
	 leaking a reference on the inode.  The bug was fixed for the
	 3.17.3 kernel, and the possibility of an error return was only
	 introduced in kernel 3.17, so only the narrow range of kernels
	 is affected.  Enable this option for builds on systems with
	 kernels affected by this bug, to manually release the reference
	 on error returns and correct the reference counting.
	 Linux commit 51486b900ee92856b977eacfc5bfbe6565028070 (or
	 equivalent) is the fix for the upstream bug, so if such a commit
	 is present, leave this option disabled.  We apologize
	 that you are required to know this about your running kernel,
	 but luckily only a narrow range of versions is affected.])],
    [],
    [enable_linux_d_splice_alias_extra_iput="no"])
AC_ARG_WITH([crosstools-dir],
    [AS_HELP_STRING([--with-crosstools-dir=path],
	[use path for native versions of rxgen, compile_et and config])
])

AC_ARG_WITH([xslt-processor],
	AS_HELP_STRING([--with-xslt-processor=ARG],
	[which XSLT processor to use (possible choices are: libxslt, saxon, xalan-j, xsltproc)]),
	[XSLTPROC="$withval"],
	[AC_CHECK_PROGS([XSLTPROC], [libxslt saxon xalan-j xsltproc], [echo])])

AC_ARG_WITH([html-xsl],
	AS_HELP_STRING([--with-html-xsl],
	[build HTML documentation using this stylesheet (default is html/chunk.dsl; specify either html/chunk.xsl or html/docbook.xsl)]),
	[HTML_XSL="$withval"],
	[HTML_XSL="html/chunk.xsl"])

AC_ARG_WITH([docbook2pdf],
	AS_HELP_STRING([--with-docbook2pdf=ARG],
	[which Docbook to PDF utility to use (possible choices are: fop, dblatex, docbook2pdf)]),
	[DOCBOOK2PDF="$withval"],
	[AC_CHECK_PROGS([DOCBOOK2PDF], [fop dblatex docbook2pdf], [echo])])

AC_ARG_WITH([docbook-stylesheets],
	AS_HELP_STRING([--with-docbook-stylesheets=ARG],
	[location of DocBook stylesheets (default is to search a set of likely paths)]),
	[DOCBOOK_STYLESHEETS="$withval"],
	[OPENAFS_SEARCH_DIRLIST([DOCBOOK_STYLESHEETS],
		[/usr/share/xml/docbook/stylesheet/nwalsh/current \
		 /usr/share/xml/docbook/stylesheet/nwalsh \
		 /usr/share/xml/docbook/xsl-stylesheets \
		 /usr/share/sgml/docbook/docbook-xsl-stylesheets \
		 /usr/share/sgml/docbook/xsl-stylesheets \
		 /usr/share/docbook-xsl \
		 /usr/share/sgml/docbkxsl \
		 /usr/local/share/xsl/docbook \
		 /sw/share/xml/xsl/docbook-xsl \
		 /opt/local/share/xsl/docbook-xsl],
		[$HTML_XSL])
	   AS_IF([test "x$DOCBOOK_STYLESHEETS" = "x"],
		[AC_WARN([Docbook stylesheets not found; some documentation can't be built])
	   ])
	])

AC_ARG_WITH([dot],
	AS_HELP_STRING([--with-dot@<:@=PATH@:>@],
        [use graphviz dot to generate dependency graphs with doxygen (defaults to autodetect)]),
        [], [with_dot="maybe"])
>>>>>>> 7442752b

AC_ARG_WITH([docbook2pdf],
	AS_HELP_STRING([--with-docbook2pdf=ARG],
	[which Docbook to PDF utility to use (possible choices are: docbook2pdf, dblatex)]),
       	DOCBOOK2PDF="$withval",
	AC_CHECK_PROGS([DOCBOOK2PDF], [docbook2pdf dblatex], [echo]))

enable_login="no"

dnl Check whether kindlegen exists.  If not, we'll suppress that part of the
dnl documentation build.
AC_CHECK_PROGS([KINDLEGEN], [kindlegen])
AC_CHECK_PROGS([DOXYGEN], [doxygen])

dnl Optionally generate graphs with doxygen.
case "$with_dot" in
maybe)
    AC_CHECK_PROGS([DOT], [dot])
    AS_IF([test "x$DOT" = "x"], [HAVE_DOT="no"], [HAVE_DOT="yes"])
    ;;
yes)
    HAVE_DOT="yes"
    ;;
no)
    HAVE_DOT="no"
    ;;
*)
    HAVE_DOT="yes"
    DOT_PATH=$with_dot
esac
AC_SUBST(HAVE_DOT)
AC_SUBST(DOT_PATH)

dnl Checks for UNIX variants.
AC_ISC_POSIX

dnl Various compiler setup.
AC_TYPE_PID_T
AC_TYPE_SIZE_T

dnl Checks for programs.
AC_PROG_INSTALL
AC_PROG_LN_S
AC_PROG_RANLIB
AC_PROG_YACC
AM_PROG_LEX
dnl if we are flex, be lex-compatible
OPENAFS_LEX_IS_FLEX([AC_SUBST([LEX], ["$LEX -l"])])

OPENAFS_FORCE_ABS_INSTALL
OPENAFS_CHECK_BIGENDIAN
OPENAFS_PRINTF_TAKES_Z_LEN

AC_MSG_CHECKING(your OS)
system=$host
case $system in
        *-linux*)

		MKAFS_OSTYPE=LINUX
		if test "x$enable_redhat_buildsys" = "xyes"; then
		 AC_DEFINE(ENABLE_REDHAT_BUILDSYS, 1, [define if you have redhat buildsystem])
		fi
		if test "x$enable_kernel_module" = "xyes"; then
		 if test "x$with_linux_kernel_headers" != "x"; then
		   LINUX_KERNEL_PATH="$with_linux_kernel_headers"
		 else
		   for utsdir in "/lib/modules/`uname -r`/build" \
		                 "/lib/modules/`uname -r`/source" \
		                 "/usr/src/linux-2.4" \
		                 "/usr/src/linux"; do
		     LINUX_KERNEL_PATH="$utsdir"
		     for utsfile in "include/generated/utsrelease.h" \
		                    "include/linux/utsrelease.h" \
		                    "include/linux/version.h" \
		                    "include/linux/version-up.h"; do
		       if grep "UTS_RELEASE" "$utsdir/$utsfile" >/dev/null 2>&1; then
		         break 2
		       fi
		     done
		   done
		 fi
		 if test "x$with_linux_kernel_build" != "x"; then
			 LINUX_KERNEL_BUILD="$with_linux_kernel_build"
		 else
		   LINUX_KERNEL_BUILD=$LINUX_KERNEL_PATH
		 fi
                 if test -f "$LINUX_KERNEL_BUILD/include/generated/utsrelease.h"; then
		   linux_kvers=`fgrep UTS_RELEASE $LINUX_KERNEL_BUILD/include/generated/utsrelease.h |awk 'BEGIN { FS="\"" } { print $[]2 }'|tail -n 1`
		   LINUX_VERSION="$linux_kvers"
		 else
                   if test -f "$LINUX_KERNEL_BUILD/include/linux/utsrelease.h"; then
		     linux_kvers=`fgrep UTS_RELEASE $LINUX_KERNEL_BUILD/include/linux/utsrelease.h |awk 'BEGIN { FS="\"" } { print $[]2 }'|tail -n 1`
		     LINUX_VERSION="$linux_kvers"
                   else
		     if test -f "$LINUX_KERNEL_BUILD/include/linux/version.h"; then
		       linux_kvers=`fgrep UTS_RELEASE $LINUX_KERNEL_BUILD/include/linux/version.h |awk 'BEGIN { FS="\"" } { print $[]2 }'|tail -n 1`
		       if test "x$linux_kvers" = "x"; then
		         if test -f "$LINUX_KERNEL_BUILD/include/linux/version-up.h"; then
		           linux_kvers=`fgrep UTS_RELEASE $LINUX_KERNEL_BUILD/include/linux/version-up.h |awk 'BEGIN { FS="\"" } { print $[]2 }'|tail -n 1`
		           if test "x$linux_kvers" = "x"; then
		             AC_MSG_ERROR(Linux headers lack version definition [2])
		             exit 1
		           else
		             LINUX_VERSION="$linux_kvers"
                           fi
                         else
                           AC_MSG_ERROR(Linux headers lack version definition)
		           exit 1
		         fi
		       else
		         LINUX_VERSION="$linux_kvers"
		       fi
		     else
                       enable_kernel_module="no"
                     fi
                   fi
		 fi
		 if test ! -f "$LINUX_KERNEL_BUILD/include/generated/autoconf.h" &&
		    test ! -f "$LINUX_KERNEL_BUILD/include/linux/autoconf.h"; then
		     enable_kernel_module="no"
		 fi
		 if test "x$enable_kernel_module" = "xno"; then
		  if test "x$with_linux_kernel_headers" != "x"; then
		   AC_MSG_ERROR(No usable linux headers found at $LINUX_KERNEL_PATH)
		   exit 1
		  else
		   AC_MSG_WARN(No usable linux headers found at $LINUX_KERNEL_PATH so disabling kernel module)
		  fi
		 fi
                 dnl do we need to determine SUBARCH from autoconf.h
                 SUBARCH=default
		fi
		AC_MSG_RESULT(linux)
                GUESS_LINUX_VERSION=
                if test "x$enable_kernel_module" = "xyes"; then
<<<<<<< HEAD
                 case "$LINUX_VERSION" in
                  2.2.*) AFS_SYSKVERS=22 ;;
                  2.4.*) AFS_SYSKVERS=24 ;;
                  [2.6.* | [3-9]* | [1-2][0-9]*]) AFS_SYSKVERS=26 ;;
                  *) AC_MSG_ERROR(Couldn't guess your Linux version [2]) ;;
                 esac
=======
                 GUESS_LINUX_VERSION=${LINUX_VERSION}
                else
                 GUESS_LINUX_VERSION=`uname -r`
>>>>>>> 7442752b
                fi
                case "$GUESS_LINUX_VERSION" in
                  2.2.*) AFS_SYSKVERS=22 ;;
                  2.4.*) AFS_SYSKVERS=24 ;;
                  [2.6.* | [3-9]* | [1-2][0-9]*]) AFS_SYSKVERS=26 ;;
                  *) AC_MSG_ERROR(Couldn't guess your Linux version [2]) ;;
                esac
                ;;
        *-solaris*)
		MKAFS_OSTYPE=SOLARIS
                AC_MSG_RESULT(sun4)
	        AC_PATH_PROG(SOLARISCC, [cc], ,
		    [/opt/SUNWspro/bin:/opt/SunStudioExpress/bin:/opt/solarisstudio12.3/bin:/opt/solstudio12.2/bin:/opt/sunstudio12.1/bin])
		if test "x$SOLARISCC" = "x" ; then
		    AC_MSG_FAILURE(Could not find the solaris cc program.  Please define the environment variable SOLARISCC to specify the path.)
		fi
		SOLARIS_UFSVFS_HAS_DQRWLOCK
		SOLARIS_FS_HAS_FS_ROLLED
		SOLARIS_SOLOOKUP_TAKES_SOCKPARAMS
		SOLARIS_HAVE_VN_RENAMEPATH
                ;;
        *-sunos*)
		MKAFS_OSTYPE=SUNOS
		enable_kernel_module=no
                AC_MSG_RESULT(sun4)
                ;;
        *-hpux*)
		MKAFS_OSTYPE=HPUX
                AC_MSG_RESULT(hp_ux)
		if test -f "/usr/old/usr/include/ndir.h"; then
		 AC_DEFINE(HAVE_USR_OLD_USR_INCLUDE_NDIR_H, 1, [define if you have old ndir.h])
		fi
                ;;
        *-irix*)
		if test -d /usr/include/sys/SN/SN1; then
		 IRIX_BUILD_IP35="IP35"
		fi
		MKAFS_OSTYPE=IRIX
                AC_MSG_RESULT(sgi)
                ;;
        *-aix*)
		MKAFS_OSTYPE=AIX
                AC_MSG_RESULT(rs_aix)
                ;;
        arm-*-darwin*)
		MKAFS_OSTYPE=DARWIN
                AC_MSG_RESULT(arm_darwin)
                ;;
        powerpc-*-darwin*)
		MKAFS_OSTYPE=DARWIN
                AC_MSG_RESULT(ppc_darwin)
                ;;
        i386-*-darwin*)
		MKAFS_OSTYPE=DARWIN
                AC_MSG_RESULT(x86_darwin)
                ;;
        x86_64-*-darwin*)
		MKAFS_OSTYPE=DARWIN
                AC_MSG_RESULT(x86_darwin)
                ;;
	i386-*-freebsd*)
		MKAFS_OSTYPE=FBSD
		AC_MSG_RESULT(i386_fbsd)
		;;
	x86_64-*-freebsd*)
		MKAFS_OSTYPE=FBSD
		AC_MSG_RESULT(amd64_fbsd)
		;;
	*-netbsd*)
		MKAFS_OSTYPE=NBSD
		AC_MSG_RESULT(nbsd)
		;;
	x86_64-*-openbsd*)
		MKAFS_OSTYPE=OBSD
		AC_MSG_RESULT(amd64_obsd)
		;;
	i386-*-openbsd*)
		MKAFS_OSTYPE=OBSD
		AC_MSG_RESULT(i386_obsd)
		;;
	*-dragonfly*)
		MKAFS_OSTYPE=DFBSD
		AC_MSG_RESULT(i386_dfbsd)
		;;
        *)
                AC_MSG_RESULT($system)
                ;;
esac

if test "x$with_afs_sysname" != "x"; then
        AFS_SYSNAME="$with_afs_sysname"
else
	AC_MSG_CHECKING(your AFS sysname)
	case $host in
		i?86-*-openbsd?.?)
			v=${host#*openbsd}
			vM=${v%.*}
			vm=${v#*.}
			AFS_SYSNAME="i386_obsd${vM}${vm}"
			;;
		sparc64-*-openbsd?.?)
			v=${host#*openbsd}
			vM=${v%.*}
			vm=${v#*.}
			AFS_SYSNAME="sparc64_obsd${vM}${vm}"
			;;
		x86_64-*-openbsd?.?)
			v=${host#*openbsd}
			vM=${v%.*}
			vm=${v#*.}
			AFS_SYSNAME="amd64_obsd${vM}${vm}"
			;;
		i?86-*-freebsd*.*)
			v=${host#*freebsd}
			vM=${v%.*}
			vm=${v#*.}
			AFS_SYSNAME="i386_fbsd_${vM}${vm}"
			;;
		x86_64-*-freebsd*.*)
			v=${host#*freebsd}
			vM=${v%.*}
			vm=${v#*.}
			AFS_SYSNAME="amd64_fbsd_${vM}${vm}"
			;;
		i386-*-dragonfly?.*)
			v=${host#*dragonfly}
			vM=${v%.*}
			vm=${v#*.}
			AFS_SYSNAME="i386_dfbsd_${vM}${vm}"
			;;
		i?86-*-netbsd*1.6[[M-Z]]*)
			AFS_SYSNAME="i386_nbsd20"
			;;
		powerpc-*-netbsd*1.6[[M-Z]]*)
			AFS_SYSNAME="ppc_nbsd20"
			;;
		*-*-netbsd*)
			arch=${host%%-unknown*}
			arch=$(echo $arch |sed -e 's/x86_64/amd64/g' \
					       -e 's/powerpc/ppc/g')
			v=${host#*netbsd}
			v=${v#*aout}
			v=${v#*ecoff}
			v=${v#*elf}
			vM=${v%%.*}
			vM=${vM%.*}
			v=${v#*.}
			vm=${v%%.*}
			vm=${vm%.*}
			vm=${vm%%[[_A-Z]]*}
			if test $vm -eq 99 ; then
				vM=$((vM+1))
			fi
			if test $vM -gt 1 ; then
				vm=0
			fi
			AFS_SYSNAME="${arch}_nbsd${vM}${vm}"
			;;
		hppa*-hp-hpux11.0*)
			AFS_SYSNAME="hp_ux110"
			;;
		hppa*-hp-hpux11.11)
			AFS_SYSNAME="hp_ux11i"
			;;
		hppa*-hp-hpux11.23)
			AFS_SYSNAME="hp_ux1123"
			;;
		ia64-hp-hpux11.22)
			AFS_SYSNAME="ia64_hpux1122"
			;;
		ia64-hp-hpux*)
			AFS_SYSNAME="ia64_hpux1123"
			;;
		hppa*-hp-hpux10*)
			AFS_SYSNAME="hp_ux102"
			;;
		powerpc-apple-darwin7*)
			AFS_SYSNAME="ppc_darwin_70"
			OSXSDK="macosx10.3"
			;;
		powerpc-apple-darwin8.*)
			AFS_SYSNAME="ppc_darwin_80"
			OSXSDK="macosx10.4"
			;;
		i386-apple-darwin8.*)
			AFS_SYSNAME="x86_darwin_80"
			OSXSDK="macosx10.4"
			;;
		powerpc-apple-darwin9.*)
			AFS_SYSNAME="ppc_darwin_90"
			OSXSDK="macosx10.5"
			;;
		i386-apple-darwin9.*)
			AFS_SYSNAME="x86_darwin_90"
			OSXSDK="macosx10.5"
			;;
		i?86-apple-darwin10.*)
			AFS_SYSNAME="x86_darwin_100"
			OSXSDK="macosx10.6"
			;;
		x86_64-apple-darwin10.*)
			AFS_SYSNAME="x86_darwin_100"
			OSXSDK="macosx10.6"
			;;
		arm-apple-darwin10.*)
			AFS_SYSNAME="arm_darwin_100"
			OSXSDK="iphoneos4.0"
			;;
		x86_64-apple-darwin11.*)
			AFS_SYSNAME="x86_darwin_110"
			OSXSDK="macosx10.7"
<<<<<<< HEAD
			;;
		i?86-apple-darwin11.*)
			AFS_SYSNAME="x86_darwin_110"
			OSXSDK="macosx10.7"
			;;
		x86_64-apple-darwin12.*)
			AFS_SYSNAME="x86_darwin_120"
			OSXSDK="macosx10.8"
			;;
		i?86-apple-darwin12.*)
			AFS_SYSNAME="x86_darwin_120"
			OSXSDK="macosx10.8"
			;;
		x86_64-apple-darwin13.*)
			AFS_SYSNAME="x86_darwin_130"
			OSXSDK="macosx10.9"
			;;
		i?86-apple-darwin13.*)
			AFS_SYSNAME="x86_darwin_130"
			OSXSDK="macosx10.9"
			;;
		x86_64-apple-darwin14.*)
			AFS_SYSNAME="x86_darwin_140"
			OSXSDK="macosx10.10"
			;;
		i?86-apple-darwin14.*)
			AFS_SYSNAME="x86_darwin_140"
			OSXSDK="macosx10.10"
			;;
		x86_64-apple-darwin15.*)
			AFS_SYSNAME="x86_darwin_150"
			OSXSDK="macosx10.11"
			;;
		i?86-apple-darwin15.*)
			AFS_SYSNAME="x86_darwin_150"
			OSXSDK="macosx10.11"
=======
>>>>>>> 7442752b
			;;
		i?86-apple-darwin11.*)
			AFS_SYSNAME="x86_darwin_110"
			OSXSDK="macosx10.7"
			;;
		x86_64-apple-darwin12.*)
			AFS_SYSNAME="x86_darwin_120"
			OSXSDK="macosx10.8"
			;;
		i?86-apple-darwin12.*)
			AFS_SYSNAME="x86_darwin_120"
			OSXSDK="macosx10.8"
			;;
		x86_64-apple-darwin13.*)
			AFS_SYSNAME="x86_darwin_130"
			OSXSDK="macosx10.9"
			;;
		i?86-apple-darwin13.*)
			AFS_SYSNAME="x86_darwin_130"
			OSXSDK="macosx10.9"
			;;
		x86_64-apple-darwin14.*)
			AFS_SYSNAME="x86_darwin_140"
			OSXSDK="macosx10.10"
			;;
		i?86-apple-darwin14.*)
			AFS_SYSNAME="x86_darwin_140"
			OSXSDK="macosx10.10"
			;;
		x86_64-apple-darwin15.*)
			AFS_SYSNAME="x86_darwin_150"
			OSXSDK="macosx10.11"
			;;
		i?86-apple-darwin15.*)
			AFS_SYSNAME="x86_darwin_150"
			OSXSDK="macosx10.11"
			;;
		x86_64-apple-darwin16.*)
			AFS_SYSNAME="x86_darwin_160"
			OSXSDK="macosx10.12"
			;;
		i?86-apple-darwin16.*)
			AFS_SYSNAME="x86_darwin_160"
			OSXSDK="macosx10.12"
			;;
		sparc-sun-solaris2.8)
			AFS_SYSNAME="sun4x_58"
			;;
		sparc-sun-solaris2.9)
			AFS_SYSNAME="sun4x_59"
			;;
		sparc-sun-solaris2.10)
			AFS_SYSNAME="sun4x_510"
			;;
		sparc-sun-solaris2.11)
			AFS_SYSNAME="sun4x_511"
			;;
		i386-pc-solaris2.8)
			AFS_SYSNAME="sunx86_58"
			;;
		i386-pc-solaris2.9)
			AFS_SYSNAME="sunx86_59"
			;;
		i386-pc-solaris2.10)
			AFS_SYSNAME="sunx86_510"
			;;
		i386-pc-solaris2.11)
			AFS_SYSNAME="sunx86_511"
			;;
		alpha*-dec-osf4.0*)
			AFS_SYSNAME="alpha_dux40"
			;;
		alpha*-dec-osf5.0*)
			AFS_SYSNAME="alpha_dux50"
			;;
		alpha*-dec-osf5.1*)
			AFS_SYSNAME="alpha_dux51"
			;;
		mips-sgi-irix6.5)
			AFS_SYSNAME="sgi_65"
			enable_pam="no"
			;;
		ia64-*-linux*)
			AFS_SYSNAME="ia64_linuxXX"
			;;
		powerpc-*-linux*)
			AFS_SYSNAME="`/bin/arch`_linuxXX"
			;;
		powerpc64-*-linux*)
			AFS_SYSNAME="ppc64_linuxXX"
			;;
		alpha*-linux*)
			AFS_SYSNAME="alpha_linux_XX"
			;;
		s390-*-linux*)
			AFS_SYSNAME="s390_linuxXX"
			;;
		s390x-*-linux*)
			AFS_SYSNAME="s390x_linuxXX"
			;;
		sparc-*-linux*)
			AFS_SYSNAME="`/bin/arch`_linuxXX"
			;;
		sparc64-*-linux*)
			AFS_SYSNAME="sparc64_linuxXX"
			;;
		i?86-*-linux*)
			AFS_SYSNAME="i386_linuxXX"
			;;
		arm*-linux*)
			AFS_SYSNAME="arm_linuxXX"
			;;
		parisc-*-linux-gnu|hppa-*-linux-gnu)
			AFS_SYSNAME="parisc_linuxXX"
			enable_pam="no"
			;;
		power*-ibm-aix4.2*)
			AFS_SYSNAME="rs_aix42"
			enable_pam="no"
			;;
		power*-ibm-aix4.3*)
			AFS_SYSNAME="rs_aix42"
			enable_pam="no"
			;;
		power*-ibm-aix5.1*)
			AFS_SYSNAME="rs_aix51"
			enable_pam="no"
			;;
		power*-ibm-aix5.2*)
			AFS_SYSNAME="rs_aix52"
			enable_pam="no"
			;;
		power*-ibm-aix5.3*)
			AFS_SYSNAME="rs_aix53"
			enable_pam="no"
			;;
		power*-ibm-aix6.1*)
			AFS_SYSNAME="rs_aix61"
			enable_pam="no"
			;;
		x86_64-*-linux-gnu)
			AFS_SYSNAME="amd64_linuxXX"
			enable_pam="yes"
			;;
		*)
			AC_MSG_ERROR(An AFS sysname is required)
			exit 1
			;;
	esac
	case $AFS_SYSNAME in
		*_linux* | *_umlinux*)
			if test "x${AFS_SYSKVERS}" = "x"; then
			 AC_MSG_ERROR(Couldn't guess your Linux version. Please use the --with-afs-sysname option to configure an AFS sysname.)
			fi
			if test "x${AFS_SYSKVERS}" = "x24" ||
				test "x${AFS_SYSKVERS}" = "x22"; then
			    AC_MSG_ERROR([Linux 2.4.x and older are no longer supported by OpenAFS.  Please use an OpenAFS 1.6.x release on those systems.])
			fi
			_AFS_SYSNAME=`echo $AFS_SYSNAME|sed s/XX\$/$AFS_SYSKVERS/`
			AFS_SYSNAME="$_AFS_SYSNAME"
			AC_TRY_KBUILD(
			 [],
			 [#ifndef CONFIG_USERMODE
			  #error not UML
			  #endif],
			 ac_cv_linux_is_uml=yes,)
			if test "${ac_cv_linux_is_uml}" = yes; then
			 _AFS_SYSNAME=`echo $AFS_SYSNAME|sed s/linux/umlinux/`
			fi
			AFS_SYSNAME="$_AFS_SYSNAME"
			;;
	esac
        AC_MSG_RESULT($AFS_SYSNAME)
fi

case $AFS_SYSNAME in
	*_darwin*)
		AC_CHECK_HEADERS(crt_externs.h)
		DARWIN_PLIST=src/libafs/afs.${AFS_SYSNAME}.plist
		DARWIN_INFOFILE=afs.${AFS_SYSNAME}.plist
		AC_SUBST(OSXSDK)
		;;
esac

dnl Some hosts have a separate common param file they should include.  Figure
dnl out if we're on one of them now that we know the sysname.
case $AFS_SYSNAME in
    *_nbsd15)   AFS_PARAM_COMMON=param.nbsd15.h  ;;
    *_nbsd16)   AFS_PARAM_COMMON=param.nbsd16.h  ;;
    *_nbsd20)   AFS_PARAM_COMMON=param.nbsd20.h  ;;
    *_nbsd21)   AFS_PARAM_COMMON=param.nbsd21.h  ;;
    *_nbsd30)   AFS_PARAM_COMMON=param.nbsd30.h  ;;
    *_nbsd40)   AFS_PARAM_COMMON=param.nbsd40.h  ;;
    *_nbsd50)   AFS_PARAM_COMMON=param.nbsd50.h  ;;
    *_nbsd60)   AFS_PARAM_COMMON=param.nbsd60.h  ;;
<<<<<<< HEAD
=======
    *_nbsd70)   AFS_PARAM_COMMON=param.nbsd70.h  ;;
>>>>>>> 7442752b
    *_obsd31)   AFS_PARAM_COMMON=param.obsd31.h  ;;
    *_obsd32)   AFS_PARAM_COMMON=param.obsd32.h  ;;
    *_obsd33)   AFS_PARAM_COMMON=param.obsd33.h  ;;
    *_obsd34)   AFS_PARAM_COMMON=param.obsd34.h  ;;
    *_obsd35)   AFS_PARAM_COMMON=param.obsd35.h  ;;
    *_obsd36)   AFS_PARAM_COMMON=param.obsd36.h  ;;
    *_obsd37)   AFS_PARAM_COMMON=param.obsd37.h  ;;
    *_obsd38)   AFS_PARAM_COMMON=param.obsd38.h  ;;
    *_obsd39)   AFS_PARAM_COMMON=param.obsd39.h  ;;
    *_obsd40)   AFS_PARAM_COMMON=param.obsd40.h  ;;
    *_obsd41)   AFS_PARAM_COMMON=param.obsd41.h  ;;
    *_obsd42)   AFS_PARAM_COMMON=param.obsd42.h  ;;
    *_obsd43)   AFS_PARAM_COMMON=param.obsd43.h  ;;
    *_obsd44)   AFS_PARAM_COMMON=param.obsd44.h  ;;
    *_obsd45)   AFS_PARAM_COMMON=param.obsd45.h  ;;
    *_obsd46)   AFS_PARAM_COMMON=param.obsd46.h  ;;
    *_obsd47)   AFS_PARAM_COMMON=param.obsd47.h  ;;
    *_obsd48)   AFS_PARAM_COMMON=param.obsd48.h  ;;
    *_obsd49)   AFS_PARAM_COMMON=param.obsd49.h  ;;
    *_obsd50)   AFS_PARAM_COMMON=param.obsd50.h  ;;
    *_obsd51)   AFS_PARAM_COMMON=param.obsd51.h  ;;
    *_obsd52)   AFS_PARAM_COMMON=param.obsd52.h  ;;
    *_obsd53)   AFS_PARAM_COMMON=param.obsd53.h  ;;
    *_obsd54)   AFS_PARAM_COMMON=param.obsd54.h  ;;
<<<<<<< HEAD
    *_linux22)  AFS_PARAM_COMMON=param.linux22.h ;;
    *_linux24)  AFS_PARAM_COMMON=param.linux24.h ;;
=======
>>>>>>> 7442752b
    *_linux26)  AFS_PARAM_COMMON=param.linux26.h ;;
# Linux alpha adds an extra underscore for no good reason.
    *_linux_26) AFS_PARAM_COMMON=param.linux26.h ;;
    *_fbsd_*)   AFS_PARAM_COMMON=param.generic_fbsd.h ;;
esac

OPENAFS_OSCONF

case $AFS_SYSNAME in *_linux* | *_umlinux*)

		# Add (sub-) architecture-specific paths needed by conftests
		case $AFS_SYSNAME  in
			*_umlinux26)
				UMLINUX26_FLAGS="-I$LINUX_KERNEL_PATH/arch/um/include"
				UMLINUX26_FLAGS="$UMLINUX26_FLAGS -I$LINUX_KERNEL_PATH/arch/um/kernel/tt/include"
 				UMLINUX26_FLAGS="$UMLINUX26_FLAGS -I$LINUX_KERNEL_PATH/arch/um/kernel/skas/include"
				CPPFLAGS="$CPPFLAGS $UMLINUX26_FLAGS"
		esac

		if test "x$enable_kernel_module" = "xyes"; then
		 if test "x$enable_debug_kernel" = "xno"; then
			LINUX_GCC_KOPTS="$LINUX_GCC_KOPTS -fomit-frame-pointer"
		 fi
		 OPENAFS_GCC_SUPPORTS_MARCH
		 AC_SUBST(P5PLUS_KOPTS)
		 OPENAFS_GCC_NEEDS_NO_STRENGTH_REDUCE
		 OPENAFS_GCC_NEEDS_NO_STRICT_ALIASING
		 OPENAFS_GCC_SUPPORTS_NO_COMMON
		 OPENAFS_GCC_SUPPORTS_PIPE
		 AC_SUBST(LINUX_GCC_KOPTS)

		 dnl Setup the kernel build environment
		 LINUX_KBUILD_USES_EXTRA_CFLAGS
		 LINUX_KERNEL_COMPILE_WORKS

		 dnl Operation signature checks
		 AC_CHECK_LINUX_OPERATION([inode_operations], [follow_link], [no_nameidata],
					  [#include <linux/fs.h>],
					  [const char *],
					  [struct dentry *dentry, void **link_data])
		 AC_CHECK_LINUX_OPERATION([inode_operations], [put_link], [no_nameidata],
					  [#include <linux/fs.h>],
					  [void],
					  [struct inode *inode, void *link_data])
<<<<<<< HEAD
=======
		 AC_CHECK_LINUX_OPERATION([inode_operations], [rename], [takes_flags],
					  [#include <linux/fs.h>],
					  [int],
					  [struct inode *oinode, struct dentry *odentry,
						struct inode *ninode, struct dentry *ndentry,
						unsigned int flags])
>>>>>>> 7442752b

		 dnl Check for header files
		 AC_CHECK_LINUX_HEADER([config.h])
		 AC_CHECK_LINUX_HEADER([exportfs.h])
		 AC_CHECK_LINUX_HEADER([freezer.h])
		 AC_CHECK_LINUX_HEADER([key-type.h])
		 AC_CHECK_LINUX_HEADER([semaphore.h])
		 AC_CHECK_LINUX_HEADER([seq_file.h])

		 dnl Type existence checks
		 AC_CHECK_LINUX_TYPE([struct vfs_path], [dcache.h])
		 AC_CHECK_LINUX_TYPE([kuid_t], [uidgid.h])

		 dnl Check for structure elements
		 AC_CHECK_LINUX_STRUCT([address_space], [backing_dev_info], [fs.h])
		 AC_CHECK_LINUX_STRUCT([address_space_operations],
				       [write_begin], [fs.h])
		 AC_CHECK_LINUX_STRUCT([backing_dev_info], [name],
				       [backing-dev.h])
		 AC_CHECK_LINUX_STRUCT([cred], [session_keyring], [cred.h])
		 AC_CHECK_LINUX_STRUCT([ctl_table], [ctl_name], [sysctl.h])
		 AC_CHECK_LINUX_STRUCT([dentry], [d_u.d_alias], [dcache.h])
		 AC_CHECK_LINUX_STRUCT([dentry_operations], [d_automount], [dcache.h])
<<<<<<< HEAD
=======
		 AC_CHECK_LINUX_STRUCT([group_info], [gid], [cred.h])
>>>>>>> 7442752b
		 AC_CHECK_LINUX_STRUCT([inode], [i_alloc_sem], [fs.h])
		 AC_CHECK_LINUX_STRUCT([inode], [i_blkbits], [fs.h])
		 AC_CHECK_LINUX_STRUCT([inode], [i_blksize], [fs.h])
		 AC_CHECK_LINUX_STRUCT([inode], [i_mutex], [fs.h])
		 AC_CHECK_LINUX_STRUCT([inode], [i_security], [fs.h])
		 AC_CHECK_LINUX_STRUCT([file], [f_path], [fs.h])
		 AC_CHECK_LINUX_STRUCT([file_operations], [flock], [fs.h])
		 AC_CHECK_LINUX_STRUCT([file_operations], [iterate], [fs.h])
		 AC_CHECK_LINUX_STRUCT([file_operations], [read_iter], [fs.h])
		 AC_CHECK_LINUX_STRUCT([file_operations], [sendfile], [fs.h])
		 AC_CHECK_LINUX_STRUCT([file_system_type], [mount], [fs.h])
		 AC_CHECK_LINUX_STRUCT([inode_operations], [truncate], [fs.h])
		 AC_CHECK_LINUX_STRUCT([inode_operations], [get_link], [fs.h])
		 AC_CHECK_LINUX_STRUCT([key], [payload.value], [key.h])
		 AC_CHECK_LINUX_STRUCT([key_type], [instantiate_prep], [key-type.h])
		 AC_CHECK_LINUX_STRUCT([key_type], [match_preparse], [key-type.h])
		 AC_CHECK_LINUX_STRUCT([key_type], [preparse], [key-type.h])
		 AC_CHECK_LINUX_STRUCT([msghdr], [msg_iter], [socket.h])
		 AC_CHECK_LINUX_STRUCT([nameidata], [path], [namei.h])
		 AC_CHECK_LINUX_STRUCT([proc_dir_entry], [owner], [proc_fs.h])
		 AC_CHECK_LINUX_STRUCT([super_block], [s_bdi], [fs.h])
		 AC_CHECK_LINUX_STRUCT([super_block], [s_d_op], [fs.h])
		 AC_CHECK_LINUX_STRUCT([super_operations], [alloc_inode],
				       [fs.h])
		 AC_CHECK_LINUX_STRUCT([super_operations], [evict_inode],
				       [fs.h])
                 AC_CHECK_LINUX_STRUCT([task_struct], [cred], [sched.h])
		 AC_CHECK_LINUX_STRUCT([task_struct], [exit_state], [sched.h])
		 AC_CHECK_LINUX_STRUCT([task_struct], [parent], [sched.h])
		 AC_CHECK_LINUX_STRUCT([task_struct], [real_parent], [sched.h])
		 AC_CHECK_LINUX_STRUCT([task_struct], [rlim], [sched.h])
		 AC_CHECK_LINUX_STRUCT([task_struct], [sig], [sched.h])
		 AC_CHECK_LINUX_STRUCT([task_struct], [sighand], [sched.h])
		 AC_CHECK_LINUX_STRUCT([task_struct], [sigmask_lock], [sched.h])
		 AC_CHECK_LINUX_STRUCT([task_struct], [tgid], [sched.h])
		 AC_CHECK_LINUX_STRUCT([task_struct], [thread_info], [sched.h])
		 AC_CHECK_LINUX_STRUCT([task_struct], [total_link_count], [sched.h])
		 LINUX_SCHED_STRUCT_TASK_STRUCT_HAS_SIGNAL_RLIM

		 dnl Check for typed structure elements
		 AC_CHECK_LINUX_TYPED_STRUCT([read_descriptor_t],
				     	     [buf], [fs.h])

		 dnl Function existence checks

		 AC_CHECK_LINUX_FUNC([__vfs_read],
				     [#include <linux/fs.h>],
				     [__vfs_read(NULL, NULL, 0, NULL);])
                 AC_CHECK_LINUX_FUNC([bdi_init],
				     [#include <linux/backing-dev.h>],
				     [bdi_init(NULL);])
                 AC_CHECK_LINUX_FUNC([PageChecked],
				     [#include <linux/mm.h>
#include <linux/page-flags.h>],
				     [struct page *_page;
                                      int bchecked = PageChecked(_page);])
                 AC_CHECK_LINUX_FUNC([PageFsMisc],
				     [#include <linux/mm.h>
#include <linux/page-flags.h>],
				     [struct page *_page;
                                      int bchecked = PageFsMisc(_page);])
		 AC_CHECK_LINUX_FUNC([clear_inode],
				     [#include <linux/fs.h>],
				     [clear_inode(NULL);])
		 AC_CHECK_LINUX_FUNC([current_kernel_time],
				     [#include <linux/time.h>],
			             [struct timespec s;
				      s = current_kernel_time();])
		 AC_CHECK_LINUX_FUNC([d_alloc_anon],
				     [#include <linux/fs.h>],
				     [d_alloc_anon(NULL);])
		 AC_CHECK_LINUX_FUNC([d_count],
				     [#include <linux/dcache.h>],
				     [d_count(NULL);])
		 AC_CHECK_LINUX_FUNC([d_make_root],
				     [#include <linux/fs.h>],
				     [d_make_root(NULL);])
		 AC_CHECK_LINUX_FUNC([do_sync_read],
				     [#include <linux/fs.h>],
				     [do_sync_read(NULL, NULL, 0, NULL);])
		 AC_CHECK_LINUX_FUNC([find_task_by_pid],
				     [#include <linux/sched.h>],
				     [pid_t p; find_task_by_pid(p);])
		 AC_CHECK_LINUX_FUNC([generic_file_aio_read],
				     [#include <linux/fs.h>],
				     [generic_file_aio_read(NULL,NULL,0,0);])
		 AC_CHECK_LINUX_FUNC([grab_cache_page_write_begin],
				     [#include <linux/pagemap.h>],
				     [grab_cache_page_write_begin(NULL, 0, 0);])
		 AC_CHECK_LINUX_FUNC([hlist_unhashed],
				     [#include <linux/list.h>],
				     [hlist_unhashed(0);])
		 AC_CHECK_LINUX_FUNC([ihold],
				     [#include <linux/fs.h>],
				     [ihold(NULL);])
		 AC_CHECK_LINUX_FUNC([i_size_read],
				     [#include <linux/fs.h>],
				     [i_size_read(NULL);])
		 AC_CHECK_LINUX_FUNC([inode_setattr],
				     [#include <linux/fs.h>],
				     [inode_setattr(NULL, NULL);])
		 AC_CHECK_LINUX_FUNC([iter_file_splice_write],
				     [#include <linux/fs.h>],
				     [iter_file_splice_write(NULL,NULL,NULL,0,0);])
		 AC_CHECK_LINUX_FUNC([kernel_setsockopt],
				     [#include <linux/net.h>],
				     [kernel_setsockopt(NULL, 0, 0, NULL, 0);])
		 AC_CHECK_LINUX_FUNC([locks_lock_file_wait],
				     [#include <linux/fs.h>],
				     [locks_lock_file_wait(NULL, NULL);])
		 AC_CHECK_LINUX_FUNC([page_follow_link],
				     [#include <linux/fs.h>],
				     [page_follow_link(0,0);])
		 AC_CHECK_LINUX_FUNC([page_get_link],
				     [#include <linux/fs.h>],
				     [page_get_link(0,0,0);])
		 AC_CHECK_LINUX_FUNC([page_offset],
				     [#include <linux/pagemap.h>],
				     [page_offset(NULL);])
		 AC_CHECK_LINUX_FUNC([pagevec_lru_add_file],
				     [#include <linux/pagevec.h>],
				     [__pagevec_lru_add_file(NULL);])
		 AC_CHECK_LINUX_FUNC([path_lookup],
				     [#include <linux/fs.h>
				      #include <linux/namei.h>],
				     [path_lookup(NULL, 0, NULL);])
		 AC_CHECK_LINUX_FUNC([proc_create],
				     [#include <linux/proc_fs.h>],
				     [proc_create(NULL, 0, NULL, NULL);])
		 AC_CHECK_LINUX_FUNC([rcu_read_lock],
				     [#include <linux/rcupdate.h>],
				     [rcu_read_lock();])
		 AC_CHECK_LINUX_FUNC([set_nlink],
				     [#include <linux/fs.h>],
				     [set_nlink(NULL, 1);])
<<<<<<< HEAD
=======
		 AC_CHECK_LINUX_FUNC([setattr_prepare],
				     [#include <linux/fs.h>],
				     [setattr_prepare(NULL, NULL);])
>>>>>>> 7442752b
		 AC_CHECK_LINUX_FUNC([sock_create_kern],
				     [#include <linux/net.h>],
				     [sock_create_kern(0, 0, 0, NULL);])
		 AC_CHECK_LINUX_FUNC([sock_create_kern_ns],
				     [#include <linux/net.h>],
				     [sock_create_kern(NULL, 0, 0, 0, NULL);])
		 AC_CHECK_LINUX_FUNC([splice_direct_to_actor],
				     [#include <linux/splice.h>],
				     [splice_direct_to_actor(NULL,NULL,NULL);])
		 AC_CHECK_LINUX_FUNC([default_file_splice_read],
				     [#include <linux/fs.h>],
				     [default_file_splice_read(NULL,NULL,NULL, 0, 0);])
		 AC_CHECK_LINUX_FUNC([svc_addr_in],
				     [#include <linux/sunrpc/svc.h>],
				     [svc_addr_in(NULL);])
		 AC_CHECK_LINUX_FUNC([zero_user_segments],
				     [#include <linux/highmem.h>],
				     [zero_user_segments(NULL, 0, 0, 0, 0);])
		 AC_CHECK_LINUX_FUNC([noop_fsync],
				     [#include <linux/fs.h>],
				     [void *address = &noop_fsync; printk("%p\n", address)];)
		 AC_CHECK_LINUX_FUNC([kthread_run],
				     [#include <linux/kernel.h>
				      #include <linux/kthread.h>],
				     [kthread_run(NULL, NULL, "test");])
		 AC_CHECK_LINUX_FUNC([inode_nohighmem],
				     [#include <linux/fs.h>],
				     [inode_nohighmem(NULL);])
		 AC_CHECK_LINUX_FUNC([inode_lock],
				     [#include <linux/fs.h>],
				     [inode_lock(NULL);])

		 dnl Consequences - things which get set as a result of the
		 dnl                above tests
		 AS_IF([test "x$ac_cv_linux_func_d_alloc_anon" = "xno"],
		       [AC_DEFINE([AFS_NONFSTRANS], 1,
				  [define to disable the nfs translator])])

		 dnl Assorted more complex tests
		 LINUX_AIO_NONVECTOR
		 LINUX_EXPORTS_PROC_ROOT_FS
                 LINUX_KMEM_CACHE_INIT
		 LINUX_HAVE_KMEM_CACHE_T
                 LINUX_KMEM_CACHE_CREATE_TAKES_DTOR
		 LINUX_KMEM_CACHE_CREATE_CTOR_TAKES_VOID
		 LINUX_D_PATH_TAKES_STRUCT_PATH
		 LINUX_NEW_EXPORT_OPS
		 LINUX_INODE_SETATTR_RETURN_TYPE
		 LINUX_IOP_I_CREATE_TAKES_NAMEIDATA
		 LINUX_IOP_I_LOOKUP_TAKES_NAMEIDATA
		 LINUX_IOP_I_PERMISSION_TAKES_FLAGS
	  	 LINUX_IOP_I_PERMISSION_TAKES_NAMEIDATA
	  	 LINUX_IOP_I_PUT_LINK_TAKES_COOKIE
		 LINUX_DOP_D_DELETE_TAKES_CONST
	  	 LINUX_DOP_D_REVALIDATE_TAKES_NAMEIDATA
	  	 LINUX_FOP_F_FLUSH_TAKES_FL_OWNER_T
	  	 LINUX_FOP_F_FSYNC_TAKES_DENTRY
		 LINUX_FOP_F_FSYNC_TAKES_RANGE
	  	 LINUX_AOP_WRITEBACK_CONTROL
		 LINUX_FS_STRUCT_FOP_HAS_SPLICE
		 LINUX_KERNEL_POSIX_LOCK_FILE_WAIT_ARG
		 LINUX_POSIX_TEST_LOCK_RETURNS_CONFLICT
		 LINUX_POSIX_TEST_LOCK_CONFLICT_ARG
		 LINUX_KERNEL_SOCK_CREATE
		 LINUX_EXPORTS_KEY_TYPE_KEYRING
		 LINUX_NEED_RHCONFIG
		 LINUX_RECALC_SIGPENDING_ARG_TYPE
		 LINUX_EXPORTS_TASKLIST_LOCK
		 LINUX_GET_SB_HAS_STRUCT_VFSMOUNT
		 LINUX_STATFS_TAKES_DENTRY
		 LINUX_REFRIGERATOR
		 LINUX_HAVE_TRY_TO_FREEZE
		 LINUX_LINUX_KEYRING_SUPPORT
		 LINUX_KEY_ALLOC_NEEDS_STRUCT_TASK
		 LINUX_KEY_ALLOC_NEEDS_CRED
		 LINUX_INIT_WORK_HAS_DATA
		 LINUX_REGISTER_SYSCTL_TABLE_NOFLAG
		 LINUX_HAVE_DCACHE_LOCK
		 LINUX_D_COUNT_IS_INT
		 LINUX_IOP_MKDIR_TAKES_UMODE_T
		 LINUX_IOP_CREATE_TAKES_UMODE_T
		 LINUX_EXPORT_OP_ENCODE_FH_TAKES_INODES
		 LINUX_KMAP_ATOMIC_TAKES_NO_KM_TYPE
		 LINUX_DENTRY_OPEN_TAKES_PATH
		 LINUX_D_ALIAS_IS_HLIST
		 LINUX_HLIST_ITERATOR_NO_NODE
		 LINUX_IOP_I_CREATE_TAKES_BOOL
		 LINUX_DOP_D_REVALIDATE_TAKES_UNSIGNED
		 LINUX_IOP_LOOKUP_TAKES_UNSIGNED
		 LINUX_D_INVALIDATE_IS_VOID

		 dnl If we are guaranteed that keyrings will work - that is
		 dnl  a) The kernel has keyrings enabled
		 dnl  b) The code is new enough to give us a key_type_keyring
		 dnl then we just disable syscall probing unless we've been
		 dnl told otherwise

		 AS_IF([test "$enable_linux_syscall_probing" = "maybe"],
		   [AS_IF([test "$ac_cv_linux_keyring_support" = "yes" -a "$ac_cv_linux_exports_key_type_keyring" = "yes"],
			  [enable_linux_syscall_probing="no"],
			  [enable_linux_syscall_probing="yes"])
                 ])

		 dnl Syscall probing needs a few tests of its own, and just
		 dnl won't work if the kernel doesn't export init_mm
		 AS_IF([test "$enable_linux_syscall_probing" = "yes"], [
                   LINUX_EXPORTS_INIT_MM
		   AS_IF([test "$ac_cv_linux_exports_init_mm" = "no"], [
                     AC_MSG_ERROR(
		       [Can't do syscall probing without exported init_mm])
                   ])
		   LINUX_EXPORTS_SYS_CHDIR
	           LINUX_EXPORTS_SYS_OPEN
		   AC_DEFINE(ENABLE_LINUX_SYSCALL_PROBING, 1,
			     [define to enable syscall table probes])
		 ])

		 dnl Packaging and SMP build
		 if test "x$with_linux_kernel_packaging" != "xyes" ; then
		   LINUX_WHICH_MODULES
		 else
		   AC_SUBST(MPS,'SP')
		 fi

		 dnl Syscall probing
                 if test "x$ac_cv_linux_config_modversions" = "xno" -o $AFS_SYSKVERS -ge 26; then
		   AS_IF([test "$enable_linux_syscall_probing" = "yes"], [
                     AC_MSG_WARN([Cannot determine sys_call_table status. assuming it isn't exported])
		   ])
                   ac_cv_linux_exports_sys_call_table=no
		   if test -f "$LINUX_KERNEL_PATH/include/asm/ia32_unistd.h"; then
		     ac_cv_linux_exports_ia32_sys_call_table=yes
		   fi
                 else
                   LINUX_EXPORTS_KALLSYMS_ADDRESS
                   LINUX_EXPORTS_KALLSYMS_SYMBOL
                   LINUX_EXPORTS_SYS_CALL_TABLE
                   LINUX_EXPORTS_IA32_SYS_CALL_TABLE
                   if test "x$ac_cv_linux_exports_sys_call_table" = "xno"; then
                         linux_syscall_method=none
                         if test "x$ac_cv_linux_exports_init_mm" = "xyes"; then
                            linux_syscall_method=scan
                            if test "x$ac_cv_linux_exports_kallsyms_address" = "xyes"; then
                               linux_syscall_method=scan_with_kallsyms_address
                            fi
                         fi
                         if test "x$ac_cv_linux_exports_kallsyms_symbol" = "xyes"; then
                            linux_syscall_method=kallsyms_symbol
                         fi
                         if test "x$linux_syscall_method" = "xnone"; then
			    AC_MSG_WARN([no available sys_call_table access method -- guessing scan])
                            linux_syscall_method=scan
                         fi
                   fi
                 fi
		 if test -f "$LINUX_KERNEL_PATH/include/linux/in_systm.h"; then
		  AC_DEFINE(HAVE_IN_SYSTM_H, 1, [define if you have in_systm.h header file])
	         fi
		 if test -f "$LINUX_KERNEL_PATH/include/linux/mm_inline.h"; then
		  AC_DEFINE(HAVE_MM_INLINE_H, 1, [define if you have mm_inline.h header file])
	         fi
		 if test "x$ac_cv_linux_func_page_get_link" = "xyes" -o "x$ac_cv_linux_func_i_put_link_takes_cookie" = "xyes"; then
		  AC_DEFINE(USABLE_KERNEL_PAGE_SYMLINK_CACHE, 1, [define if your kernel has a usable symlink cache API])
		 else
		  AC_MSG_WARN([your kernel does not have a usable symlink cache API])
		 fi
		 if test "x$ac_cv_linux_func_page_get_link" != "xyes" -a "x$ac_cv_linux_struct_inode_operations_has_get_link" = "xyes"; then
			AC_MSG_ERROR([Your kernel does not use follow_link - not supported without symlink cache API])
			exit 1
		 fi
                :
		fi
		if test "x$enable_linux_d_splice_alias_extra_iput" = xyes; then
		    AC_DEFINE(D_SPLICE_ALIAS_LEAK_ON_ERROR, 1, [for internal use])
		fi
dnl Linux-only, but just enable always.
		AC_DEFINE(AFS_CACHE_BYPASS, 1, [define to activate cache bypassing Unix client])
esac

AC_CACHE_CHECK([if compiler has __sync_add_and_fetch],
    [ac_cv_sync_fetch_and_add],
    [AC_TRY_LINK(, [int var; return __sync_add_and_fetch(&var, 1);],
		    [ac_cv_sync_fetch_and_add=yes],
		    [ac_cv_sync_fetch_and_add=no])
])
AS_IF([test "$ac_cv_sync_fetch_and_add" = "yes"],
      [AC_DEFINE(HAVE_SYNC_FETCH_AND_ADD, 1,
		[define if your C compiler has __sync_add_and_fetch])])

AC_CACHE_CHECK([if struct sockaddr has sa_len field],
    [ac_cv_sockaddr_len],
    [AC_TRY_COMPILE( [#include <sys/types.h>
#include <sys/socket.h>],
                     [struct sockaddr *a; a->sa_len=0;],
		     [ac_cv_sockaddr_len=yes],
		     [ac_cv_sockaddr_len=no])
])
AS_IF([test "$ac_cv_sockaddr_len" = "yes"],
      [AC_DEFINE(STRUCT_SOCKADDR_HAS_SA_LEN, 1,
		 [define if you struct sockaddr sa_len])])

if test "x${MKAFS_OSTYPE}" = "xIRIX"; then
        echo Skipping library tests because they confuse Irix.
else
  AC_SEARCH_LIBS([socket], [socket inet])
  AC_SEARCH_LIBS([connect], [nsl])
  AC_SEARCH_LIBS([gethostbyname], [dns nsl resolv])

  dnl darwin wants it, aix hates it
  AC_MSG_CHECKING(for the useability of arpa/nameser_compat.h)
  AC_TRY_COMPILE([
  #include <stdlib.h>
  #include <stdio.h>
  #include <sys/types.h>
  #include <sys/socket.h>
  #include <netinet/in.h>
  #include <arpa/inet.h>
  #include <arpa/nameser.h>
  #include <arpa/nameser_compat.h>
  #include <resolv.h>
  ], [static int i; i = 0;],
  [AC_MSG_RESULT(yes)
   AC_DEFINE(HAVE_ARPA_NAMESER_COMPAT_H, 1, [define if arpa/nameser_compat.h exists])],
  [AC_MSG_RESULT(no)
   ])

  openafs_save_libs="$LIBS"
  AC_MSG_CHECKING([for res_search])
  AC_FUNC_RES_SEARCH

  if test "$ac_cv_func_res_search" = no; then
      for lib in dns nsl resolv; do
        if test "$ac_cv_func_res_search" != yes; then
	  LIBS="-l$lib $LIBS"
          AC_FUNC_RES_SEARCH
          LIBS="$openafs_save_libs"
        fi
      done    
      if test "$ac_cv_func_res_search" = yes; then
        LIB_AFSDB="-l$lib"
	AC_DEFINE(HAVE_RES_SEARCH, 1, [])
        AC_MSG_RESULT([yes, in lib$lib])
      else
        AC_MSG_RESULT(no)
      fi
  else
    AC_DEFINE(HAVE_RES_SEARCH, 1, [])
    AC_MSG_RESULT(yes)
  fi
  
fi
XLIBS="$LIB_AFSDB $XLIBS"

AC_CHECK_RESOLV_RETRANS

AC_CACHE_CHECK([for setsockopt(, SOL_IP, IP_RECVERR)],
    [ac_cv_setsockopt_iprecverr],
    [AC_TRY_COMPILE( [
#include <sys/types.h>
#include <sys/socket.h>
#include <netinet/in.h>],
[int on=1;
setsockopt(0, SOL_IP, IP_RECVERR, &on, sizeof(on));],
	[ac_cv_setsockopt_iprecverr=yes],
	[ac_cv_setsockopt_iprecverr=no])])

AS_IF([test "$ac_cv_setsockopt_iprecverr" = "yes"],
      [AC_DEFINE([HAVE_SETSOCKOPT_IP_RECVERR], [1],
		 [define if we can receive socket errors via IP_RECVERR])])

PTHREAD_LIBS=error
if test "x$MKAFS_OSTYPE" = OBSD; then
        PTHREAD_LIBS="-pthread"
fi
if test "x$MKAFS_OSTYPE" = xDFBSD; then
        PTHREAD_LIBS="-pthread"
fi
if test "x$PTHREAD_LIBS" = xerror; then
        AC_CHECK_LIB(pthread, pthread_attr_init,
                PTHREAD_LIBS="-lpthread")
fi
if test "x$PTHREAD_LIBS" = xerror; then
        AC_CHECK_LIB(pthreads, pthread_attr_init,
                PTHREAD_LIBS="-lpthreads")
fi
if test "x$PTHREAD_LIBS" = xerror; then
        AC_CHECK_LIB(c_r, pthread_attr_init,
                PTHREAD_LIBS="-lc_r")
fi
if test "x$PTHREAD_LIBS" = xerror; then
        AC_CHECK_FUNC(pthread_attr_init, PTHREAD_LIBS="")
fi
if test "x$PTHREAD_LIBS" = xerror; then
        # pthread_attr_init is a macro under HPUX 11.0 and 11.11
        AC_CHECK_LIB(pthread, pthread_attr_destroy,
                PTHREAD_LIBS="-lpthread")
fi
if test "x$PTHREAD_LIBS" = xerror; then
        AC_MSG_WARN(*** Unable to locate working posix thread library ***)
fi
AC_SUBST(PTHREAD_LIBS)

HOST_CPU="$host_cpu"

if test "x$with_bsd_kernel_headers" != "x"; then
	BSD_KERNEL_PATH="$with_bsd_kernel_headers"
else
	BSD_KERNEL_PATH="/usr/src/sys"
fi

if test "x$with_bsd_kernel_build" != "x"; then
	BSD_KERNEL_BUILD="$with_bsd_kernel_build"
else
	case $AFS_SYSNAME in
		*_fbsd_*)
			BSD_KERNEL_BUILD="${BSD_KERNEL_PATH}/${HOST_CPU}/compile/GENERIC"
			;;
		*_nbsd*)
			BSD_KERNEL_BUILD="${BSD_KERNEL_PATH}/arch/${HOST_CPU}/compile/GENERIC"
	esac
fi

# Fast restart
if test "$enable_supergroups" = "yes"; then
	AC_DEFINE(SUPERGROUPS, 1, [define if you want to have support for nested pts groups])
fi

if test "$enable_bitmap_later" = "yes"; then
	AC_DEFINE(BITMAP_LATER, 1, [define if you want to salvager to check bitmasks later])
fi

if test "$enable_unix_sockets" = "yes"; then
	AC_DEFINE(USE_UNIX_SOCKETS, 1, [define if you want to use UNIX sockets for fssync.])
	USE_UNIX_SOCKETS="yes"
else
	USE_UNIX_SOCKETS="no"
fi
AC_SUBST(USE_UNIX_SOCKETS)

if test "$enable_ubik_read_while_write" = "yes"; then
	AC_DEFINE(UBIK_READ_WHILE_WRITE, 1, [define if you want to enable ubik read while write])
fi

if test "$enable_namei_fileserver" = "yes"; then
	AC_DEFINE(AFS_NAMEI_ENV, 1, [define if you want to want namei fileserver])
	VFSCK=""
else
	if test "$enable_namei_fileserver" = "default"; then
		case $host in
			*-solaris2.10*)
				AC_MSG_WARN(Some Solaris 10 versions are not safe with the inode fileserver. Forcing namei. Override with --disable-namei-fileserver)
				AC_DEFINE(AFS_NAMEI_ENV, 1, [define if you want to want namei fileserver])
				VFSCK=""
				;;
			*-solaris2.11*)
				AC_MSG_WARN(Solaris 11 versions are not safe with the inode fileserver. Forcing namei. Override with --disable-namei-fileserver)
				AC_DEFINE(AFS_NAMEI_ENV, 1, [define if you want to want namei fileserver])
				VFSCK=""
				;;
			*)
				VFSCK="vfsck"
				;;
		esac
        else
		VFSCK="vfsck"
	fi
fi

dnl check for tivoli
AC_MSG_CHECKING(for tivoli tsm butc support)
XBSA_CFLAGS=""
if test "$enable_tivoli_tsm" = "yes"; then
	XBSADIR1=/usr/tivoli/tsm/client/api/bin/xopen
	XBSADIR2=/opt/tivoli/tsm/client/api/bin/xopen
	XBSADIR3=/usr/tivoli/tsm/client/api/bin/sample
	XBSADIR4=/opt/tivoli/tsm/client/api/bin/sample
	XBSADIR5=/usr/tivoli/tsm/client/api/bin64/sample
	XBSADIR6=/opt/tivoli/tsm/client/api/bin64/sample

	if test -r "$XBSADIR3/dsmapifp.h"; then
		XBSA_CFLAGS="-Dxbsa -DNEW_XBSA -I$XBSADIR3"
		XBSA_XLIBS="-ldl"
		AC_MSG_RESULT([yes, $XBSA_CFLAGS])
	elif test -r "$XBSADIR4/dsmapifp.h"; then
		XBSA_CFLAGS="-Dxbsa -DNEW_XBSA -I$XBSADIR4"
		XBSA_XLIBS="-ldl"
		AC_MSG_RESULT([yes, $XBSA_CFLAGS])
	elif test -r "$XBSADIR5/dsmapifp.h"; then
		XBSA_CFLAGS="-Dxbsa -DNEW_XBSA -I$XBSADIR5"
		XBSA_XLIBS="-ldl"
		AC_MSG_RESULT([yes, $XBSA_CFLAGS])
	elif test -r "$XBSADIR6/dsmapifp.h"; then
		XBSA_CFLAGS="-Dxbsa -DNEW_XBSA -I$XBSADIR6"
		XBSA_XLIBS="-ldl"
		AC_MSG_RESULT([yes, $XBSA_CFLAGS])
	elif test -r "$XBSADIR1/xbsa.h"; then
		XBSA_CFLAGS="-Dxbsa -I$XBSADIR1"
		XBSA_XLIBS=""
		AC_MSG_RESULT([yes, $XBSA_CFLAGS])
	elif test -r "$XBSADIR2/xbsa.h"; then
		XBSA_CFLAGS="-Dxbsa -I$XBSADIR2"
		XBSA_XLIBS=""
		AC_MSG_RESULT([yes, $XBSA_CFLAGS])
	else
		AC_MSG_RESULT([no, missing xbsa.h and dsmapifp.h header files])
	fi
else
	AC_MSG_RESULT([no])
fi
AC_SUBST(XBSA_CFLAGS)
AC_SUBST(XBSA_XLIBS) 
XLIBS="$XBSA_XLIBS $XLIBS"

dnl checks for header files.
AC_HEADER_STDC
AC_HEADER_SYS_WAIT
AC_HEADER_DIRENT
AC_CHECK_HEADERS([ \
<<<<<<< HEAD
	curses.h \
	direct.h \
	fcntl.h \
	grp.h \
	mntent.h \
	ncurses.h \
	ncurses/ncurses.h \
	netinet/in.h \
	netdb.h \
	regex.h \
	search.h \
	security/pam_modules.h \
	signal.h \
	stdio_ext.h \
	stdlib.h \
	string.h \
	strings.h \
	sys/bitypes.h \
	sys/fcntl.h \
	sys/file.h \
	sys/fs_types.h \
	sys/fstyp.h \
	sys/ipc.h \
	sys/mntent.h \
	sys/mnttab.h \
	sys/mount.h \
	sys/pag.h \
	sys/param.h \
	sys/resource.h \
	sys/statfs.h \
	sys/statvfs.h \
	sys/time.h \
	sys/vfs.h \
	termios.h \
	ucontext.h \
	unistd.h \
	windows.h \
])
=======
		   arpa/inet.h \
		   arpa/nameser.h \
		   curses.h\
		   direct.h \
		   errno.h \
		   fcntl.h \
		   grp.h \
		   math.h \
		   mntent.h \
		   ncurses.h \
		   ncurses/ncurses.h \
		   netdb.h \
		   netinet/in.h \
		   pthread_np.h \
		   pwd.h \
		   regex.h \
		   security/pam_appl.h \
		   signal.h \
		   stdint.h \
		   stdio_ext.h \
		   stdlib.h \
		   string.h \
		   strings.h \
		   sys/bitypes.h \
		   sys/bswap.h \
		   sys/dk.h \
		   sys/fcntl.h \
		   sys/file.h \
		   sys/fs_types.h \
		   sys/fstyp.h \
		   sys/ioctl.h \
		   sys/ipc.h \
		   sys/lockf.h \
		   sys/map.h \
		   sys/mount.h \
		   sys/mntent.h \
		   sys/mnttab.h \
		   sys/pag.h \
		   sys/param.h \
		   sys/resource.h \
		   sys/select.h \
		   sys/statfs.h \
		   sys/statvfs.h \
		   sys/socket.h \
		   sys/sysctl.h \
		   sys/time.h \
		   sys/types.h \
		   sys/uio.h \
		   sys/un.h \
		   sys/vfs.h \
		   syslog.h \
		   termios.h \
		   time.h \
		   ucontext.h \
		   unistd.h \
		   windows.h \
		])

AC_CHECK_HEADERS([resolv.h], [], [], [AC_INCLUDES_DEFAULT
#ifdef HAVE_NETINET_IN_H
# include <netinet/in.h>
#endif])

AC_CHECK_HEADERS([net/if.h],[],[],[AC_INCLUDES_DEFAULT
#ifdef HAVE_SYS_SOCKET_H
# include <sys/socket.h>
#endif])

AC_CHECK_HEADERS([netinet/if_ether.h],[],[],[AC_INCLUDES_DEFAULT
#ifdef HAVE_SYS_SOCKET_H
# include <sys/socket.h>
#endif
#ifdef HAVE_NETINET_IN_H
# include <netinet/in.h>
#endif
#ifdef HAVE_NET_IF_H
# include <net/if.h>
#endif])

AC_CHECK_HEADERS([security/pam_modules.h],[],[],[AC_INCLUDES_DEFAULT
#ifdef HAVE_SECURITY_PAM_APPL_H
# include <security/pam_appl.h>
#endif])
>>>>>>> 7442752b

AC_CHECK_HEADERS(linux/errqueue.h,,,[#include <linux/types.h>])

AC_CHECK_TYPES([fsblkcnt_t],,,[
#include <sys/types.h>
#ifdef HAVE_SYS_BITYPES_H
#include <sys/bitypes.h>
#endif
#ifdef HAVE_SYS_STATFS_H
#include <sys/statfs.h>
#endif
#ifdef HAVE_SYS_STATVFS_H
#include <sys/statvfs.h>
#endif
])

dnl see what struct stat has for timestamps
AC_CHECK_MEMBERS([struct stat.st_ctimespec, struct stat.st_ctimensec])

OPENAFS_TEST_PACKAGE(libintl,[#include <libintl.h>],[-lintl],,,INTL)

if test "$enable_debug_locks" = yes; then
	AC_DEFINE(OPR_DEBUG_LOCKS, 1, [turn on lock debugging in opr])
fi

if test "$ac_cv_header_security_pam_modules_h" = yes -a "$enable_pam" = yes; then
	HAVE_PAM="yes"
else
	HAVE_PAM="no"
fi
AC_SUBST(HAVE_PAM)

if test "$enable_login" = yes; then
	BUILD_LOGIN="yes"
else
	BUILD_LOGIN="no"
fi
AC_SUBST(BUILD_LOGIN)

<<<<<<< HEAD
AC_CHECK_FUNCS([ \
	daemon \
	flock \
	fseeko64 \
	ftello64 \
	getcwd \
	getprogname \
	getrlimit \
	mkstemp \
=======
if test "$enable_kauth" = yes; then
	INSTALL_KAUTH="yes"
else
	INSTALL_KAUTH="no"
fi
AC_SUBST(INSTALL_KAUTH)

AC_CHECK_FUNCS([ \
	arc4random \
	closelog \
	fcntl \
	fseeko64 \
	ftello64 \
	getcwd \
	getegid \
	geteuid \
	getgid \
	getuid \
	getrlimit \
	issetugid \
	mkstemp \
	openlog \
>>>>>>> 7442752b
	poll \
	pread \
	preadv \
	preadv64 \
	pwrite \
	pwritev \
	pwritev64 \
	regcomp \
	regerror \
	regexec \
<<<<<<< HEAD
	setenv \
	setprogname \
	setvbuf \
	sigaction \
	snprintf \
	strcasestr \
	strerror \
	strlcat \
	strlcpy \
	strnlen \
	timegm \
	tsearch \
	unsetenv \
	vsnprintf \
	vsyslog \
])

OPENAFS_CURSES()
=======
	setitimer \
	setvbuf \
	sigaction \
	strcasestr \
	strerror \
	sysconf \
	sysctl \
	syslog \
	tdestroy \
	timegm \
])

OPENAFS_ROKEN()
OPENAFS_HCRYPTO()
OPENAFS_CURSES()
OPENAFS_C_ATTRIBUTE()
OPENAFS_C_PRAGMA()

dnl Functions that Heimdal's libroken provides, but that we
dnl haven't found a need for yet, and so haven't imported
AC_CHECK_FUNCS([ \
	chown \
	fchown \
	gethostname \
	lstat \
	inet_aton \
	putenv \
	readv \
	setenv \
	strdup \
	strftime \
	strndup \
	strsep \
	unsetenv \
])

dnl Functions that are in objects that we always build from libroken
AC_CHECK_FUNCS([ \
	asprintf \
	asnprintf \
	vasprintf \
	vasnprintf \
	vsnprintf \
	snprintf \
])

dnl Functions that we're going to try and get from libroken
AC_REPLACE_FUNCS([ \
	daemon \
	ecalloc \
	emalloc \
	erealloc \
	err \
	errx \
	flock \
	freeaddrinfo \
	gai_strerror \
	getaddrinfo \
	getdtablesize \
	getnameinfo \
	getopt \
	getprogname \
	gettimeofday \
	inet_ntop \
	inet_pton \
	localtime_r \
	mkstemp \
	setenv \
	setprogname \
	strcasecmp \
	strlcat \
	strnlen \
	strlcpy \
	strsep \
	tdelete \
	tfind \
	tsearch \
	twalk \
	unsetenv \
	verr \
	verrx \
	vsyslog \
	vwarn \
	vwarnx \
	warn \
	warnx \
])

dnl Headers that we're going to try and get from libroken
AC_CHECK_HEADERS([ \
	err.h \
	search.h \
])

AC_CHECK_DECLS([h_errno], [], [], [
#include <sys/types.h>
#ifdef HAVE_NETDB_H
#include <netdb.h>
#endif
])

AC_HEADER_TIME

ROKEN_HEADERS=
AS_IF([test "$ac_cv_header_err_h" != "yes" ],
      [ROKEN_HEADERS="$ROKEN_HEADERS \$(TOP_INCDIR)/err.h"],
      [])
AC_SUBST(ROKEN_HEADERS)

dnl Stuff that's harder ...
AC_MSG_CHECKING([for bswap16])
AC_LINK_IFELSE([AC_LANG_PROGRAM([
#ifdef HAVE_SYS_TYPES_H
#include <sys/types.h>
#endif
#ifdef HAVE_SYS_BSWAP_H
#include <sys/bswap.h>
#endif
],
[short a, b; b = bswap16(a); ])],
[AC_MSG_RESULT(yes)
 AC_DEFINE(HAVE_BSWAP16, 1, [Define to 1 if you have the bswap16 function])
],
[AC_MSG_RESULT(no)])

AC_MSG_CHECKING([for bswap32])
AC_LINK_IFELSE([AC_LANG_PROGRAM([#ifdef HAVE_SYS_TYPES_H
#include <sys/types.h>
#endif
#ifdef HAVE_SYS_BSWAP_H
#include <sys/bswap.h>
#endif
],
[int a, b; b = bswap32(a); ])],
[AC_MSG_RESULT(yes)
 AC_DEFINE(HAVE_BSWAP32, 1, [Define to 1 if you have the bswap32 function])
],
[AC_MSG_RESULT(no)])
>>>>>>> 7442752b

case $AFS_SYSNAME in
*hp_ux* | *hpux*)
   AC_MSG_WARN([Some versions of HP-UX have a buggy positional I/O implementation. Forcing no positional I/O.])
   ;;
*)
   AC_MSG_CHECKING([for positional I/O])
   if test "$ac_cv_func_pread" = "yes" && \
           test "$ac_cv_func_pwrite" = "yes"; then
      AC_DEFINE(HAVE_PIO, 1, [define if you have pread() and pwrite()])
      AC_MSG_RESULT(yes)
   else
     AC_MSG_RESULT(no)
   fi
   AC_MSG_CHECKING([for vectored positional I/O])
   AS_IF([test "$ac_cv_func_preadv" = "yes" -a \
               "$ac_cv_func_pwritev" = "yes" -a \
	       "$ac_cv_func_preadv64" = "yes" -a \
	       "$ac_cv_func_pwritev64" = "yes"],
	 [AC_DEFINE(HAVE_PIOV, 1, [define if you have preadv() and pwritev()])
  	  AC_MSG_RESULT(yes)],
	 [AC_MSG_RESULT(no)])
   ;;
esac

AC_MSG_CHECKING([for POSIX regex library])
if test "$ac_cv_header_regex_h" = "yes" && \
	test "$ac_cv_func_regcomp" = "yes" && \
	test "$ac_cv_func_regexec" = "yes" && \
	test "$ac_cv_func_regerror" = "yes"; then
    AC_DEFINE(HAVE_POSIX_REGEX, 1, [define if you have POSIX regex library])
    AC_MSG_RESULT(yes)
else
    AC_MSG_RESULT(no)
fi

dnl Look for "non-portable" pthreads functions.
save_LIBS="$LIBS"
LIBS="$LIBS $PTHREAD_LIBS"
AC_CHECK_FUNCS([ \
	pthread_set_name_np \
	pthread_setname_np \
])

dnl Sadly, there are three different versions of pthread_setname_np.
dnl Try to cater for all of them.
if test "$ac_cv_func_pthread_setname_np" = "yes" ; then
    AC_MSG_CHECKING([for signature of pthread_setname_np])
    AC_TRY_COMPILE([
#include <pthread.h>
#ifdef HAVE_PTHREAD_NP_H
#include <pthread_np.h>
#endif
], [pthread_setname_np(pthread_self(), "test", (void *)0)], [
	AC_MSG_RESULT([three arguments])
	pthread_setname_np_args=3], [
	AC_TRY_COMPILE([
#include <pthread.h>
#ifdef HAVE_PTHREAD_NP_H
#include <pthread_np.h>
#endif
], [pthread_setname_np(pthread_self(), "test")], [
	    AC_MSG_RESULT([two arguments])
	    pthread_setname_np_args=2], [
	    AC_TRY_COMPILE([
#include <pthread.h>
#ifdef HAVE_PTHREAD_NP_H
#include <pthread_np.h>
#endif
], [pthread_setname_np("test")], [
		AC_MSG_RESULT([one argument])
		pthread_setname_np_args=1], [pthread_setname_np_args=0])
])
])
AC_DEFINE_UNQUOTED([PTHREAD_SETNAME_NP_ARGS], $pthread_setname_np_args, [Number of arguments required by pthread_setname_np() function])
fi
LIBS="$save_LIBS"

openafs_cv_saved_CFLAGS="$CFLAGS"
CFLAGS="$CFLAGS $XCFLAGS_NOCHECKING"

AC_TYPE_SIGNAL
OPENAFS_RETSIGTYPE
AC_CHECK_SIZEOF(void *)
AC_CHECK_SIZEOF(unsigned long long)
AC_CHECK_SIZEOF(unsigned long)
AC_CHECK_SIZEOF(unsigned int)
AC_TYPE_INTPTR_T
AC_TYPE_UINTPTR_T
AC_TYPE_SSIZE_T
AC_CHECK_TYPE([sig_atomic_t],[],
    [AC_DEFINE([sig_atomic_t], [int],
        [Define to int if <signal.h> does not define.])],
[#include <sys/types.h>
#include <signal.h>])
AC_CHECK_TYPE([socklen_t],[],
    [AC_DEFINE([socklen_t], [int],
        [Define to int if <sys/socket.h> does not define.])],
[#include <sys/types.h>
#include <sys/socket.h>])
AC_CHECK_TYPES(off64_t)
AC_CHECK_TYPES([ssize_t], [], [], [#include <unistd.h>])
AC_CHECK_TYPES([struct winsize], [], [], [
#ifdef HAVE_TERMIOS_H
# include <termios.h>
#else
# include <sys/termios.h>
#endif
#include <sys/ioctl.h>])
AC_CHECK_TYPES([sa_family_t, socklen_t, struct sockaddr,
		struct sockaddr_storage],
	       [], [], [
#include <sys/types.h>
#include <sys/socket.h>
])
AC_CHECK_TYPES([sa_family_t], [], [], [
#include <sys/types.h>
#include <sys/socket.h>
])
AC_CHECK_TYPES([struct addrinfo], [], [], [
#include <sys/types.h>
#ifdef HAVE_NETDB_H
#include <netdb.h>
#endif
])
AC_CHECK_TYPES([long long], [], [], [])

AC_SIZEOF_TYPE(long)

CFLAGS="$openafs_cv_saved_CFLAGS"

RRA_HEADER_PAM_CONST


dnl Directory PATH handling
if test "x$enable_transarc_paths" = "xyes"  ; then 
    afsconfdir=${afsconfdir=/usr/afs/etc}
    viceetcdir=${viceetcdir=/usr/vice/etc}
    afskerneldir=${afskerneldir=${viceetcdir}}
    afssrvbindir=${afssrvbindir=/usr/afs/bin}
    afssrvsbindir=${afssrvsbindir=/usr/afs/bin}
    afssrvlibexecdir=${afssrvlibexecdir=/usr/afs/bin}
    afsdbdir=${afsdbdir=/usr/afs/db}
    afslogsdir=${afslogsdir=/usr/afs/logs}
    afslocaldir=${afslocaldir=/usr/afs/local}
    afsbackupdir=${afsbackupdir=/usr/afs/backup}
    afsbosconfigdir=${afsbosconfigdir=/usr/afs/local}
    afsdatadir=${afsdatadir=/usr/vice/etc}
else 
    afsconfdir=${afsconfdir='${sysconfdir}/openafs/server'}
    viceetcdir=${viceetcdir='${sysconfdir}/openafs'}
    afskerneldir=${afskerneldir='${libdir}/openafs'}
    afssrvbindir=${afssrvbindir='${bindir}'}
    afssrvsbindir=${afssrvsbindir='${sbindir}'}
    afssrvlibexecdir=${afssrvlibexecdir='${libexecdir}/openafs'}
    afsdbdir=${afsdbdir='${localstatedir}/openafs/db'}
    afslogsdir=${afslogsdir='${localstatedir}/openafs/logs'}
    afslocaldir=${afslocaldir='${localstatedir}/openafs'}
    afsbackupdir=${afsbackupdir='${localstatedir}/openafs/backup'}
    afsbosconfigdir=${afsbosconfigdir='${sysconfdir}/openafs'}
    afsdatadir=${afsdatadir='${datadir}/openafs'}
fi
AC_SUBST(afsconfdir)
AC_SUBST(viceetcdir)
AC_SUBST(afskerneldir)
AC_SUBST(afssrvbindir)
AC_SUBST(afssrvsbindir)
AC_SUBST(afssrvlibexecdir)
AC_SUBST(afsdbdir)
AC_SUBST(afslogsdir)
AC_SUBST(afslocaldir)
AC_SUBST(afsbackupdir)
AC_SUBST(afsbosconfigdir)
AC_SUBST(afsdatadir)

if test "x$enable_kernel_module" = "xyes"; then
ENABLE_KERNEL_MODULE=libafs
fi

if test "x$enable_pthreaded_ubik" = "xyes"; then
ENABLE_PTHREADED_UBIK=yes
fi

AC_SUBST(VFSCK)
AC_SUBST(AFS_SYSNAME)
AC_SUBST(AFS_PARAM_COMMON)
AC_SUBST(ENABLE_KERNEL_MODULE)
AC_SUBST(ENABLE_PTHREADED_UBIK)
AC_SUBST(LIB_AFSDB)
AC_SUBST(LINUX_KERNEL_PATH)
AC_SUBST(LINUX_KERNEL_BUILD)
AC_SUBST(HOST_CPU)
AC_SUBST(BSD_KERNEL_PATH)
AC_SUBST(BSD_KERNEL_BUILD)
AC_SUBST(LINUX_VERSION)
AC_SUBST(MKAFS_OSTYPE)
AC_SUBST(TOP_OBJDIR)
AC_SUBST(TOP_SRCDIR)
AC_SUBST(TOP_INCDIR)
AC_SUBST(TOP_LIBDIR)
AC_SUBST(DEST)
AC_SUBST(DARWIN_INFOFILE)
AC_SUBST(IRIX_BUILD_IP35)
AC_SUBST(HTML_XSL)
AC_SUBST(XSLTPROC)
AC_SUBST(DOCBOOK2PDF)
<<<<<<< HEAD
=======
AC_SUBST(DOCBOOK_STYLESHEETS)
>>>>>>> 7442752b

OPENAFS_FUSE
OPENAFS_SWIG

TOP_SRCDIR="${srcdir}/src"
dnl
dnl If we're using ./configure, need a more reasonable TOP_SRCDIR, since relative links don't work everywhere
dnl
case $TOP_SRCDIR in
        /*)
                ;;
        *)
		TOP_SRCDIR=`cd $TOP_SRCDIR; pwd`
		;;
esac

TOP_OBJDIR="${SRCDIR_PARENT}"
TOP_INCDIR="${SRCDIR_PARENT}/include"
TOP_LIBDIR="${SRCDIR_PARENT}/lib"
if test "${DEST}x" = "x"; then
        DEST="${SRCDIR_PARENT}/${AFS_SYSNAME}/dest"
fi

if test "x$with_crosstools_dir" != "x"; then
   	if test -f "$with_crosstools_dir/rxgen" -a -f "$with_crosstools_dir/compile_et" -a -f "$with_crosstools_dir/config"; then
		COMPILE_ET_PATH=$with_crosstools_dir/compile_et
		CONFIGTOOL_PATH=$with_crosstools_dir/config
		RXGEN_PATH=$with_crosstools_dir/rxgen
	else
		AC_MSG_ERROR(Tools not found in $with_crosstools_dir)
		exit 1
	fi
else
	COMPILE_ET_PATH="${SRCDIR_PARENT}/src/comerr/compile_et"
	CONFIGTOOL_PATH="${SRCDIR_PARENT}/src/config/config"
	RXGEN_PATH="${SRCDIR_PARENT}/src/rxgen/rxgen"
fi
AC_SUBST(COMPILE_ET_PATH)
AC_SUBST(CONFIGTOOL_PATH)
AC_SUBST(RXGEN_PATH)

HELPER_SPLINT="${TOP_SRCDIR}/helper-splint.sh"
HELPER_SPLINTCFG="${TOP_SRCDIR}/splint.cfg"
AC_SUBST(HELPER_SPLINT)
AC_SUBST(HELPER_SPLINTCFG)

mkdir -p ${TOP_OBJDIR}/src/JAVA/libjafs

dnl Check to see if crypt lives in a different library
AC_CHECK_LIB(crypt, crypt, LIB_crypt="-lcrypt")
AC_SUBST(LIB_crypt)

dnl Check to see if the compiler support labels in structs
AC_MSG_CHECKING(for label support in structs)
AC_TRY_COMPILE([], [
extern void osi_UFSOpen(void);
struct labeltest {
   void (*open) (void);
};
struct labeltest struct_labeltest = {
   .open       = osi_UFSOpen,
}
],
[AC_MSG_RESULT(yes)
 AC_DEFINE(HAVE_STRUCT_LABEL_SUPPORT, 1, [Define to 1 if your compiler supports labels in structs.])
],
[AC_MSG_RESULT(no)
])

<<<<<<< HEAD
])

AC_DEFUN([SUMMARY], [
    # Print a configuration summary
echo 
echo "**************************************"
echo configure summary
echo
AS_IF([test $LIB_curses],[
echo "LIB_curses :                $LIB_curses" ],[
echo "XXX LIB_curses  not found! not building scout and afsmonitor!"
])
echo 
echo "**************************************"
])
=======
AC_MSG_CHECKING([checking for dirfd])
AC_LINK_IFELSE([AC_LANG_PROGRAM([[#include <sys/types.h>
#ifdef HAVE_DIRENT_H
#include <dirent.h>
#endif
]],
        [[DIR *d = 0; dirfd(d);]])],
        [ac_rk_have_dirfd=yes], [ac_rk_have_dirfd=no])
if test "$ac_rk_have_dirfd" = "yes" ; then
        AC_DEFINE_UNQUOTED(HAVE_DIRFD, 1, [have a dirfd function/macro])
fi
AC_MSG_RESULT($ac_rk_have_dirfd)

OPENAFS_HAVE_STRUCT_FIELD(DIR, dd_fd, [#include <sys/types.h>
#ifdef HAVE_DIRENT_H
#include <dirent.h>
#endif])

OPENAFS_HAVE_STRUCT_FIELD(struct rusage, ru_idrss,
[#ifdef HAVE_SYS_RESOURCE_H
#include <sys/resource.h>
#endif])

dnl Check for UUID library
AC_CHECK_HEADERS([uuid/uuid.h])
AC_CHECK_LIB(uuid, uuid_generate, LIBS_uuid="-luuid")
AC_CHECK_FUNCS([uuid_generate])
])

>>>>>>> 7442752b
<|MERGE_RESOLUTION|>--- conflicted
+++ resolved
@@ -120,15 +120,6 @@
 dnl Kernel module build options.
 AC_ARG_WITH([linux-kernel-headers],
     [AS_HELP_STRING([--with-linux-kernel-headers=path],
-<<<<<<< HEAD
-        [use the kernel headers found at path (optional, defaults to
-         /lib/modules/`uname -r`/build, then /lib/modules/`uname -r`/source,
-         then /usr/src/linux-2.4, and lastly /usr/src/linux)])])
-AC_ARG_WITH([linux-kernel-build],
-    [AS_HELP_STRING([--with-linux-kernel-build=path],
-	[use the kernel build found at path(optional, defaults to 
-	kernel headers path)])])
-=======
 	[use the kernel headers found at path (optional, defaults to
 	 /lib/modules/`uname -r`/build, then /lib/modules/`uname -r`/source,
 	 then /usr/src/linux-2.4, and lastly /usr/src/linux)])
@@ -138,7 +129,6 @@
 	[use the kernel build found at path(optional, defaults to
 	kernel headers path)]
 )])
->>>>>>> 7442752b
 AC_ARG_WITH([bsd-kernel-headers],
     [AS_HELP_STRING([--with-bsd-kernel-headers=path],
 	[use the kernel headers found at path (optional, defaults to
@@ -230,15 +220,9 @@
     [enable_debug_kernel="no"])
 AC_ARG_ENABLE([optimize-kernel],
     [AS_HELP_STRING([--disable-optimize-kernel],
-<<<<<<< HEAD
-        [disable compilation of the kernel module with optimization (defaults
-         based on platform)])],
-    , 
-=======
 	[disable compilation of the kernel module with optimization (defaults
 	 based on platform)])],
     [],
->>>>>>> 7442752b
     [enable_optimize_kernel=""])
 AC_ARG_ENABLE([debug-lwp],
     [AS_HELP_STRING([--enable-debug-lwp],
@@ -269,40 +253,6 @@
 	[enable Linux syscall probing (defaults to autodetect)])],
     [],
     [enable_linux_syscall_probing="maybe"])
-<<<<<<< HEAD
-    
-AC_ARG_ENABLE([linux-d_splice_alias-extra-iput],
-    [AS_HELP_STRING([--enable-linux-d_splice_alias-extra-iput],
-	[Linux has introduced an incompatible behavior change in the
-	 d_splice_alias function with no reliable way to determine which
-	 behavior will be produced.  If Linux commit
-	 51486b900ee92856b977eacfc5bfbe6565028070 (or equivalent) has been
-	 applied to your kernel, disable this option.  If that commit is
-	 not present in your kernel, enable this option.  We apologize
-	 that you are required to know this about your running kernel.])],
-    [],
-    [case $system in
-    *-linux*)
-	AS_IF([test "x$LOGNAME" != "xbuildslave" &&
-	    test "x$LOGNAME" != "xbuildbot"],
-	    [AC_ERROR([Linux users must specify either
-		--enable-linux-d_splice_alias-extra-iput or
-		--disable-linux-d_splice_alias-extra-iput])],
-	    [enable_linux_d_splice_alias_extra_iput="no"])
-     esac
-    ])
-AC_ARG_WITH([xslt-processor],
-	AS_HELP_STRING([--with-xslt-processor=ARG],
-	[which XSLT processor to use (possible choices are: libxslt, saxon, xalan-j, xsltproc)]),
-       	XSLTPROC="$withval",
-	AC_CHECK_PROGS([XSLTPROC], [libxslt saxon xalan-j xsltproc], [echo]))
-
-AC_ARG_WITH([html-xsl], 
-        AS_HELP_STRING([--with-html-xsl],
-	[build HTML documentation using Norman Walsh's DocBook XSL stylesheets (default is no; specify a path to chunk.xsl or docbook.xsl)]),
-	HTML_XSL="$withval",
-	HTML_XSL=no)
-=======
 AC_ARG_ENABLE([linux-d_splice_alias-extra-iput],
     [AS_HELP_STRING([--enable-linux-d_splice_alias-extra-iput],
 	[Linux kernels in the 3.17 series prior to 3.17.3 had a bug
@@ -368,13 +318,6 @@
 	AS_HELP_STRING([--with-dot@<:@=PATH@:>@],
         [use graphviz dot to generate dependency graphs with doxygen (defaults to autodetect)]),
         [], [with_dot="maybe"])
->>>>>>> 7442752b
-
-AC_ARG_WITH([docbook2pdf],
-	AS_HELP_STRING([--with-docbook2pdf=ARG],
-	[which Docbook to PDF utility to use (possible choices are: docbook2pdf, dblatex)]),
-       	DOCBOOK2PDF="$withval",
-	AC_CHECK_PROGS([DOCBOOK2PDF], [docbook2pdf dblatex], [echo]))
 
 enable_login="no"
 
@@ -504,18 +447,9 @@
 		AC_MSG_RESULT(linux)
                 GUESS_LINUX_VERSION=
                 if test "x$enable_kernel_module" = "xyes"; then
-<<<<<<< HEAD
-                 case "$LINUX_VERSION" in
-                  2.2.*) AFS_SYSKVERS=22 ;;
-                  2.4.*) AFS_SYSKVERS=24 ;;
-                  [2.6.* | [3-9]* | [1-2][0-9]*]) AFS_SYSKVERS=26 ;;
-                  *) AC_MSG_ERROR(Couldn't guess your Linux version [2]) ;;
-                 esac
-=======
                  GUESS_LINUX_VERSION=${LINUX_VERSION}
                 else
                  GUESS_LINUX_VERSION=`uname -r`
->>>>>>> 7442752b
                 fi
                 case "$GUESS_LINUX_VERSION" in
                   2.2.*) AFS_SYSKVERS=22 ;;
@@ -727,45 +661,6 @@
 		x86_64-apple-darwin11.*)
 			AFS_SYSNAME="x86_darwin_110"
 			OSXSDK="macosx10.7"
-<<<<<<< HEAD
-			;;
-		i?86-apple-darwin11.*)
-			AFS_SYSNAME="x86_darwin_110"
-			OSXSDK="macosx10.7"
-			;;
-		x86_64-apple-darwin12.*)
-			AFS_SYSNAME="x86_darwin_120"
-			OSXSDK="macosx10.8"
-			;;
-		i?86-apple-darwin12.*)
-			AFS_SYSNAME="x86_darwin_120"
-			OSXSDK="macosx10.8"
-			;;
-		x86_64-apple-darwin13.*)
-			AFS_SYSNAME="x86_darwin_130"
-			OSXSDK="macosx10.9"
-			;;
-		i?86-apple-darwin13.*)
-			AFS_SYSNAME="x86_darwin_130"
-			OSXSDK="macosx10.9"
-			;;
-		x86_64-apple-darwin14.*)
-			AFS_SYSNAME="x86_darwin_140"
-			OSXSDK="macosx10.10"
-			;;
-		i?86-apple-darwin14.*)
-			AFS_SYSNAME="x86_darwin_140"
-			OSXSDK="macosx10.10"
-			;;
-		x86_64-apple-darwin15.*)
-			AFS_SYSNAME="x86_darwin_150"
-			OSXSDK="macosx10.11"
-			;;
-		i?86-apple-darwin15.*)
-			AFS_SYSNAME="x86_darwin_150"
-			OSXSDK="macosx10.11"
-=======
->>>>>>> 7442752b
 			;;
 		i?86-apple-darwin11.*)
 			AFS_SYSNAME="x86_darwin_110"
@@ -961,10 +856,7 @@
     *_nbsd40)   AFS_PARAM_COMMON=param.nbsd40.h  ;;
     *_nbsd50)   AFS_PARAM_COMMON=param.nbsd50.h  ;;
     *_nbsd60)   AFS_PARAM_COMMON=param.nbsd60.h  ;;
-<<<<<<< HEAD
-=======
     *_nbsd70)   AFS_PARAM_COMMON=param.nbsd70.h  ;;
->>>>>>> 7442752b
     *_obsd31)   AFS_PARAM_COMMON=param.obsd31.h  ;;
     *_obsd32)   AFS_PARAM_COMMON=param.obsd32.h  ;;
     *_obsd33)   AFS_PARAM_COMMON=param.obsd33.h  ;;
@@ -989,11 +881,6 @@
     *_obsd52)   AFS_PARAM_COMMON=param.obsd52.h  ;;
     *_obsd53)   AFS_PARAM_COMMON=param.obsd53.h  ;;
     *_obsd54)   AFS_PARAM_COMMON=param.obsd54.h  ;;
-<<<<<<< HEAD
-    *_linux22)  AFS_PARAM_COMMON=param.linux22.h ;;
-    *_linux24)  AFS_PARAM_COMMON=param.linux24.h ;;
-=======
->>>>>>> 7442752b
     *_linux26)  AFS_PARAM_COMMON=param.linux26.h ;;
 # Linux alpha adds an extra underscore for no good reason.
     *_linux_26) AFS_PARAM_COMMON=param.linux26.h ;;
@@ -1038,15 +925,12 @@
 					  [#include <linux/fs.h>],
 					  [void],
 					  [struct inode *inode, void *link_data])
-<<<<<<< HEAD
-=======
 		 AC_CHECK_LINUX_OPERATION([inode_operations], [rename], [takes_flags],
 					  [#include <linux/fs.h>],
 					  [int],
 					  [struct inode *oinode, struct dentry *odentry,
 						struct inode *ninode, struct dentry *ndentry,
 						unsigned int flags])
->>>>>>> 7442752b
 
 		 dnl Check for header files
 		 AC_CHECK_LINUX_HEADER([config.h])
@@ -1070,10 +954,7 @@
 		 AC_CHECK_LINUX_STRUCT([ctl_table], [ctl_name], [sysctl.h])
 		 AC_CHECK_LINUX_STRUCT([dentry], [d_u.d_alias], [dcache.h])
 		 AC_CHECK_LINUX_STRUCT([dentry_operations], [d_automount], [dcache.h])
-<<<<<<< HEAD
-=======
 		 AC_CHECK_LINUX_STRUCT([group_info], [gid], [cred.h])
->>>>>>> 7442752b
 		 AC_CHECK_LINUX_STRUCT([inode], [i_alloc_sem], [fs.h])
 		 AC_CHECK_LINUX_STRUCT([inode], [i_blkbits], [fs.h])
 		 AC_CHECK_LINUX_STRUCT([inode], [i_blksize], [fs.h])
@@ -1209,12 +1090,9 @@
 		 AC_CHECK_LINUX_FUNC([set_nlink],
 				     [#include <linux/fs.h>],
 				     [set_nlink(NULL, 1);])
-<<<<<<< HEAD
-=======
 		 AC_CHECK_LINUX_FUNC([setattr_prepare],
 				     [#include <linux/fs.h>],
 				     [setattr_prepare(NULL, NULL);])
->>>>>>> 7442752b
 		 AC_CHECK_LINUX_FUNC([sock_create_kern],
 				     [#include <linux/net.h>],
 				     [sock_create_kern(0, 0, 0, NULL);])
@@ -1633,46 +1511,6 @@
 AC_HEADER_SYS_WAIT
 AC_HEADER_DIRENT
 AC_CHECK_HEADERS([ \
-<<<<<<< HEAD
-	curses.h \
-	direct.h \
-	fcntl.h \
-	grp.h \
-	mntent.h \
-	ncurses.h \
-	ncurses/ncurses.h \
-	netinet/in.h \
-	netdb.h \
-	regex.h \
-	search.h \
-	security/pam_modules.h \
-	signal.h \
-	stdio_ext.h \
-	stdlib.h \
-	string.h \
-	strings.h \
-	sys/bitypes.h \
-	sys/fcntl.h \
-	sys/file.h \
-	sys/fs_types.h \
-	sys/fstyp.h \
-	sys/ipc.h \
-	sys/mntent.h \
-	sys/mnttab.h \
-	sys/mount.h \
-	sys/pag.h \
-	sys/param.h \
-	sys/resource.h \
-	sys/statfs.h \
-	sys/statvfs.h \
-	sys/time.h \
-	sys/vfs.h \
-	termios.h \
-	ucontext.h \
-	unistd.h \
-	windows.h \
-])
-=======
 		   arpa/inet.h \
 		   arpa/nameser.h \
 		   curses.h\
@@ -1756,7 +1594,6 @@
 #ifdef HAVE_SECURITY_PAM_APPL_H
 # include <security/pam_appl.h>
 #endif])
->>>>>>> 7442752b
 
 AC_CHECK_HEADERS(linux/errqueue.h,,,[#include <linux/types.h>])
 
@@ -1796,17 +1633,6 @@
 fi
 AC_SUBST(BUILD_LOGIN)
 
-<<<<<<< HEAD
-AC_CHECK_FUNCS([ \
-	daemon \
-	flock \
-	fseeko64 \
-	ftello64 \
-	getcwd \
-	getprogname \
-	getrlimit \
-	mkstemp \
-=======
 if test "$enable_kauth" = yes; then
 	INSTALL_KAUTH="yes"
 else
@@ -1829,7 +1655,6 @@
 	issetugid \
 	mkstemp \
 	openlog \
->>>>>>> 7442752b
 	poll \
 	pread \
 	preadv \
@@ -1840,26 +1665,6 @@
 	regcomp \
 	regerror \
 	regexec \
-<<<<<<< HEAD
-	setenv \
-	setprogname \
-	setvbuf \
-	sigaction \
-	snprintf \
-	strcasestr \
-	strerror \
-	strlcat \
-	strlcpy \
-	strnlen \
-	timegm \
-	tsearch \
-	unsetenv \
-	vsnprintf \
-	vsyslog \
-])
-
-OPENAFS_CURSES()
-=======
 	setitimer \
 	setvbuf \
 	sigaction \
@@ -1998,7 +1803,6 @@
  AC_DEFINE(HAVE_BSWAP32, 1, [Define to 1 if you have the bswap32 function])
 ],
 [AC_MSG_RESULT(no)])
->>>>>>> 7442752b
 
 case $AFS_SYSNAME in
 *hp_ux* | *hpux*)
@@ -2205,10 +2009,7 @@
 AC_SUBST(HTML_XSL)
 AC_SUBST(XSLTPROC)
 AC_SUBST(DOCBOOK2PDF)
-<<<<<<< HEAD
-=======
 AC_SUBST(DOCBOOK_STYLESHEETS)
->>>>>>> 7442752b
 
 OPENAFS_FUSE
 OPENAFS_SWIG
@@ -2278,23 +2079,6 @@
 [AC_MSG_RESULT(no)
 ])
 
-<<<<<<< HEAD
-])
-
-AC_DEFUN([SUMMARY], [
-    # Print a configuration summary
-echo 
-echo "**************************************"
-echo configure summary
-echo
-AS_IF([test $LIB_curses],[
-echo "LIB_curses :                $LIB_curses" ],[
-echo "XXX LIB_curses  not found! not building scout and afsmonitor!"
-])
-echo 
-echo "**************************************"
-])
-=======
 AC_MSG_CHECKING([checking for dirfd])
 AC_LINK_IFELSE([AC_LANG_PROGRAM([[#include <sys/types.h>
 #ifdef HAVE_DIRENT_H
@@ -2324,4 +2108,3 @@
 AC_CHECK_FUNCS([uuid_generate])
 ])
 
->>>>>>> 7442752b
