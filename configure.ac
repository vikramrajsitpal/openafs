AC_PREREQ([2.60])
AC_INIT([OpenAFS], m4_esyscmd([build-tools/git-version .]))
AC_CONFIG_AUX_DIR([build-tools])
AC_CONFIG_SRCDIR([src/config/stds.h])
AM_INIT_AUTOMAKE

AC_CONFIG_HEADER(src/config/afsconfig.h)
<<<<<<< HEAD
MACOS_VERSION=1.6.1
LINUX_PKGVER=1.6.1
=======
MACOS_VERSION=1.6.2fc2
LINUX_PKGVER=1.6.2pre2
>>>>>>> ed0886ca

dnl Debian wants the release candidate version in the main upstream version,
dnl and wants ~ before it.
DEB_PKGVER=m4_esyscmd([build-tools/git-version .])
if echo "$LINUX_PKGREL" | grep pre >/dev/null 2>/dev/null ; then
    DEB_PKGVER="$DEB_PKGVER"`echo "$LINUX_PKGREL" | sed 's/0.pre/~rc/'`
fi

AC_SUBST(MACOS_VERSION)
AC_SUBST(DEB_PKGVER)

dnl If the user hasn't specified CFLAGS don't let configure pick -g -O2
AS_IF([test -z "$CFLAGS"], [CFLAGS=" "], [])

AC_USE_SYSTEM_EXTENSIONS

AC_PROG_CC

AC_PATH_PROGS([PATH_CPP], [cpp], [${CC-cc} -E], [$PATH:/lib:/usr/ccs/lib])
AC_SUBST([PATH_CPP])
OPENAFS_CONFIGURE_COMMON

dnl Probe for Kerberos.  We have a few platform-specific overrides due to
dnl weird Kerberos implementations and installation locations.
AS_CASE([$AFS_SYSNAME],
    [*_obsd*],
    [KRB5_CPPFLAGS="-I/usr/include/kerberosV"],

    [ppc_darwin_70],
    [KRB5_CPPFLAGS="-I/usr/include"
     KRB5_LDFLAGS="-L/usr/lib -Wl,-search_paths_first"])
RRA_LIB_KRB5_OPTIONAL
AS_CASE([$AFS_SYSNAME],
    [hp_ux*|*_hpux*],
    [KRB5_LIBS="-l:libkrb5.sl -l:libcom_err.sl"])

dnl Check for the characteristics of whatever Kerberos we found, if we found
dnl one.
BUILD_KRB5=no
MAKE_KRB5="#"
AS_IF([test x"$KRB5_LIBS" != x],
    [BUILD_KRB5=yes
     MAKE_KRB5=
     RRA_LIB_KRB5_SWITCH
     AC_CHECK_FUNCS([add_error_table \
        add_to_error_table \
        encode_krb5_enc_tkt_part \
        encode_krb5_ticket \
	krb5_524_conv_principal \
        krb5_allow_weak_crypto \
        krb5_c_encrypt \
        krb5_decode_ticket \
        krb5_enctype_enable \
        krb5_get_init_creds_opt_alloc \
        krb5_get_prompt_types \
        krb5_princ_size \
        krb5_principal_get_comp_string])
     AC_CHECK_FUNCS([krb5_524_convert_creds], ,
         [AC_CHECK_FUNCS([krb524_convert_creds_kdc], ,
             [AC_CHECK_LIB([krb524], [krb524_convert_creds_kdc],
                 [LIBS="-lkrb524 $LIBS"
                  KRB5_LIBS="-lkrb524 $KRB5_LIBS"
		  AC_CHECK_LIB([krb524], [krb5_524_conv_principal],
		  [AC_DEFINE([HAVE_KRB5_524_CONV_PRINCIPAL], 1,
		     [Define to 1 if you have the `krb5_524_conv_principal' function.])])
                  AC_DEFINE([HAVE_KRB524_CONVERT_CREDS_KDC], 1,
                     [Define to 1 if you have the `krb524_convert_creds_kdc' function.])])])])
     AC_CHECK_HEADERS([kerberosIV/krb.h])
     AC_CHECK_HEADERS([kerberosV/heim_err.h])
     AC_CHECK_MEMBERS([krb5_creds.keyblock, krb5_creds.keyblock.enctype, krb5_creds.session,
                       krb5_prompt.type], , , [#include <krb5.h>])
     RRA_LIB_KRB5_RESTORE])
AC_SUBST([BUILD_KRB5])
AC_SUBST([MAKE_KRB5])

if test -d 'doc/man-pages' ; then
    MAN_MAKEFILE="doc/man-pages/Makefile doc/man-pages/install-man"
else
    MAN_MAKEFILE=
fi
if test -f 'doc/xml/AdminGuide/Makefile.in' ; then
   ADMINGUIDE_MAKEFILE="doc/xml/AdminGuide/Makefile"
else
   ADMINGUIDE_MAKEFILE=
fi
if test -f 'doc/xml/QuickStartUnix/Makefile.in' ; then
   QSUNIX_MAKEFILE="doc/xml/QuickStartUnix/Makefile"
else
   QSUNIX_MAKEFILE=
fi
if test -f 'doc/xml/UserGuide/Makefile.in' ; then
   USERGUIDE_MAKEFILE="doc/xml/UserGuide/Makefile"
else
   USERGUIDE_MAKEFILE=
fi

AC_OUTPUT(             \
Makefile               \
${MAN_MAKEFILE} \
${ADMINGUIDE_MAKEFILE} \
${QSUNIX_MAKEFILE} \
${USERGUIDE_MAKEFILE} \
src/afs/Makefile \
src/afsd/Makefile \
src/afsmonitor/Makefile \
src/afsweb/Makefile \
src/aklog/Makefile \
src/audit/Makefile \
src/auth/Makefile \
src/auth/test/Makefile \
src/bozo/Makefile \
src/bozo/test/Makefile \
src/bu_utils/Makefile \
src/bubasics/Makefile \
src/bucoord/Makefile \
src/budb/Makefile \
src/tbudb/Makefile \
src/butc/Makefile \
src/butm/Makefile \
src/cmd/Makefile \
src/cmd/test/Makefile \
src/comerr/Makefile \
src/comerr/test/Makefile \
src/config/Makefile \
src/config/Makefile.config \
src/config/Makefile.version-CML \
src/config/Makefile.version-NOCML \
src/config/shlib-build \
src/config/shlib-install \
src/des/Makefile \
src/des/test/Makefile \
src/dir/Makefile \
src/dir/test/Makefile \
src/dviced/Makefile \
src/dvolser/Makefile \
src/export/Makefile \
src/finale/Makefile \
src/fsint/Makefile \
src/fsprobe/Makefile \
src/gtx/Makefile \
src/JAVA/libjafs/Makefile \
src/kauth/Makefile \
src/kauth/test/Makefile \
src/kopenafs/Makefile \
src/libacl/Makefile \
src/libacl/test/Makefile \
src/libadmin/Makefile \
src/libadmin/adminutil/Makefile \
src/libadmin/bos/Makefile \
src/libadmin/cfg/Makefile \
src/libadmin/cfg/test/Makefile \
src/libadmin/client/Makefile \
src/libadmin/kas/Makefile \
src/libadmin/pts/Makefile \
src/libadmin/samples/Makefile \
src/libadmin/test/Makefile \
src/libadmin/vos/Makefile \
src/libafs/Makefile.common \
src/libafs/MakefileProto.${MKAFS_OSTYPE} \
${DARWIN_PLIST} \
src/libafsauthent/Makefile \
src/libafsrpc/Makefile \
src/libuafs/Makefile.common \
src/libuafs/MakefileProto.${MKAFS_OSTYPE} \
src/log/Makefile \
src/log/test/Makefile \
src/lwp/Makefile \
src/lwp/test/Makefile \
src/packaging/Debian/changelog \
src/packaging/MacOS/OpenAFS-debug.Description.plist \
src/packaging/MacOS/OpenAFS-debug.Info.plist \
src/packaging/MacOS/OpenAFS.Description.plist \
src/packaging/MacOS/OpenAFS.Info.plist \
src/packaging/MacOS/OpenAFS.info \
src/packaging/MacOS/buildpkg.sh \
src/pam/Makefile \
src/platform/Makefile \
src/platform/${MKAFS_OSTYPE}/Makefile \
src/platform/DARWIN/growlagent/Makefile \
src/procmgmt/Makefile \
src/procmgmt/test/Makefile \
src/ptserver/Makefile \
src/tptserver/Makefile \
src/rx/Makefile \
src/rx/bulk.example/Makefile \
src/rx/bulktest/Makefile \
src/rx/multi.example/Makefile \
src/rx/simple.example/Makefile \
src/rx/test/Makefile \
src/rxdebug/Makefile \
src/rxgen/Makefile \
src/rxkad/Makefile \
src/rxkad/test/Makefile \
src/rxstat/Makefile \
src/scout/Makefile \
src/sgistuff/Makefile \
src/shlibafsauthent/Makefile \
src/shlibafsrpc/Makefile \
src/sys/Makefile \
src/tbutc/Makefile \
src/tests/Makefile \
src/tests/run-tests \
src/tsalvaged/Makefile \
src/tsm41/Makefile \
src/tviced/Makefile \
src/tvolser/Makefile \
src/ubik/Makefile \
src/tubik/Makefile \
src/update/Makefile \
src/usd/Makefile \
src/usd/test/Makefile \
src/uss/Makefile \
src/util/Makefile \
src/util/test/Makefile \
src/libafscp/Makefile \
src/venus/Makefile \
src/venus/test/Makefile \
src/vfsck/Makefile \
src/viced/Makefile \
src/vlserver/Makefile \
src/tvlserver/Makefile \
src/vol/Makefile \
src/vol/test/Makefile \
src/volser/Makefile \
src/xstat/Makefile \
src/helper-splint.sh \
tests/Makefile \
tests/rpctestlib/Makefile \
tests/tap/Makefile \
tests/util/Makefile,

[chmod a+x src/config/shlib-build
 chmod a+x src/config/shlib-install])

# print a final summary
SUMMARY<|MERGE_RESOLUTION|>--- conflicted
+++ resolved
@@ -5,13 +5,8 @@
 AM_INIT_AUTOMAKE
 
 AC_CONFIG_HEADER(src/config/afsconfig.h)
-<<<<<<< HEAD
-MACOS_VERSION=1.6.1
-LINUX_PKGVER=1.6.1
-=======
 MACOS_VERSION=1.6.2fc2
 LINUX_PKGVER=1.6.2pre2
->>>>>>> ed0886ca
 
 dnl Debian wants the release candidate version in the main upstream version,
 dnl and wants ~ before it.
