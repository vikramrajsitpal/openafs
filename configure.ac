AC_PREREQ([2.60])
AC_INIT([OpenAFS],
    m4_esyscmd([build-tools/git-version .]),
    [openafs-bugs@openafs.org], [],
    [http://www.openafs.org/])
AC_CONFIG_AUX_DIR([build-tools])
AC_CONFIG_MACRO_DIR([src/cf])
AC_CONFIG_SRCDIR([src/config/stds.h])
AM_INIT_AUTOMAKE([foreign])

<<<<<<< HEAD
AC_CONFIG_HEADER([src/config/afsconfig.h])
MACOS_VERSION=1.8.0fc1
LINUX_PKGREL=1.8.0pre1
=======
AC_CONFIG_HEADER(src/config/afsconfig.h)
MACOS_VERSION=1.6.21
LINUX_PKGVER=1.6.21
>>>>>>> 62d19df6

AC_SUBST([MACOS_VERSION])

dnl If the user hasn't specified CFLAGS don't let configure pick -g -O2
AS_IF([test -z "$CFLAGS"], [CFLAGS=" "])

AC_USE_SYSTEM_EXTENSIONS

LT_INIT

AC_PROG_CC
AC_PROG_LIBTOOL

AC_PATH_PROGS([PATH_CPP], [cpp], [${CC-cc} -E], [$PATH:/lib:/usr/ccs/lib])
AC_SUBST([PATH_CPP])
OPENAFS_CONFIGURE_COMMON

dnl Probe for Kerberos.  We have a few platform-specific overrides due to
dnl weird Kerberos implementations and installation locations.
AS_CASE([$AFS_SYSNAME],
    [*_obsd*],
    [KRB5_CPPFLAGS="-I/usr/include/kerberosV"],

    [ppc_darwin_70],
    [KRB5_CPPFLAGS="-I/usr/include"
     KRB5_LDFLAGS="-L/usr/lib -Wl,-search_paths_first"])
RRA_LIB_KRB5_OPTIONAL
AS_CASE([$AFS_SYSNAME],
    [hp_ux*|*_hpux*],
    [KRB5_LIBS="-l:libkrb5.sl -l:libcom_err.sl"])

dnl Check for the characteristics of whatever Kerberos we found, if we found
dnl one.
BUILD_KRB5=no
MAKE_KRB5="#"
AS_IF([test x"$KRB5_LIBS" != x],
    [BUILD_KRB5=yes
     MAKE_KRB5=
     RRA_LIB_KRB5_SWITCH
     AC_CHECK_FUNCS([add_error_table \
	add_to_error_table \
	encode_krb5_enc_tkt_part \
	encode_krb5_ticket \
	krb5_524_conv_principal \
	krb5_allow_weak_crypto \
	krb5_c_encrypt \
	krb5_decode_ticket \
	krb5_enctype_enable \
	krb5_free_keytab_entry_contents \
	krb5_free_unparsed_name \
	krb5_get_init_creds_opt_alloc \
	krb5_get_prompt_types \
	krb5_princ_size \
	krb5_principal_get_comp_string])
     AC_CHECK_FUNCS([krb5_524_convert_creds], [],
	[AC_CHECK_FUNCS([krb524_convert_creds_kdc], [],
	    [AC_CHECK_LIB([krb524], [krb524_convert_creds_kdc],
		[LIBS="-lkrb524 $LIBS"
		 KRB5_LIBS="-lkrb524 $KRB5_LIBS"
		 AC_CHECK_LIB([krb524], [krb5_524_conv_principal],
		     [AC_DEFINE([HAVE_KRB5_524_CONV_PRINCIPAL], [1],
			 [Define to 1 if you have the `krb5_524_conv_principal' function.])
		 ])
		 AC_DEFINE([HAVE_KRB524_CONVERT_CREDS_KDC], [1],
		     [Define to 1 if you have the `krb524_convert_creds_kdc' function.])
	    ])
	])
     ])
     AC_CHECK_HEADERS([kerberosIV/krb.h])
     AC_CHECK_HEADERS([kerberosV/heim_err.h])
     AC_CHECK_HEADERS([com_err.h et/com_err.h krb5/com_err.h])
     AS_IF([test x"$ac_cv_header_com_err_h" != xyes \
             && test x"$ac_cv_header_et_com_err_h" != xyes \
             && test x"$ac_cv_header_krb5_com_err_h" != xyes],
       [AC_MSG_ERROR([Cannot find a usable com_err.h])])
     AC_CHECK_MEMBERS([krb5_creds.keyblock, krb5_creds.keyblock.enctype, krb5_creds.session,
		       krb5_prompt.type], [], [], [#include <krb5.h>])
     AC_CHECK_MEMBERS([krb5_keytab_entry.key, krb5_keytab_entry.keyblock],
		      [], [], [#include <krb5.h>])
dnl If we have krb5_creds.session, we are using heimdal
dnl If we're using heimdal, aklog needs libasn1 for encode_EncTicketPart and a
dnl few other functions. But just aklog; not any of the other stuff that uses
dnl krb5.
     AS_IF([test x"$ac_cv_member_krb5_creds_session" = xyes],
	   [AC_CHECK_LIB([asn1], [encode_EncTicketPart],
	       [AKLOG_KRB5_LIBS="-lasn1"])
     ])
     RRA_LIB_KRB5_RESTORE
])
AC_SUBST([BUILD_KRB5])
AC_SUBST([MAKE_KRB5])
AC_SUBST([AKLOG_KRB5_LIBS])

dnl Probe for GSSAPI
RRA_LIB_GSSAPI
dnl Check for the characteristics of whatever GSSAPI we found, if we found one
BUILD_GSSAPI=no
AS_IF([test x"$GSSAPI_LIBS" != x],
    [BUILD_GSSAPI=yes
     RRA_LIB_GSSAPI_SWITCH
     AC_CHECK_FUNCS([gss_pseudo_random \
	krb5_gss_register_acceptor_identity \
	gss_krb5_ccache_name \
     ])
dnl We only need gssapi for rxgk (at this point).  rxgk requires pseudo_random.
     AS_IF([test x"$ac_cv_func_gss_pseudo_random" != xyes],
	   [BUILD_GSSAPI=no])
     RRA_LIB_GSSAPI_RESTORE
])
AC_SUBST([BUILD_GSSAPI])

dnl Checks for summary
OPENAFS_SUMMARY_CHECK_NAMEI

AS_IF([test -d 'doc/man-pages'],
    [MAN_MAKEFILE="doc/man-pages/Makefile doc/man-pages/install-man"],
    [MAN_MAKEFILE=])
AS_IF([test -f 'doc/xml/AdminGuide/Makefile.in'],
    [ADMINGUIDE_MAKEFILE="doc/xml/AdminGuide/Makefile"],
    [ADMINGUIDE_MAKEFILE=])
AS_IF([test -f 'doc/xml/QuickStartUnix/Makefile.in'],
    [QSUNIX_MAKEFILE="doc/xml/QuickStartUnix/Makefile"],
    [QSUNIX_MAKEFILE=])
AS_IF([test -f 'doc/xml/UserGuide/Makefile.in'],
    [USERGUIDE_MAKEFILE="doc/xml/UserGuide/Makefile"],
    [USERGUIDE_MAKEFILE=])
AS_IF([test -f 'doc/xml/AdminRef/Makefile.in'],
    [ADMINREF_MAKEFILE="doc/xml/AdminRef/Makefile"],
    [ADMINREF_MAKEFILE=])
AS_IF([test -f 'doc/xml/mobi-fixup.xsl.in'],
    [MOBI_FIXUP_XSL="doc/xml/mobi-fixup.xsl"],
    [MOBI_FIXUP_XSL=])
AS_IF([test -f 'doc/doxygen/Doxyfile.in'],
    [DOXYFILE="doc/doxygen/Doxyfile"],
    [DOXYFILE=])

AC_OUTPUT([
    Makefile
    ${MAN_MAKEFILE}
    ${ADMINGUIDE_MAKEFILE}
    ${QSUNIX_MAKEFILE}
    ${USERGUIDE_MAKEFILE}
    ${ADMINREF_MAKEFILE}
    ${MOBI_FIXUP_XSL}
    ${DOXYFILE}
    src/afs/Makefile
    src/afsd/Makefile
    src/afsmonitor/Makefile
    src/afsweb/Makefile
    src/aklog/Makefile
    src/audit/Makefile
    src/auth/Makefile
    src/auth/test/Makefile
    src/bozo/Makefile
    src/bozo/test/Makefile
    src/bu_utils/Makefile
    src/bubasics/Makefile
    src/bucoord/Makefile
    src/budb/Makefile
    src/tbudb/Makefile
    src/butc/Makefile
    src/butm/Makefile
    src/cmd/Makefile
    src/cmd/test/Makefile
    src/comerr/Makefile
    src/comerr/test/Makefile
    src/config/Makefile
    src/config/Makefile.config
    src/config/Makefile.libtool
    src/config/Makefile.lwp
    src/config/Makefile.lwptool
    src/config/Makefile.pthread
    src/config/Makefile.version-CML
    src/config/Makefile.version-NOCML
    src/config/shlib-build
    src/config/shlib-install
    src/crypto/hcrypto/Makefile
    src/crypto/rfc3961/Makefile
    src/dir/Makefile
    src/dir/test/Makefile
    src/dviced/Makefile
    src/dvolser/Makefile
    src/export/Makefile
    src/finale/Makefile
    src/fsint/Makefile
    src/fsprobe/Makefile
    src/gtx/Makefile
    src/JAVA/libjafs/Makefile
    src/kauth/Makefile
    src/kauth/test/Makefile
    src/kopenafs/Makefile
    src/libacl/Makefile
    src/libacl/test/Makefile
    src/libadmin/Makefile
    src/libadmin/adminutil/Makefile
    src/libadmin/bos/Makefile
    src/libadmin/cfg/Makefile
    src/libadmin/cfg/test/Makefile
    src/libadmin/client/Makefile
    src/libadmin/kas/Makefile
    src/libadmin/pts/Makefile
    src/libadmin/samples/Makefile
    src/libadmin/test/Makefile
    src/libadmin/vos/Makefile
    src/libafs/Makefile.common
    src/libafs/MakefileProto.${MKAFS_OSTYPE}
    ${DARWIN_PLIST}
    src/libafsauthent/Makefile
    src/libafsrpc/Makefile
    src/libuafs/Makefile.common
    src/libuafs/MakefileProto.${MKAFS_OSTYPE}
    src/log/Makefile
    src/log/test/Makefile
    src/lwp/Makefile
    src/lwp/test/Makefile
    src/opr/Makefile
    src/packaging/MacOS/OpenAFS-debug.Description.plist
    src/packaging/MacOS/OpenAFS-debug.Info.plist
    src/packaging/MacOS/OpenAFS.Description.plist
    src/packaging/MacOS/OpenAFS.Info.plist
    src/packaging/MacOS/OpenAFS.info
    src/packaging/MacOS/buildpkg.sh
    src/packaging/MacOS/pkgbuild.sh
    src/pam/Makefile
    src/platform/Makefile
    src/platform/${MKAFS_OSTYPE}/Makefile
    src/platform/DARWIN/growlagent/Makefile
    src/procmgmt/Makefile
    src/procmgmt/test/Makefile
    src/ptserver/Makefile
    src/tptserver/Makefile
    src/roken/Makefile
    src/rx/Makefile
    src/rx/bulk.example/Makefile
    src/rx/bulktest/Makefile
    src/rx/multi.example/Makefile
    src/rx/simple.example/Makefile
    src/rx/test/Makefile
    src/rxdebug/Makefile
    src/rxgen/Makefile
    src/rxgk/Makefile
    src/rxkad/Makefile
    src/rxkad/test/Makefile
    src/rxosd/Makefile
    src/rxstat/Makefile
    src/scout/Makefile
    src/sys/Makefile
    src/tbutc/Makefile
    src/tests/Makefile
    src/tests/run-tests
    src/tools/Makefile
    src/tools/dumpscan/Makefile
    src/tools/rxperf/Makefile
    src/tsalvaged/Makefile
    src/tsm41/Makefile
    src/tvolser/Makefile
    src/ubik/Makefile
    src/tubik/Makefile
    src/update/Makefile
    src/usd/Makefile
    src/usd/test/Makefile
    src/uss/Makefile
    src/util/Makefile
    src/util/test/Makefile
    src/libafscp/Makefile
    src/venus/Makefile
    src/venus/test/Makefile
    src/vfsck/Makefile
    src/viced/Makefile
    src/vlserver/Makefile
    src/tvlserver/Makefile
    src/vol/Makefile
    src/vol/test/Makefile
    src/volser/Makefile
    src/xstat/Makefile
    src/helper-splint.sh
    tests/Makefile
    tests/auth/Makefile
    tests/cmd/Makefile
    tests/common/Makefile
    tests/opr/Makefile
    tests/rpctestlib/Makefile
    tests/rx/Makefile
    tests/tap/Makefile
    tests/util/Makefile
    tests/volser/Makefile],
[chmod a+x src/config/shlib-build
 chmod a+x src/config/shlib-install])

# print a final summary
OPENAFS_SUMMARY<|MERGE_RESOLUTION|>--- conflicted
+++ resolved
@@ -8,15 +8,9 @@
 AC_CONFIG_SRCDIR([src/config/stds.h])
 AM_INIT_AUTOMAKE([foreign])
 
-<<<<<<< HEAD
 AC_CONFIG_HEADER([src/config/afsconfig.h])
-MACOS_VERSION=1.8.0fc1
-LINUX_PKGREL=1.8.0pre1
-=======
-AC_CONFIG_HEADER(src/config/afsconfig.h)
-MACOS_VERSION=1.6.21
-LINUX_PKGVER=1.6.21
->>>>>>> 62d19df6
+MACOS_VERSION=1.8.0fc2
+LINUX_PKGREL=1.8.0pre2
 
 AC_SUBST([MACOS_VERSION])
 
@@ -116,15 +110,6 @@
 BUILD_GSSAPI=no
 AS_IF([test x"$GSSAPI_LIBS" != x],
     [BUILD_GSSAPI=yes
-     RRA_LIB_GSSAPI_SWITCH
-     AC_CHECK_FUNCS([gss_pseudo_random \
-	krb5_gss_register_acceptor_identity \
-	gss_krb5_ccache_name \
-     ])
-dnl We only need gssapi for rxgk (at this point).  rxgk requires pseudo_random.
-     AS_IF([test x"$ac_cv_func_gss_pseudo_random" != xyes],
-	   [BUILD_GSSAPI=no])
-     RRA_LIB_GSSAPI_RESTORE
 ])
 AC_SUBST([BUILD_GSSAPI])
 
@@ -257,7 +242,6 @@
     src/rx/test/Makefile
     src/rxdebug/Makefile
     src/rxgen/Makefile
-    src/rxgk/Makefile
     src/rxkad/Makefile
     src/rxkad/test/Makefile
     src/rxosd/Makefile
