#
# Installation vars
#
afsbackupdir=@afsbackupdir@
afsbosconfigdir=@afsbosconfigdir@
afsconfdir=@afsconfdir@
afsdbdir=@afsdbdir@
afslocaldir=@afslocaldir@
afslogsdir=@afslogsdir@
afssrvbindir=@afssrvbindir@
afskerneldir=@afskerneldir@
afssrvlibexecdir=@afssrvlibexecdir@
afssrvsbindir=@afssrvsbindir@
afsdatadir=@afsdatadir@
bindir=@bindir@
exec_prefix=@exec_prefix@
datarootdir=@datarootdir@
datadir=@datadir@
includedir=@includedir@
libdir=@libdir@
libexecdir=@libexecdir@
localstatedir=@localstatedir@
mandir=@mandir@
prefix=@prefix@
sbindir=@sbindir@
sysconfdir=@sysconfdir@
viceetcdir=@viceetcdir@/
top_builddir=@top_builddir@


#
# Programs and other defines
#
AR = @AR@
AS = @AS@
ASFLAGS = @ASFLAGS@
AFSD_LIBS = @AFSD_LIBS@
AFSD_LDFLAGS = @AFSD_LDFLAGS@
CC = @CC@
CPP = @CPP@
CPPFLAGS_roken = @CPPFLAGS_roken@
CCOBJ = @CCOBJ@
CCXPG2 = @CCXPG2@
CFLAGS = @CFLAGS@
CP = @CP@
DARWIN_INFOFILE=@DARWIN_INFOFILE@
DBG = @DBG@
DEST = @DEST@
DIR_roken = @DIR_roken@
FSINCLUDES = @FSINCLUDES@
GENCAT = @GENCAT@
INCLUDE_LIBINTL = @INCLUDE_libintl@
KERN_DBG = @KERN_DBG@
KERN_OPTMZ = @KERN_OPTMZ@
KRB5_LIBS = @KRB5_LIBS@
LD = @LD@
LDFLAGS_roken = @LDFLAGS_roken@
LDFLAGS_hcrypto = @LDFLAGS_hcrypto@
LDFLAGS_krb5 = @KRB5_LDFLAGS@
CPPFLAGS_gssapi = @GSSAPI_CPPFLAGS@
LEX = @LEX@
LIB_AFSDB = @LIB_AFSDB@
LIB_crypt = @LIB_crypt@
LIB_curses = @LIB_curses@
<<<<<<< HEAD
=======
LIB_hcrypto = @LIB_hcrypto@
LIB_roken = @LIB_roken@
buildtool_roken = @buildtool_roken@
LIB_krb5 = @KRB5_LIBS@
LIB_gssapi = @GSSAPI_LIBS@
LIBTOOL= @LIBTOOL@
>>>>>>> 7442752b
LIBS = @LIBS@
LIB_LIBINTL = @LIB_libintl@
LINUX_KERNEL_PATH = @LINUX_KERNEL_PATH@
LINUX_KERNEL_BUILD = @LINUX_KERNEL_BUILD@
LINUX_LIBAFS_NAME = @LINUX_LIBAFS_NAME@
LINUX_KERNEL_PACKAGING = @LINUX_KERNEL_PACKAGING@
LINUX_VERSION = @LINUX_VERSION@
LINUX_VERS = @LINUX_VERSION@
LWP_OPTMZ = @LWP_OPTMZ@
LWP_DBG = @LWP_DBG@
MKAFS_OSTYPE = @MKAFS_OSTYPE@
AFS_PARAM_COMMON = @AFS_PARAM_COMMON@
MT_CC = @MT_CC@
MT_CFLAGS = @MT_CFLAGS@
MT_LIBS = @MT_LIBS@
MV = @MV@
NO_STRIP_BIN = @NO_STRIP_BIN@
OPTMZ = @OPTMZ@
PAM_CFLAGS = @PAM_CFLAGS@
PAM_LIBS = @PAM_LIBS@
PAM_OPTMZ = @PAM_OPTMZ@
PAM_DBG = @PAM_DBG@
PATH_CPP = @PATH_CPP@
RANLIB = @RANLIB@
REGEX_OBJ = @REGEX_OBJ@
REGEX_OBJ_PIC = @REGEX_OBJ_PIC@
RM = @RM@
RXDEBUG = @RXDEBUG@
ROKEN_HEADERS = @ROKEN_HEADERS@
ROKEN_LTLIBOBJS = @LTLIBOBJS@
SED = @SED@
SHLIB_CFLAGS = @SHLIB_CFLAGS@
SHLIB_LDFLAGS = @SHLIB_LDFLAGS@
SHLIB_LINKER = @SHLIB_LINKER@
SHLIB_SUFFIX = @SHLIB_SUFFIX@
SYS_NAME = @AFS_SYSNAME@
TOP_INCDIR = @TOP_INCDIR@
TOP_LIBDIR = @TOP_LIBDIR@
TOP_JLIBDIR= @TOP_JLIBDIR@
TOP_OBJDIR = @TOP_OBJDIR@
TOP_SRCDIR = @TOP_SRCDIR@
VPATH = ${srcdir}
XCFLAGS64 = @XCFLAGS64@
XCFLAGS = @XCFLAGS@
XLDFLAGS64 = @XLDFLAGS64@
XLDFLAGS = @XLDFLAGS@
XLIBELFA = @XLIBELFA@
XLIBKVM = @XLIBKVM@
XLIBS = @XLIBS@
YACC = @YACC@

#
# Install targets
#

INSTALL = @INSTALL@
INSTALL_DATA = @INSTALL_DATA@
INSTALL_PROGRAM = @INSTALL_PROGRAM@
INSTALL_SCRIPT = @INSTALL_SCRIPT@

#
# Special build targets
#
dest_XFS_SIZE_CHECK = @dest_XFS_SIZE_CHECK@
install_XFS_SIZE_CHECK = @install_XFS_SIZE_CHECK@
XFS_SIZE_CHECK = @XFS_SIZE_CHECK@
AIX32 = @AIX32@
AIX64 = @AIX64@

#
# Paths to build dirs
#
# Could be absolute, but leaving as relative for now
#UKERNELDIR = ${TOP_OBJDIR}/src/libuafs
#KERNELDIR = ${TOP_OBJDIR}/src/libafs
UKERNELDIR = ../libuafs
KERNELDIR = ../libafs

#
# Build helper apps
#
COMPILE_ET = @COMPILE_ET_PATH@
CONFIGTOOL = @CONFIGTOOL_PATH@
RXGEN = @RXGEN_PATH@
SHELL = @SHELL@
LWPTOOL = ${TOP_SRCDIR}/config/lwptool

#
# "Pretty" build line stuff
#

# Default to disabling the "pretty" build lines
# If the user specifies 'V=0', the variables below expand to their _V0
# variants, which enable the "pretty" build lines
V=1

RUNCMD=RUNCMD () { \
	echo "  $$1  $$2"; \
	shift; shift; \
	"$$@" || failcode=$$?; \
	if [ x"$$failcode" != x ] ; then \
		echo >&2; \
		echo "FAILED COMMAND: $$@" >&2; \
		echo >&2; \
		echo "In dir:" >&2; \
		pwd >&2; \
		echo >&2; \
		exit $$failcode; \
	fi; \
	exit 0; \
} ; RUNCMD

RUN_CC_NOQ_V0=${RUNCMD} CC "`pwd`/$@"
RUN_LD_NOQ_V0=${RUNCMD} LD "`pwd`/$@"

# Prefixing a command with $(Q) will suppress that line from being printed
# during a "pretty" make, so the RUNCMD function above can decide itself how
# much to print. The Q is just for "quiet", and Q kinda looks like @.
#
# The _NOQ variants of the RUN_ commands are for when a compiler invocation is
# in the middle of e.g. a switch/case or an if/else, etc. In those cases, we
# want to prefix the _entire_ command with $(Q), not just the compiler, linker,
# etc.
Q_V0=@
Q=$(Q_V$(V))

RUN_CC=$(Q)$(RUN_CC_NOQ_V$(V))
RUN_LD=$(Q)$(RUN_LD_NOQ_V$(V))

RUN_CC_NOQ=$(RUN_CC_NOQ_V$(V))
RUN_LD_NOQ=$(RUN_LD_NOQ_V$(V))

#
# Generate error table header and the source files independently for
# parallel make.
#
COMPILE_ET_H=${COMPILE_ET} -emit h
COMPILE_ET_C=${COMPILE_ET} -emit c

#
# Generate error table header and the source files independently for
# parallel make.
#
COMPILE_ET_H=${COMPILE_ET} -emit h
COMPILE_ET_C=${COMPILE_ET} -emit c

#
# Common/standard cflags/paths/etc
# Cflags defaults, will be overridden later if necessary
#
# -I. and -I${srcdir} are only needed for objdir builds - we should
# conditionalise them on that.

COMMON_INCL=$(MODULE_INCLUDE) -I${TOP_OBJDIR}/src/config -I${TOP_INCDIR} \
	    -I${srcdir} -I. 

COMMON_CFLAGS=$(CFLAGS) ${DBG} ${OPTMZ} $(XCFLAGS) \
	      ${COMMON_INCL} ${INCLUDE_LIBINTL} \
	      $(CPPFLAGS_roken) $(ARCHFLAGS)

COMMON_LDFLAGS=$(LDFLAGS) $(LDFLAGS_hcrypto) $(LDFLAGS_roken) $(DBG) $(OPTMZ)

# LWP Flags
LWP_CFLAGS=$(MODULE_CFLAGS) $(COMMON_CFLAGS)
LWP_LDFLAGS=$(MODULE_LDFLAGS) $(COMMON_LDFLAGS) $(XLDFLAGS) $(ARCHFLAGS)
LWP_CCRULE        =$(RUN_CC) $(CCOBJ) $(CPPFLAGS_$(@)) $(LWP_CFLAGS) $(CFLAGS_$(@)) -o $@ -c
LWP_CCRULE_NOQ=$(RUN_CC_NOQ) $(CCOBJ) $(CPPFLAGS_$(@)) $(LWP_CFLAGS) $(CFLAGS_$(@)) -o $@ -c

# Pthreaded
PTH_CFLAGS=$(MODULE_CFLAGS) $(COMMON_CFLAGS) $(MT_CFLAGS)
PTH_LDFLAGS=$(MODULE_LDFLAGS) $(COMMON_LDFLAGS) $(MT_LDFLAGS)
PTH_CCRULE        =$(RUN_CC) $(MT_CC) $(CPPFLAGS_$(@)) $(PTH_CFLAGS) $(CFLAGS_$(@)) -o $@ -c
PTH_CCRULE_NOQ=$(RUN_CC_NOQ) $(MT_CC) $(CPPFLAGS_$(@)) $(PTH_CFLAGS) $(CFLAGS_$(@)) -o $@ -c

# Shared
SHD_CFLAGS=$(MODULE_CFLAGS) $(COMMON_CFLAGS) $(MT_CFLAGS) $(SHLIB_CFLAGS)
SHD_LDFLAGS=$(MODULE_LDFLAGS) $(COMMON_LDFLAGS) $(SHLIB_LDFLAGS)
SHD_CCRULE        =$(RUN_CC) $(MT_CC) $(CPPFLAGS_$(@)) $(SHD_CFLAGS) $(CFLAGS_$(@)) -o $@ -c
SHD_CCRULE_NOQ=$(RUN_CC_NOQ) $(MT_CC) $(CPPFLAGS_$(@)) $(SHD_CFLAGS) $(CFLAGS_$(@)) -o $@ -c

# Libtool - for objects that are part of pthread-only libraries
LT_CCRULE=$(RUN_CC) $(LIBTOOL) --quiet --mode=compile --tag=CC \
	      $(MT_CC) $(CPPFLAGS_$(@)) $(PTH_CFLAGS) $(CFLAGS_$(@)) -o $@ -c

LT_current=0
LT_revision=0
LT_age=0

# Basic rule to link a shared library.
LT_LDLIB_shlib_common=$(LIBTOOL) --quiet --mode=link --tag=CC \
		      $(MT_CC) -rpath $(libdir) \
		      $(PTH_LDFLAGS) $(PTH_CFLAGS) $(LDFLAGS_$(@)) \
		      -o $@ \
		      -version-info $(LT_current):$(LT_revision):$(LT_age)

LT_LDLIB_shlib=$(LT_LDLIB_shlib_common) -export-symbols $(srcdir)/$@.sym

LT_LDLIB_shlib_missing=$(LT_LDLIB_shlib_common) -export-symbols-regex \
	"($$(sed -e 's/^/^/' -e 's/$$/$$/' $(srcdir)/$@.sym | tr '\n' '|' | \
	sed -e 's/|$$//'))"

# Link a static convenience library (contains no PIC code)
LT_LDLIB_static=$(LIBTOOL) --quiet --mode=link --tag=CC \
		 $(MT_CC) -static $(LDFLAGS) $(DBG) $(OPTMZ) \
		 $(LDFLAGS_$(@)) -o $@

# Link a convenience library for use in other libs (contains PIC code)
LT_LDLIB_pic= $(LIBTOOL) --quiet --mode=link --tag=CC \
	       $(MT_CC) $(LDFLAGS) $(DBG) $(OPTMZ) \
	       $(LDFLAGS_$(@)) -o $@

# Libtool - for objects that are built for both pthread and lwp libraries
LTLWP_CCRULE=$(RUN_CC) $(LWPTOOL) --mode compile \
	         --lwpcc "$(CCOBJ)" \
		 --mtcc "$(LIBTOOL) --quiet --mode=compile --tag=CC $(MT_CC) $(MT_CFLAGS)" \
		 -o $@ \
		 -- \
		 $(CPPFLAGS_$(@)) $(MODULE_CFLAGS) $(COMMON_CFLAGS) $(CFLAGS_$(@)) \
		 -c

LT_LDLIB_lwp=$(RUN_LD) $(LWPTOOL) --mode link \
	         --ranlib "$(RANLIB)" \
		 --linker "$(AR) crv" \
		 -o $@ \
		 --

LT_LDLIB_lwp_NOQ=$(RUN_LD_NOQ) $(LWPTOOL) --mode link \
	         --ranlib "$(RANLIB)" \
		 --linker "$(AR) crv" \
		 -o $@ \
		 --

# Use this to link an executable with one or more libtool libraries
LT_LDRULE        = $(RUN_LD) $(LIBTOOL) --quiet --mode=link --tag=CC \
		             $(MT_CC) $(PTH_LDFLAGS) $(PTH_CFLAGS) \
			     $(LDFLAGS_$(@)) -o $@

LT_LDRULE_static = $(RUN_LD) $(LIBTOOL) --quiet --mode=link --tag=CC \
			     $(MT_CC) -static $(PTH_LDFLAGS) $(PTH_CFLAGS) \
			     $(LDFLAGS_$(@)) -o $@

LT_LDRULE_static_NOQ = $(RUN_LD_NOQ) $(LIBTOOL) --quiet --mode=link --tag=CC \
			     $(MT_CC) -static $(PTH_LDFLAGS) $(PTH_CFLAGS) \
			     $(LDFLAGS_$(@)) -o $@

LT_INSTALL_DATA=$(LIBTOOL) --quiet --mode=install $(INSTALL_DATA)
LT_INSTALL_PROGRAM=$(LIBTOOL) --quiet --mode=install $(INSTALL_PROGRAM)

LT_CLEAN=$(RM) -rf .lwp .libs *.la *.lo

# Default rules. These will be overriden if the module Makefile specifically
# includes a particular type (lwp, pthread, or shared)

AFS_LDRULE         =$(RUN_LD) $(CC) $(AFS_LDFLAGS) $(AFS_CFLAGS) $(LDFLAGS_$(@)) -o $@
AFS_LDRULE_NOQ =$(RUN_LD_NOQ) $(CC) $(AFS_LDFLAGS) $(AFS_CFLAGS) $(LDFLAGS_$(@)) -o $@
<|MERGE_RESOLUTION|>--- conflicted
+++ resolved
@@ -52,7 +52,6 @@
 INCLUDE_LIBINTL = @INCLUDE_libintl@
 KERN_DBG = @KERN_DBG@
 KERN_OPTMZ = @KERN_OPTMZ@
-KRB5_LIBS = @KRB5_LIBS@
 LD = @LD@
 LDFLAGS_roken = @LDFLAGS_roken@
 LDFLAGS_hcrypto = @LDFLAGS_hcrypto@
@@ -62,15 +61,12 @@
 LIB_AFSDB = @LIB_AFSDB@
 LIB_crypt = @LIB_crypt@
 LIB_curses = @LIB_curses@
-<<<<<<< HEAD
-=======
 LIB_hcrypto = @LIB_hcrypto@
 LIB_roken = @LIB_roken@
 buildtool_roken = @buildtool_roken@
 LIB_krb5 = @KRB5_LIBS@
 LIB_gssapi = @GSSAPI_LIBS@
 LIBTOOL= @LIBTOOL@
->>>>>>> 7442752b
 LIBS = @LIBS@
 LIB_LIBINTL = @LIB_libintl@
 LINUX_KERNEL_PATH = @LINUX_KERNEL_PATH@
@@ -211,13 +207,6 @@
 COMPILE_ET_C=${COMPILE_ET} -emit c
 
 #
-# Generate error table header and the source files independently for
-# parallel make.
-#
-COMPILE_ET_H=${COMPILE_ET} -emit h
-COMPILE_ET_C=${COMPILE_ET} -emit c
-
-#
 # Common/standard cflags/paths/etc
 # Cflags defaults, will be overridden later if necessary
 #
