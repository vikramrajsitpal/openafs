/*
 * Copyright 2000, International Business Machines Corporation and others.
 * All Rights Reserved.
 *
 * This software has been released under the terms of the IBM Public
 * License.  For details, see the LICENSE file in the top-level source
 * directory or online at http://www.openafs.org/dl/license10.html
 */

#include <afsconfig.h>
#include <afs/param.h>
#include <afs/stds.h>

#include <roken.h>


#include <afs/cmd.h>
#include <rx/rx.h>
#include <rx/rx_globals.h>
#include <lwp.h>
#include <afs/bubasics.h>
#include <afs/afsutil.h>
#include <afs/auth.h>
#include <afs/cellconfig.h>
#include <afs/keys.h>
#include <ubik.h>
#include <afs/cmd.h>
#include <rx/rxkad.h>
#include <afs/afsint.h>
#include <afs/volser.h>		/*VLDB_MAXSERVERS */
#include <afs/com_err.h>
#include <lock.h>
#include <afs/budb.h>
#include <afs/kautils.h>
#include <afs/vlserver.h>
#include <afs/butm.h>
#include <afs/butx.h>
#include <afs/tcdata.h>

#include "bc.h"			/*Backup Coordinator structs and defs */
#include "bucoord_internal.h"
#include "bucoord_prototypes.h"

int localauth, interact;
char tcell[64];

/*
 * Global configuration information for the Backup Coordinator.
 */
struct bc_config *bc_globalConfig;	/*Ptr to global BC configuration info */

struct ubik_client *cstruct;	/* Ptr to Ubik client structure */
time_t tokenExpires;		/* The token's expiration time */

static const char *DefaultConfDir;	/*Default backup config directory */
static int bcInit = 0;		/* backupInit called yet ? */
char *whoami = "backup";

/* dummy routine for the audit work.  It should do nothing since audits */
/* occur at the server level and bos is not a server. */
int
osi_audit(void)
{
    return 0;
}

/*
 * Initialize all the error tables that may be used by com_err
 * in this module.
 */
void
InitErrTabs(void)
{
    initialize_ACFG_error_table();
    initialize_KA_error_table();
    initialize_RXK_error_table();
    initialize_CMD_error_table();
    initialize_VL_error_table();
    initialize_BUTM_error_table();
    initialize_VOLS_error_table();
    initialize_BUTC_error_table();
    initialize_BUTX_error_table();
    initialize_BUDB_error_table();
    initialize_BUCD_error_table();
    initialize_KTC_error_table();
}

/*
 * got to account for the errors which are volume related but
 * not dealt with by standard errno and com_err stuff.
 */
void
bc_HandleMisc(afs_int32 code)
{
    if (((code <= VMOVED) && (code >= VSALVAGE)) || (code < 0)) {
	switch (code) {
	case -1:
	    fprintf(STDERR, "Possible communication failure\n");
	    break;
	case VSALVAGE:
	    fprintf(STDERR, "Volume needs salvage\n");
	    break;
	case VNOVNODE:
	    fprintf(STDERR, "Bad vnode number quoted\n");
	    break;
	case VNOVOL:
	    fprintf(STDERR,
		    "Volume not attached, does not exist, or not on line\n");
	    break;
	case VVOLEXISTS:
	    fprintf(STDERR, "Volume already exists\n");
	    break;
	case VNOSERVICE:
	    fprintf(STDERR, "Volume is not in service\n");
	    break;
	case VOFFLINE:
	    fprintf(STDERR, "Volume is off line\n");
	    break;
	case VONLINE:
	    fprintf(STDERR, "Volume is already on line\n");
	    break;
	case VDISKFULL:
	    fprintf(STDERR, "Partition is full\n");
	    break;
	case VOVERQUOTA:
	    fprintf(STDERR, "Volume max quota exceeded\n");
	    break;
	case VBUSY:
	    fprintf(STDERR, "Volume temporarily unavailable\n");
	    break;
	case VMOVED:
	    fprintf(STDERR, "Volume has moved to another server\n");
	    break;
	default:
	    break;
	}
    }
    return;
}

/* Return true if line is all whitespace */
static int
LineIsBlank(char *aline)
{
    int tc;

    while ((tc = *aline++))
	if ((tc != ' ') && (tc != '\t') && (tc != '\n'))
	    return (0);

    return (1);
}


/* bc_InitTextConfig
 *	initialize configuration information that is stored as text blocks
 */

afs_int32
bc_InitTextConfig(void)
{
    udbClientTextP ctPtr;
    int i;

    extern struct bc_config *bc_globalConfig;

    mkdir(DefaultConfDir, 777);	/* temporary */

    /* initialize the client text structures */
    ctPtr = &bc_globalConfig->configText[0];

    for (i = 0; i < TB_NUM; i++) {
	memset(ctPtr, 0, sizeof(*ctPtr));
	ctPtr->textType = i;
	ctPtr->textVersion = -1;
	ctPtr++;
    }

    return (0);
}

/*----------------------------------------------------------------------------
 * backupInit
 *
 * Description:
 *	Routine that is called when the backup coordinator is invoked, responsible for
 *	basic initialization and some command line parsing.
 *
 * Returns:
 *	Zero (but may exit the entire program on error!)
 *
 * Environment:
 *	Nothing interesting.
 *
 * Side Effects:
 *	Initializes this program.
 *----------------------------------------------------------------------------
 */

static int
backupInit(void)
{
    afs_int32 code;
    static int initd = 0;	/* ever called? */
    PROCESS watcherPid;
    PROCESS pid;		/* LWP process ID */

    /* Initialization */
    initialize_CMD_error_table();

    /* don't run more than once */
    if (initd) {
	afs_com_err(whoami, 0, "Backup already initialized.");
	return 0;
    }
    initd = 1;

    code = bc_InitConfig((char *)DefaultConfDir);
    if (code) {
	afs_com_err(whoami, code,
		"Can't initialize from config files in directory '%s'",
		DefaultConfDir);
	return (code);
    }

    /*
     * Set up Rx.
     */
    code = LWP_InitializeProcessSupport(LWP_NORMAL_PRIORITY, &pid);
    if (code) {
	afs_com_err(whoami, code, "; Can't initialize LWP");
	return (code);
    }

    code = rx_Init(htons(0));
    if (code) {
	afs_com_err(whoami, code, "; Can't initialize Rx");
	return (code);
    }

    rx_SetRxDeadTime(60);

    /* VLDB initialization */
    code = vldbClientInit(0, localauth, tcell, &cstruct, &tokenExpires);
    if (code)
	return (code);

    /* Backup database initialization */
    code = udbClientInit(0, localauth, tcell);
    if (code)
	return (code);

    /* setup status monitoring thread */
    initStatus();
    code =
	LWP_CreateProcess(statusWatcher, 20480, LWP_NORMAL_PRIORITY,
			  (void *)2, "statusWatcher", &watcherPid);
    if (code) {
	afs_com_err(whoami, code, "; Can't create status monitor task");
	return (code);
    }

    return (0);
}

/*----------------------------------------------------------------------------
 * MyBeforeProc
 *
 * Description:
 *	Make sure we mark down when we need to exit the Backup Coordinator.
 *	Specifically, we don't want to continue when our help and apropos
 *	routines are called from the command line.
 *
 * Arguments:
 *	as : Ptr to the command syntax descriptor.
 *
 * Returns:
 *	0.
 *
 * Environment:
 *	This routine is called right before each of the Backup Coordinator
 *	opcode routines are invoked.
 *
 *----------------------------------------------------------------------------
 */

static int
MyBeforeProc(struct cmd_syndesc *as, void *arock)
{
    afs_int32 code;

    /* Handling the command line opcode */
    if (!bcInit) {
	localauth = ((as && as->parms[14].items) ? 1 : 0);
	if (as && as->parms[15].items)
	    strcpy(tcell, as->parms[15].items->data);
	else
	    tcell[0] = '\0';

	code = backupInit();
	if (code) {
	    afs_com_err(whoami, code, "; Can't initialize backup");
	    exit(1);
	}

	/* Get initial information from the database */
	code = bc_InitTextConfig();
	if (code) {
	    afs_com_err(whoami, code,
		    "; Can't obtain configuration text from backup database");
	    exit(1);
	}
    }
    bcInit = 1;

    return 0;
}


#define	MAXV	100

#include "AFS_component_version_number.c"

#define MAXRECURSION 20
extern int dontExecute;		/* declared in commands.c */
extern char *loadFile;		/* declared in commands.c */
char lineBuffer[1024];		/* Line typed in by user or read from load file */

/*
 * This will dispatch a command.  It holds a recursive loop for the
 * "dump -file" option. This option reads backup commands from a file.
 *
 * Cannot put this code on other side of cmd_Dispatch call (in
 * commands.c) because when make a dispatch call when in a dispatch
 * call, environment is mucked up.
 *
 * To avoid multiple processes stepping on each other in the dispatch code,
 * put a lock around it so only 1 process gets in at a time.
 */

struct Lock dispatchLock;	/* lock on the Dispatch call */
#define lock_Dispatch()     ObtainWriteLock(&dispatchLock)
#define unlock_Dispatch()   ReleaseWriteLock(&dispatchLock)

afs_int32
doDispatch(afs_int32 targc,
	   char *targv[MAXV],
	   afs_int32 dispatchCount) /* to prevent infinite recursion */
{
    char *sargv[MAXV];
    afs_int32 sargc;
    afs_int32 code, c;
    FILE *fd;
    int i;
    int lineNumber;
    int noExecute;		/* local capy of global variable */
    char *internalLoadFile;

    lock_Dispatch();

    loadFile = NULL;
    code = cmd_Dispatch(targc, targv);
    internalLoadFile = loadFile;

    unlock_Dispatch();

    if (internalLoadFile) {	/* Load a file in */
	if (dispatchCount > MAXRECURSION) {	/* Beware recursive loops. */
	    afs_com_err(whoami, 0, "Potential recursion: will not load file %s",
		    internalLoadFile);
	    code = -1;
	    goto done;
	}

	fd = fopen(internalLoadFile, "r");	/* Open the load file */
	if (!fd) {
	    afs_com_err(whoami, errno, "; Cannot open file %s", internalLoadFile);
	    code = -1;
	    goto done;
	}

	noExecute = dontExecute;
	if (noExecute)
	    printf("Would have executed the following commands:\n");

	lineNumber = 0;
	while (fgets(lineBuffer, sizeof(lineBuffer) - 1, fd)) {	/* Get commands from file */
	    lineNumber++;

	    i = strlen(lineBuffer) - 1;
	    if (lineBuffer[i] == '\n')	/* Drop return at end of line */
		lineBuffer[i] = '\0';

	    if (noExecute)
		printf("        %s\n", lineBuffer);	/* echo */
	    else
		printf("------> %s\n", lineBuffer);	/* echo */

	    if (!LineIsBlank(lineBuffer) &&	/* Skip if blank line */
		(lineBuffer[0] != '#') &&	/*      or comment    */
		(!noExecute)) {	/*      or no execute */
		c = cmd_ParseLine(lineBuffer, sargv, &sargc, MAXV);
		if (c) {
		    afs_com_err(whoami, c, "; Can't parse line");
		} else {
		    doDispatch(sargc, sargv, dispatchCount + 1);	/* Recursive - ignore error */
		    cmd_FreeArgv(sargv);	/* Free up arguments */
		}
	    }
	}

	fclose(fd);
    }

  done:
    if (internalLoadFile)
	free(internalLoadFile);
    return (code);
}

int
bc_interactCmd(struct cmd_syndesc *as, void *arock)
{
    interact = 1;
    return 0;
}

static void
add_std_args(struct cmd_syndesc *ts)
{
    cmd_Seek(ts, 14);
    cmd_AddParm(ts, "-localauth", CMD_FLAG, CMD_OPTIONAL,
		"local authentication");
    cmd_AddParm(ts, "-cell", CMD_SINGLE, CMD_OPTIONAL, "cell name");
}

int
main(int argc, char **argv)
{				/*main */
    char *targv[MAXV];		/*Ptr to parsed argv stuff */
    afs_int32 targc;		/*Num parsed arguments */
    afs_int32 code;		/*Return code */
    struct cmd_syndesc *ts;	/*Ptr to parsed command line */
    int i;


#ifdef	AFS_AIX32_ENV
    /*
     * The following signal action for AIX is necessary so that in case of a
     * crash (i.e. core is generated) we can include the user's data section
     * in the core dump. Unfortunately, by default, only a partial core is
     * generated which, in many cases, isn't too useful.
     */
    struct sigaction nsa;

    sigemptyset(&nsa.sa_mask);
    nsa.sa_handler = SIG_DFL;
    nsa.sa_flags = SA_FULLDUMP;
    sigaction(SIGSEGV, &nsa, NULL);
#endif
    Lock_Init(&dispatchLock);
    InitErrTabs();		/* init all the error tables which may be used */

    /* setup the default backup dir */
    DefaultConfDir = AFSDIR_SERVER_BACKUP_DIRPATH;
    /* Get early warning if the command is interacive mode or not */
    if (argc < 2) {
	interact = 1;
    } else {
	interact = 0;
	if (argv[1][0] == '-') {
	    interact = 1;
	    if (strcmp(argv[1], "-help") == 0) {
		interact = 0;
	    }
	}
    }

    cmd_SetBeforeProc(MyBeforeProc, NULL);

    ts = cmd_CreateSyntax("dump", bc_DumpCmd, NULL, 0, "start dump");
    cmd_AddParm(ts, "-volumeset", CMD_SINGLE, CMD_OPTIONAL,
		"volume set name");
    cmd_AddParm(ts, "-dump", CMD_SINGLE, CMD_OPTIONAL, "dump level name");
    cmd_AddParm(ts, "-portoffset", CMD_SINGLE, CMD_OPTIONAL,
		"TC port offset");
    cmd_AddParm(ts, "-at", CMD_LIST, CMD_OPTIONAL, "Date/time to start dump");
    cmd_AddParm(ts, "-append", CMD_FLAG, CMD_OPTIONAL,
		"append to existing dump set");
    cmd_AddParm(ts, "-dryrun", CMD_FLAG, CMD_OPTIONAL,
                "list what would be done, don't do it");
    cmd_AddParmAlias(ts, 5, "-n");
    cmd_AddParm(ts, "-file", CMD_SINGLE, CMD_OPTIONAL, "load file");
    if (!interact)
	add_std_args(ts);

    ts = cmd_CreateSyntax("volrestore", bc_VolRestoreCmd, NULL, 0,
			  "restore volume");
    cmd_AddParm(ts, "-server", CMD_SINGLE, CMD_REQUIRED,
		"destination machine");
    cmd_AddParm(ts, "-partition", CMD_SINGLE, CMD_REQUIRED,
		"destination partition");
    cmd_AddParm(ts, "-volume", CMD_LIST, CMD_REQUIRED,
		"volume(s) to restore");
    cmd_AddParm(ts, "-extension", CMD_SINGLE, CMD_OPTIONAL,
		"new volume name extension");
    cmd_AddParm(ts, "-date", CMD_LIST, CMD_OPTIONAL,
		"date from which to restore");
    cmd_AddParm(ts, "-portoffset", CMD_LIST, CMD_OPTIONAL, "TC port offsets");
    cmd_AddParm(ts, "-dryrun", CMD_FLAG, CMD_OPTIONAL,
                "list what would be done, don't do it");
    cmd_AddParmAlias(ts, 6, "-n");
    cmd_AddParm(ts, "-usedump", CMD_SINGLE, CMD_OPTIONAL,
		"specify the dumpID to restore from");
    if (!interact)
	add_std_args(ts);

    ts = cmd_CreateSyntax("diskrestore", bc_DiskRestoreCmd, NULL, 0,
			  "restore partition");
    cmd_AddParm(ts, "-server", CMD_SINGLE, CMD_REQUIRED,
		"machine to restore");
    cmd_AddParm(ts, "-partition", CMD_SINGLE, CMD_REQUIRED,
		"partition to restore");
    cmd_AddParm(ts, "-portoffset", CMD_LIST, CMD_OPTIONAL, "TC port offset");
    cmd_Seek(ts, 8);
    cmd_AddParm(ts, "-newserver", CMD_SINGLE, CMD_OPTIONAL,
		"destination machine");
    cmd_AddParm(ts, "-newpartition", CMD_SINGLE, CMD_OPTIONAL,
		"destination partition");
    cmd_AddParm(ts, "-extension", CMD_SINGLE, CMD_OPTIONAL,
		"new volume name extension");
    cmd_AddParm(ts, "-dryrun", CMD_FLAG, CMD_OPTIONAL,
                "list what would be done, don't do it");
    cmd_AddParmAlias(ts, 11, "-n");
    if (!interact)
	add_std_args(ts);

    cmd_CreateSyntax("quit", bc_QuitCmd, NULL, 0, "leave the program");

    ts = cmd_CreateSyntax("volsetrestore", bc_VolsetRestoreCmd, NULL, 0,
			  "restore a set of volumes");
    cmd_AddParm(ts, "-name", CMD_SINGLE, CMD_OPTIONAL, "volume set name");
    cmd_AddParm(ts, "-file", CMD_SINGLE, CMD_OPTIONAL, "file name");
    cmd_AddParm(ts, "-portoffset", CMD_LIST, CMD_OPTIONAL, "TC port offset");
    cmd_AddParm(ts, "-extension", CMD_SINGLE, CMD_OPTIONAL,
		"new volume name extension");
    cmd_AddParm(ts, "-dryrun", CMD_FLAG, CMD_OPTIONAL,
                "list what would be done, don't do it");
    cmd_AddParmAlias(ts, 4, "-n");
    if (!interact)
	add_std_args(ts);

    ts = cmd_CreateSyntax("addhost", bc_AddHostCmd, NULL, 0, "add host to config");
    cmd_AddParm(ts, "-tapehost", CMD_SINGLE, CMD_REQUIRED,
		"tape machine name");
    cmd_AddParm(ts, "-portoffset", CMD_SINGLE, CMD_OPTIONAL,
		"TC port offset");
    if (!interact)
	add_std_args(ts);

    ts = cmd_CreateSyntax("delhost", bc_DeleteHostCmd, NULL, 0,
			  "delete host to config");
    cmd_AddParm(ts, "-tapehost", CMD_SINGLE, CMD_REQUIRED,
		"tape machine name");
    cmd_AddParm(ts, "-portoffset", CMD_SINGLE, CMD_OPTIONAL,
		"TC port offset");
    if (!interact)
	add_std_args(ts);

    ts = cmd_CreateSyntax("listhosts", bc_ListHostsCmd, NULL, 0,
			  "list config hosts");
    if (!interact)
	add_std_args(ts);

    cmd_CreateSyntax("jobs", bc_JobsCmd, NULL, 0, "list running jobs");

    ts = cmd_CreateSyntax("kill", bc_KillCmd, NULL, 0, "kill running job");
    cmd_AddParm(ts, "-id", CMD_SINGLE, CMD_REQUIRED,
		"job ID or dump set name");

    ts = cmd_CreateSyntax("listvolsets", bc_ListVolSetCmd, NULL, 0,
			  "list volume sets");
    cmd_AddParm(ts, "-name", CMD_SINGLE, CMD_OPTIONAL, "volume set name");
    if (!interact)
	add_std_args(ts);

    ts = cmd_CreateSyntax("listdumps", bc_ListDumpScheduleCmd, NULL, 0,
			  "list dump schedules");
    if (!interact)
	add_std_args(ts);

    ts = cmd_CreateSyntax("addvolset", bc_AddVolSetCmd, NULL, 0,
			  "create a new volume set");
    cmd_AddParm(ts, "-name", CMD_SINGLE, CMD_REQUIRED, "volume set name");
    cmd_AddParm(ts, "-temporary", CMD_FLAG, CMD_OPTIONAL,
		"temporary volume set");
    if (!interact)
	add_std_args(ts);

    ts = cmd_CreateSyntax("status", bc_GetTapeStatusCmd, NULL, 0,
			  "get tape coordinator status");
    cmd_AddParm(ts, "-portoffset", CMD_SINGLE, CMD_OPTIONAL,
		"TC port offset");
    if (!interact)
	add_std_args(ts);

    ts = cmd_CreateSyntax("delvolset", bc_DeleteVolSetCmd, NULL, 0,
			  "delete a volume set");
    cmd_AddParm(ts, "-name", CMD_LIST, CMD_REQUIRED, "volume set name");
    if (!interact)
	add_std_args(ts);

    ts = cmd_CreateSyntax("addvolentry", bc_AddVolEntryCmd, NULL, 0,
			  "add a new volume entry");
    cmd_AddParm(ts, "-name", CMD_SINGLE, CMD_REQUIRED, "volume set name");
    cmd_AddParm(ts, "-server", CMD_SINGLE, CMD_REQUIRED, "machine name");
    cmd_AddParm(ts, "-partition", CMD_SINGLE, CMD_REQUIRED, "partition name");
    cmd_AddParm(ts, "-volumes", CMD_SINGLE, CMD_REQUIRED,
		"volume name (regular expression)");
    if (!interact)
	add_std_args(ts);

    ts = cmd_CreateSyntax("delvolentry", bc_DeleteVolEntryCmd, NULL, 0,
			  "delete a volume set sub-entry");
    cmd_AddParm(ts, "-name", CMD_SINGLE, CMD_REQUIRED, "volume set name");
    cmd_AddParm(ts, "-entry", CMD_SINGLE, CMD_REQUIRED, "volume set index");
    if (!interact)
	add_std_args(ts);

    ts = cmd_CreateSyntax("adddump", bc_AddDumpCmd, NULL, 0, "add dump schedule");
    cmd_AddParm(ts, "-dump", CMD_LIST, CMD_REQUIRED, "dump level name");
    cmd_AddParm(ts, "-expires", CMD_LIST, CMD_OPTIONAL, "expiration date");
    if (!interact)
	add_std_args(ts);

    ts = cmd_CreateSyntax("deldump", bc_DeleteDumpCmd, NULL, 0,
			  "delete dump schedule");
    cmd_AddParm(ts, "-dump", CMD_SINGLE, CMD_REQUIRED, "dump level name");
    if (!interact)
	add_std_args(ts);

    ts = cmd_CreateSyntax("labeltape", bc_LabelTapeCmd, NULL, 0, "label a tape");
    cmd_AddParm(ts, "-name", CMD_SINGLE, CMD_OPTIONAL,
		"AFS tape name, defaults to NULL");
    cmd_AddParm(ts, "-size", CMD_SINGLE, CMD_OPTIONAL,
		"tape size in Kbytes, defaults to size in tapeconfig");
    cmd_AddParm(ts, "-portoffset", CMD_SINGLE, CMD_OPTIONAL,
		"TC port offset");
    cmd_AddParm(ts, "-pname", CMD_SINGLE, CMD_OPTIONAL,
		"permanent tape name");
    if (!interact)
	add_std_args(ts);

    ts = cmd_CreateSyntax("readlabel", bc_ReadLabelCmd, NULL, 0,
			  "read the label on tape");
    cmd_AddParm(ts, "-portoffset", CMD_SINGLE, CMD_OPTIONAL,
		"TC port offset");
    if (!interact)
	add_std_args(ts);

    ts = cmd_CreateSyntax("scantape", bc_ScanDumpsCmd, NULL, 0,
			  "dump information recovery from tape");
    cmd_AddParm(ts, "-dbadd", CMD_FLAG, CMD_OPTIONAL,
		"add information to the database");
    cmd_AddParm(ts, "-portoffset", CMD_SINGLE, CMD_OPTIONAL,
		"TC port offset");
    if (!interact)
	add_std_args(ts);

    ts = cmd_CreateSyntax("volinfo", bc_dblookupCmd, NULL, 0,
			  "query the backup database");
    cmd_AddParm(ts, "-volume", CMD_SINGLE, CMD_REQUIRED, "volume name");
    if (!interact)
	add_std_args(ts);

    ts = cmd_CreateSyntax("setexp", bc_SetExpCmd, NULL, 0,
			  "set/clear dump expiration dates");
    cmd_AddParm(ts, "-dump", CMD_LIST, CMD_REQUIRED, "dump level name");
    cmd_AddParm(ts, "-expires", CMD_LIST, CMD_OPTIONAL, "expiration date");
    if (!interact)
	add_std_args(ts);

    ts = cmd_CreateSyntax("savedb", bc_saveDbCmd, NULL, 0, "save backup database");
    cmd_AddParm(ts, "-portoffset", CMD_SINGLE, CMD_OPTIONAL,
		"TC port offset");
    cmd_AddParm(ts, "-archive", CMD_LIST, CMD_OPTIONAL, "date time");
    if (!interact)
	add_std_args(ts);

    ts = cmd_CreateSyntax("restoredb", bc_restoreDbCmd, NULL, 0,
			  "restore backup database");
    cmd_AddParm(ts, "-portoffset", CMD_SINGLE, CMD_OPTIONAL,
		"TC port offset");
    if (!interact)
	add_std_args(ts);

    ts = cmd_CreateSyntax("dumpinfo", bc_dumpInfoCmd, NULL, 0,
			  "provide information about a dump in the database");
    cmd_AddParm(ts, "-ndumps", CMD_SINGLE, CMD_OPTIONAL, "no. of dumps");
    cmd_AddParm(ts, "-id", CMD_SINGLE, CMD_OPTIONAL, "dump id");
    cmd_AddParm(ts, "-verbose", CMD_FLAG, CMD_OPTIONAL,
		"detailed description");
    if (!interact)
	add_std_args(ts);

    ts = cmd_CreateSyntax("dbverify", bc_dbVerifyCmd, NULL, 0,
			  "check ubik database integrity");
    cmd_AddParm(ts, "-detail", CMD_FLAG, CMD_OPTIONAL, "additional details");
    if (!interact)
	add_std_args(ts);

    ts = cmd_CreateSyntax("deletedump", bc_deleteDumpCmd, NULL, 0,
			  "delete dumps from the database");
    cmd_AddParm(ts, "-dumpid", CMD_LIST, CMD_OPTIONAL, "dump id");
    cmd_AddParm(ts, "-from", CMD_LIST, CMD_OPTIONAL, "date time");
    cmd_AddParm(ts, "-to", CMD_LIST, CMD_OPTIONAL, "date time");
    cmd_AddParm(ts, "-portoffset", CMD_SINGLE, CMD_OPTIONAL, "TC port offset");
    cmd_AddParmAlias(ts, 3, "-port");
    cmd_AddParm(ts, "-groupid", CMD_SINGLE, CMD_OPTIONAL, "group ID");
    cmd_AddParm(ts, "-dbonly", CMD_FLAG, CMD_OPTIONAL,
		"delete the dump from the backup database only");
    cmd_AddParm(ts, "-force", CMD_FLAG, CMD_OPTIONAL,
		"always delete from backup database");
    cmd_AddParm(ts, "-noexecute", CMD_FLAG, CMD_OPTIONAL|CMD_HIDDEN, "");
    cmd_AddParm(ts, "-dryrun", CMD_FLAG, CMD_OPTIONAL,
		"list the dumps, don't delete anything");
<<<<<<< HEAD
=======
    cmd_AddParmAlias(ts, 8, "-n");
>>>>>>> 7442752b

    if (!interact)
	add_std_args(ts);

    ts = cmd_CreateSyntax("interactive", bc_interactCmd, NULL, 0,
			  "enter interactive mode");
    add_std_args(ts);

    /*
     * Now execute the command.
     */

    targc = 0;
    targv[targc++] = argv[0];
    if (interact)
	targv[targc++] = "interactive";
    for (i = 1; i < argc; i++)
	targv[targc++] = argv[i];

    code = doDispatch(targc, targv, 1);

    if (!interact || !bcInit) {	/* Non-interactive mode */
	if (code)
	    exit(-1);
	if (bcInit)
	    code = bc_WaitForNoJobs();	/* wait for any jobs to finish */
	exit(code);		/* and exit */
    }

    /* Iterate on command lines, interpreting user commands (interactive mode) */
    while (1) {
	int ret;

	printf("backup> ");
	fflush(stdout);


	while ((ret = LWP_GetLine(lineBuffer, sizeof(lineBuffer))) == 0)
	    printf("%s: Command line too long\n", whoami);	/* line too long */

	if (ret == -1)
	    return 0;		/* Got EOF */

	if (!LineIsBlank(lineBuffer)) {
	    code = cmd_ParseLine(lineBuffer, targv, &targc, MAXV);
	    if (code)
		afs_com_err(whoami, code, "; Can't parse line: '%s'",
			afs_error_message(code));
	    else {
		doDispatch(targc, targv, 1);
		cmd_FreeArgv(targv);
	    }
	}
    }
}				/*main */<|MERGE_RESOLUTION|>--- conflicted
+++ resolved
@@ -724,10 +724,7 @@
     cmd_AddParm(ts, "-noexecute", CMD_FLAG, CMD_OPTIONAL|CMD_HIDDEN, "");
     cmd_AddParm(ts, "-dryrun", CMD_FLAG, CMD_OPTIONAL,
 		"list the dumps, don't delete anything");
-<<<<<<< HEAD
-=======
     cmd_AddParmAlias(ts, 8, "-n");
->>>>>>> 7442752b
 
     if (!interact)
 	add_std_args(ts);
