--- conflicted
+++ resolved
@@ -136,12 +136,8 @@
 	$(AFS_CCRULE) $(VOL)/namei_ops.c
 
 davolserver: ${objects} ${LIBS}
-<<<<<<< HEAD
-	${CC} ${LDFLAGS} -o davolserver ${objects} ${LIBS} ${MT_LIBS} ${XLIBS} ${KRB5_LIBS}
-=======
 	$(LT_LDRULE_static) ${objects} ${LIBS} $(LIB_hcrypto) $(LIB_roken) \
 		${MT_LIBS} ${XLIBS}
->>>>>>> 7442752b
 
 install: davolserver
 	${INSTALL} -d ${DESTDIR}${afssrvlibexecdir}
