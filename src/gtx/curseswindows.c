/*
 * Copyright 2000, International Business Machines Corporation and others.
 * All Rights Reserved.
 *
 * This software has been released under the terms of the IBM Public
 * License.  For details, see the LICENSE file in the top-level source
 * directory or online at http://www.openafs.org/dl/license10.html
 */

/*
 * gator_curseswindows.c
 *
 * Description:
 *	Implementation of the gator curses window facility.
 *
 *------------------------------------------------------------------------*/

#include <afsconfig.h>
#include <afs/param.h>

#include <roken.h>

<<<<<<< HEAD

#include <sys/types.h>
#include <sys/file.h>
=======
>>>>>>> 7442752b
#if !defined(AFS_SUN5_ENV) && !defined(AFS_LINUX20_ENV) && !defined(AFS_FBSD80_ENV)
#include <sgtty.h>
#endif

#include <lwp.h>

#include "gtxcurseswin.h"	/*Interface definition */
#include "gtxobjects.h"
#include "gtxframe.h"

int curses_debug;		/*Is debugging turned on? */
static char mn[] = "gator_curseswindows";	/*Module name */

/*
 * Version of standard operations for a curses window.
 */
struct gwinops curses_gwinops = {
    gator_cursesgwin_box,
    gator_cursesgwin_clear,
    gator_cursesgwin_destroy,
    gator_cursesgwin_display,
    gator_cursesgwin_drawline,
    gator_cursesgwin_drawrectangle,
    gator_cursesgwin_drawchar,
    gator_cursesgwin_drawstring,
    gator_cursesgwin_invert,
    gator_cursesgwin_getchar,
    gator_cursesgwin_getdimensions,
    gator_cursesgwin_wait,
};

struct gwinbaseops gator_curses_gwinbops = {
    gator_cursesgwin_create,
    gator_cursesgwin_cleanup,
};


/*
 * Macros to map pixel positions to row & column positions.
 * (Note: for now, they are the identity function!!)
 */
#define	GATOR_MAP_X_TO_COL(w, x)    (x)
#define	GATOR_MAP_Y_TO_LINE(w, y)   (y)

/*------------------------------------------------------------------------
 * gator_cursesgwin_init
 *
 * Description:
 *	Initialize the curses window package.
 *
 * Arguments:
 *	int adebug: Is debugging turned on?
 *
 * Returns:
 *	0 on success,
 *	Error value otherwise.
 *
 * Environment:
 *	Nothing interesting.
 *
 * Side Effects:
 *	As advertised.
 *------------------------------------------------------------------------*/

int
gator_cursesgwin_init(int adebug)
{				/*gator_cursesgwin_init */

    static char rn[] = "gator_cursesgwin_init";	/*Routine name */
    struct gator_cursesgwin *c_data;	/*Ptr to curses-specific data */

    /*
     * Remember if we'll be doing debugging, then init the curses package.
     */
    curses_debug = adebug;

    if (curses_debug)
	fprintf(stderr, "[%s:%s] Calling initscr()\n", mn, rn);
    initscr();

    /*
     * Fill out the base window structure for curses.
     */
    if (curses_debug)
	fprintf(stderr,
		"[%s:%s] Allocating %" AFS_SIZET_FMT " bytes for curses window private space in base window\n",
		mn, rn, sizeof(struct gator_cursesgwin));
    c_data = malloc(sizeof(struct gator_cursesgwin));
    if (c_data == (struct gator_cursesgwin *)0) {
	fprintf(stderr,
		"[%s:%s] Can't allocate %" AFS_SIZET_FMT " bytes for curses window private space in base window\n",
		mn, rn, sizeof(struct gator_cursesgwin));
	return (-1);
    }

    /*
     * Fill in the curses-specific base window info.  We assume that chars are 8x13.
     */
    c_data->wp = stdscr;
    c_data->charwidth = 8;
    c_data->charheight = 13;
    c_data->box_vertchar = '|';
    c_data->box_horizchar = '-';

    /*
     * Fill in the generic base window info.
     */
    gator_basegwin.w_type = GATOR_WIN_CURSES;
    gator_basegwin.w_x = 0;
    gator_basegwin.w_y = 0;
    gator_basegwin.w_width = c_data->charwidth * COLS;
    gator_basegwin.w_height = c_data->charheight * LINES;
    gator_basegwin.w_changed = 0;
    gator_basegwin.w_op = &curses_gwinops;
    gator_basegwin.w_parent = NULL;

    /*
     * Plug the private data into the generic part of the base window.
     */
    gator_basegwin.w_data = (int *)c_data;

    /*
     * Now, set the terminal into the right mode for handling input
     */
    raw();			/* curses raw mode */

    /* init the frame */
    gator_basegwin.w_frame = gtxframe_Create();

    /*
     * Clear out the screen and return the good news.
     */
    wclear(((struct gator_cursesgwin *)(gator_basegwin.w_data))->wp);
    return (0);

}				/*gator_cursesgwin_init */

/*------------------------------------------------------------------------
 * gator_cursesgwin_create
 *
 * Description:
 *	Create a curses window (incorrectly).
 *
 * Arguments:
 *	struct gator_cursesgwin_params *params : Ptr to creation parameters.
 *
 * Returns:
 *	Ptr to the created curses window if successful,
 *	Null ptr otherwise.
 *
 * Environment:
 *	Nothing interesting.
 *
 * Side Effects:
 *	As advertised.
 *------------------------------------------------------------------------*/

struct gwin *
gator_cursesgwin_create(void * rock)
{
    static char rn[] = "gator_cursesgwin_create";	/*Routine name */
    struct gator_cursesgwin_params *params = (struct gator_cursesgwin_params *)rock;
    struct gwin *newgwin;	/*Ptr to new curses window */
    struct gator_cursesgwin *c_data;	/*Ptr to curses-specific data */
    WINDOW *newcursgwin;	/*Ptr to new curses window */

    if (curses_debug)
	fprintf(stderr,
		"[%s:%s] Allocating %" AFS_SIZET_FMT " bytes for new gwin structure\n", mn,
		rn, sizeof(struct gwin));
    newgwin = malloc(sizeof(struct gwin));
    if (newgwin == NULL) {
	fprintf(stderr,
		"[%s:%s] Can't malloc() %" AFS_SIZET_FMT " bytes for new gwin structure: Errno is %d\n",
		mn, rn, sizeof(struct gwin), errno);
	return (NULL);
    }

    newgwin->w_type = GATOR_WIN_CURSES;
    newgwin->w_x = params->gwin_params.cr_x;
    newgwin->w_y = params->gwin_params.cr_y;
    newgwin->w_width = params->gwin_params.cr_width;
    newgwin->w_height = params->gwin_params.cr_height;
    newgwin->w_changed = 1;
    newgwin->w_op = &curses_gwinops;
    newgwin->w_parent = params->gwin_params.cr_parentwin;

    if (curses_debug)
	fprintf(stderr,
		"[%s:%s] Allocating %" AFS_SIZET_FMT " bytes for curses window private space\n",
		mn, rn, sizeof(struct gator_cursesgwin));
    c_data = malloc(sizeof(struct gator_cursesgwin));
    if (c_data == (struct gator_cursesgwin *)0) {
	fprintf(stderr,
		"[%s:%s] Can't allocate %" AFS_SIZET_FMT " bytes for curses window private space\n",
		mn, rn, sizeof(struct gator_cursesgwin));
	free(newgwin);
	return (NULL);
    }

    newcursgwin = newwin(newgwin->w_height,	/*Number of lines */
			 newgwin->w_width,	/*Number of columns */
			 newgwin->w_y,	/*Beginning y value */
			 newgwin->w_x);	/*Beginning x value */
    if (newcursgwin == (WINDOW *) 0) {
	fprintf(stderr,
		"[%s:%s] Failed to create curses window via newwin()\n", mn,
		rn);
	free(newgwin);
	free(c_data);
	return (NULL);
    }

    /*
     * Now, fill in the curses-specific window info.
     */
    c_data->wp = newcursgwin;
    c_data->charwidth = params->charwidth;
    c_data->charheight = params->charheight;
    c_data->box_vertchar = params->box_vertchar;
    c_data->box_horizchar = params->box_horizchar;

    /*
     * Plug in a frame at the top-level.
     */
    newgwin->w_frame = gtxframe_Create();

    /*
     * Plug the curses private data into the generic window object, then
     * return the new window's info.
     */
    newgwin->w_data = (int *)c_data;
    return (newgwin);

}				/*gator_cursesgwin_create */

/*------------------------------------------------------------------------
 * gator_cursesgwin_cleanup
 *
 * Description:
 *	Clean up, probably right before the caller exits.
 *
 * Arguments:
 *	struct gwin *gwp : Ptr to base window.
 *
 * Returns:
 *	0 on success,
 *	Error value otherwise.
 *
 * Environment:
 *	Nothing interesting.
 *
 * Side Effects:
 *	As advertised.
 *------------------------------------------------------------------------*/

int
gator_cursesgwin_cleanup(struct gwin *gwp)
{				/*gator_cursesgwin_cleanup */

    static char rn[] = "gator_cursesgwin_cleanup";	/*Routine name */
    struct gator_cursesgwin *cwp;	/*Curses private area ptr */

    cwp = (struct gator_cursesgwin *)(gwp->w_data);

    /*
     * Cleaning up in curses is extremely easy - one simple call.  We also
     * want to clear the screen before we go.
     */
    if (curses_debug)
	fprintf(stderr, "[%s:%s] Calling wclear() on window at %p\n", mn,
		rn, cwp->wp);
    wclear(cwp->wp);
    wrefresh(cwp->wp);

    /*
     * Now, set the terminal back into normal mode.
     */
    noraw();

    if (curses_debug)
	fprintf(stderr, "[%s:%s] Calling endwin()\n", mn, rn);
    endwin();

    return (0);

}				/*gator_cursesgwin_cleanup */

/*------------------------------------------------------------------------
 * gator_cursesgwin_box
 *
 * Description:
 *	Draw a box around the given curses window.
 *
 * Arguments:
 *	struct gwin *gwp : Ptr to the curses window to draw
 *	                   a box around.
 *
 * Returns:
 *	0 on success,
 *	Error value otherwise.
 *
 * Environment:
 *	Nothing interesting.
 *
 * Side Effects:
 *	As advertised.
 *------------------------------------------------------------------------*/

int
gator_cursesgwin_box(struct gwin *gwp)
{				/*gator_cursesgwin_box */

    static char rn[] = "gator_cursesgwin_box";	/*Routine name */
    struct gator_cursesgwin *cwp;	/*Ptr to curses private area */

    cwp = (struct gator_cursesgwin *)(gwp->w_data);
    if (curses_debug)
	fprintf(stderr, "[%s:%s] Calling box() on window at %p\n", mn, rn,
		cwp->wp);
    box(cwp->wp, cwp->box_vertchar, cwp->box_horizchar);

    return (0);

}				/*gator_cursesgwin_box */

/*------------------------------------------------------------------------
 * gator_cursesgwin_clear
 *
 * Description:
 *	Clear out the given curses window.
 *
 * Arguments:
 *	struct gwin *gwp : Ptr to the curses window to clear out.
 *
 * Returns:
 *	0 on success,
 *	Error value otherwise.
 *
 * Environment:
 *	Nothing interesting.
 *
 * Side Effects:
 *	As advertised.
 *------------------------------------------------------------------------*/

int
gator_cursesgwin_clear(struct gwin *gwp)
{				/*gator_cursesgwin_clear */

    static char rn[] = "gator_cursesgwin_clear";	/*Routine name */
    struct gator_cursesgwin *cwp;	/*Ptr to curses private area */

    /*
     * Clearing windows is very easy in curses; just one call will do it.
     */
    cwp = (struct gator_cursesgwin *)(gwp->w_data);
    if (curses_debug)
	fprintf(stderr, "[%s:%s] Calling wclear() on window at %p\n", mn,
		rn, cwp->wp);
    wclear(cwp->wp);

    return (0);

}				/*gator_cursesgwin_clear */

/*------------------------------------------------------------------------
 * gator_cursesgwin_destroy
 *
 * Description:
 *	Destroy the given curses window.
 *
 * Arguments:
 *	struct gwin *gwp : Ptr to the curses window to destroy.
 *
 * Returns:
 *	0 on success,
 *	Error value otherwise.
 *
 * Environment:
 *	Nothing interesting.
 *
 * Side Effects:
 *	As advertised.
 *------------------------------------------------------------------------*/

int
gator_cursesgwin_destroy(struct gwin *gwp)
{				/*gator_cursesgwin_destroy */

    static char rn[] = "gator_cursesgwin_destroy";	/*Routine name */
    struct gator_cursesgwin *cwp;	/*Ptr to curses private area */

    cwp = (struct gator_cursesgwin *)(gwp->w_data);
    if (curses_debug)
	fprintf(stderr, "[%s:%s] Calling delwin() on window at %p\n", mn,
		rn, cwp->wp);
    delwin(cwp->wp);

    return (0);

}				/*gator_cursesgwin_destroy */

/*------------------------------------------------------------------------
 * gator_cursesgwin_display
 *
 * Description:
 *	Display/redraw the given curses window.
 *
 * Arguments:
 *	struct gwin *gwp : Ptr to the curses window to draw.
 *
 * Returns:
 *	0 on success,
 *	Error value otherwise.
 *
 * Environment:
 *	Nothing interesting.
 *
 * Side Effects:
 *	As advertised.
 *------------------------------------------------------------------------*/

int
gator_cursesgwin_display(struct gwin *gwp)
{				/*gator_cursesgwin_display */

    struct gator_cursesgwin *cwp;	/*Curses private area ptr */

    cwp = (struct gator_cursesgwin *)(gwp->w_data);

    wclear(cwp->wp);		/* clear screen */
    gtxframe_Display(gwp->w_frame, gwp);	/* display the frame */
    wrefresh(cwp->wp);		/* redraw the guy */
    return (0);

}				/*gator_cursesgwin_display */

/*------------------------------------------------------------------------
 * gator_cursesgwin_drawline
 *
 * Description:
 *	Draw a line between two points in the given curses
 *	window.
 *
 * Arguments:
 *	struct gwin *gwp : Ptr to the curses window in which
 *	                           the line is to be drawn.
 *	struct gwin_lineparams *params : Ptr to other params.
 *
 * Returns:
 *	0 on success,
 *	Error value otherwise.
 *
 * Environment:
 *	Nothing interesting.
 *
 * Side Effects:
 *	As advertised.
 *------------------------------------------------------------------------*/

int
gator_cursesgwin_drawline(struct gwin *gwp, struct gwin_lineparams *params)
{				/*gator_cursesgwin_drawline */

    static char rn[] = "gator_cursesgwin_drawline";	/*Routine name */

    if (curses_debug)
	fprintf(stderr, "[%s:%s] This routine is currently a no-op\n", mn,
		rn);

    return (0);

}				/*gator_cursesgwin_drawline */

/*------------------------------------------------------------------------
 * gator_cursesgwin_drawrectangle
 *
 * Description:
 *	Draw a rectangle in the given curses window.
 *
 * Arguments:
 *	struct gwin *gwp : Ptr to the curses window in which
 *	                           the rectangle is to be drawn.
 *	struct gwin_rectparams *params : Ptr to other params.
 *
 * Returns:
 *	0 on success,
 *	Error value otherwise.
 *
 * Environment:
 *	Nothing interesting.
 *
 * Side Effects:
 *	As advertised.
 *------------------------------------------------------------------------*/

int
gator_cursesgwin_drawrectangle(struct gwin *gwp, struct gwin_rectparams *params)
{				/*gator_cursesgwin_drawrectangle */

    static char rn[] = "gator_cursesgwin_drawrectangle";	/*Routine name */

    if (curses_debug)
	fprintf(stderr, "[%s:%s] This routine is currently a no-op\n", mn,
		rn);

    return (0);

}				/*gator_cursesgwin_drawrectangle */

/*------------------------------------------------------------------------
 * gator_cursesgwin_drawchar
 *
 * Description:
 *	Draw a character in the given curses window.
 *
 * Arguments:
 *	struct gwin *gwp : Ptr to the curses window in which
 *	                           the character is to be drawn.
 *	struct gwin_charparams *params : Ptr to other params.
 *
 * Returns:
 *	0 on success,
 *	Error value otherwise.
 *
 * Environment:
 *	Nothing interesting.
 *
 * Side Effects:
 *	As advertised.
 *------------------------------------------------------------------------*/

int
gator_cursesgwin_drawchar(struct gwin *gwp, struct gwin_charparams *params)
{				/*gator_cursesgwin_drawchar */

    static char rn[] = "gator_cursesgwin_drawchar";	/*Routine name */
    struct gator_cursesgwin *cwp;	/*Ptr to curses private area */
    int curses_x, curses_y;	/*Mapped x,y positions */
    int code=0;

    cwp = (struct gator_cursesgwin *)(gwp->w_data);
    curses_x = GATOR_MAP_X_TO_COL(cwp, params->x);
    curses_y = GATOR_MAP_Y_TO_LINE(cwp, params->y);
    if (curses_debug)
	fprintf(stderr,
		"[%s:%s] Drawing char '%c' on window at %p at (%d, %d) [line %d, column %d]%s\n",
		mn, rn, params->c, cwp->wp, params->x, params->y, curses_y,
		curses_x, (params->highlight ? ", using standout mode" : ""));
    wmove(cwp->wp, curses_y, curses_x);
<<<<<<< HEAD
    if (params->highlight)
	code=wstandout(cwp->wp);
        if (code)
	    return (code);
    waddch(cwp->wp, params->c);
    if (params->highlight)
	code=wstandend(cwp->wp);
        if (code)
            return (code);
=======
    if (params->highlight) {
	code=wstandout(cwp->wp);
        if (code)
	    return (code);
    }
    waddch(cwp->wp, params->c);
    if (params->highlight) {
	code=wstandend(cwp->wp);
        if (code)
            return (code);
    }
>>>>>>> 7442752b

    return (0);

}				/*gator_cursesgwin_drawchar */

/*------------------------------------------------------------------------
 * gator_cursesgwin_drawstring
 *
 * Description:
 *	Draw a string in the given curses window.
 *
 * Arguments:
 *	struct gwin *gwp : Ptr to the curses window in which
 *	                           the string is to be drawn.
 *	struct gwin_strparams *params : Ptr to other params.
 *
 * Returns:
 *	0 on success,
 *	Error value otherwise.
 *
 * Environment:
 *	Nothing interesting.
 *
 * Side Effects:
 *	As advertised.
 *------------------------------------------------------------------------*/

int
gator_cursesgwin_drawstring(struct gwin *gwp, struct gwin_strparams *params)
{				/*gator_cursesgwin_drawstring */

    static char rn[] = "gator_cursesgwin_drawstring";	/*Routine name */
    struct gator_cursesgwin *cwp;	/*Ptr to curses private area */
    int curses_x, curses_y;	/*Mapped x,y positions */
    int code=0;

    cwp = (struct gator_cursesgwin *)(gwp->w_data);
    curses_x = GATOR_MAP_X_TO_COL(cwp, params->x);
    curses_y = GATOR_MAP_Y_TO_LINE(cwp, params->y);
    if (curses_debug)
	fprintf(stderr,
		"[%s:%s] Drawing string '%s' on window at %p at (%d, %d) [line %d, column %d]%s\n",
		mn, rn, params->s, cwp->wp, params->x, params->y, curses_y,
		curses_x, (params->highlight ? ", using standout mode" : ""));
    wmove(cwp->wp, curses_y, curses_x);
<<<<<<< HEAD
    if (params->highlight)
	code=wstandout(cwp->wp);
	if (code)
	    return (code);
    waddstr(cwp->wp, params->s);
    if (params->highlight)
	code=wstandend(cwp->wp);
	if (code)
	    return (code);
=======
    if (params->highlight) {
	code=wstandout(cwp->wp);
	if (code)
	    return (code);
    }
    waddstr(cwp->wp, params->s);
    if (params->highlight) {
	code=wstandend(cwp->wp);
	if (code)
	    return (code);
    }
>>>>>>> 7442752b

    return (code);

}				/*gator_cursesgwin_drawstring */

/*------------------------------------------------------------------------
 * gator_cursesgwin_invert
 *
 * Description:
 *	Invert a region in the given curses window.
 *
 * Arguments:
 *	struct gwin *gwp : Ptr to the curses window in which
 *	                           the inverted region lies.
 *	struct gwin_invparams *params : Ptr to other params.
 *
 * Returns:
 *	0 on success,
 *	Error value otherwise.
 *
 * Environment:
 *	Nothing interesting.
 *
 * Side Effects:
 *	As advertised.
 *------------------------------------------------------------------------*/

int
gator_cursesgwin_invert(struct gwin *gwp, struct gwin_invparams *params)
{				/*gator_cursesgwin_invert */

    static char rn[] = "gator_cursesgwin_invert";	/*Routine name */

    if (curses_debug)
	fprintf(stderr, "[%s:%s] This routine is currently a no-op\n", mn,
		rn);

    return (0);

}				/*gator_cursesgwin_invert */

/*------------------------------------------------------------------------
 * gator_cursesgwin_getchar
 *
 * Description:
 *	Pick up a character from the given window.
 *
 * Arguments:
 *	struct gwin *gwp : Ptr to the curses window to listen to.
 *
 * Returns:
 *	Value of the character read,
 *	-1 otherwise.
 *
 * Environment:
 *	Nothing interesting.
 *
 * Side Effects:
 *	As advertised.
 *------------------------------------------------------------------------*/

int
gator_cursesgwin_getchar(struct gwin *gwp)
{				/*gator_cursesgwin_getchar */

    return (getc(stdin));

}				/*gator_cursesgwin_getchar */

/*------------------------------------------------------------------------
 * gator_cursesgwin_wait
 *
 * Description:
 *	Wait until input is available.
 *
 * Arguments:
 *	struct gwin *gwp : Ptr to the curses window to wait on.
 *
 * Returns:
 *	0 on success,
 *	Error value otherwise.
 *
 * Environment:
 *	Nothing interesting.
 *
 * Side Effects:
 *	As advertised.
 *------------------------------------------------------------------------*/

int
gator_cursesgwin_wait(struct gwin *gwp)
{				/*gator_cursesgwin_wait */

    while (!LWP_WaitForKeystroke(-1));

    return (0);

}				/*gator_cursesgwin_wait */

/*------------------------------------------------------------------------
 * gator_cursesgwin_getdimensions
 *
 * Description:
 *	Get the window's X,Y dimensions.
 *
 * Arguments:
 *	struct gwin *gwp	       : Ptr to the curses window to examine.
 *	struct gwin_sizeparams *params : Ptr to the size params to set.
 *
 * Returns:
 *	0 on success,
 *	Error value otherwise.
 *
 * Environment:
 *	Nothing interesting.
 *
 * Side Effects:
 *	As advertised.
 *------------------------------------------------------------------------*/

int
gator_cursesgwin_getdimensions(struct gwin *gwp, struct gwin_sizeparams *aparms)
{				/*gator_cursesgwin_getdimensions */

    struct gator_cursesgwin *cwp;	/*Curses-specific data */

    cwp = (struct gator_cursesgwin *)(gwp->w_data);
    getmaxyx(cwp->wp, aparms->maxy, aparms->maxx);

    return (0);

}				/*gator_cursesgwin_getdimensions */<|MERGE_RESOLUTION|>--- conflicted
+++ resolved
@@ -20,12 +20,6 @@
 
 #include <roken.h>
 
-<<<<<<< HEAD
-
-#include <sys/types.h>
-#include <sys/file.h>
-=======
->>>>>>> 7442752b
 #if !defined(AFS_SUN5_ENV) && !defined(AFS_LINUX20_ENV) && !defined(AFS_FBSD80_ENV)
 #include <sgtty.h>
 #endif
@@ -577,17 +571,6 @@
 		mn, rn, params->c, cwp->wp, params->x, params->y, curses_y,
 		curses_x, (params->highlight ? ", using standout mode" : ""));
     wmove(cwp->wp, curses_y, curses_x);
-<<<<<<< HEAD
-    if (params->highlight)
-	code=wstandout(cwp->wp);
-        if (code)
-	    return (code);
-    waddch(cwp->wp, params->c);
-    if (params->highlight)
-	code=wstandend(cwp->wp);
-        if (code)
-            return (code);
-=======
     if (params->highlight) {
 	code=wstandout(cwp->wp);
         if (code)
@@ -599,7 +582,6 @@
         if (code)
             return (code);
     }
->>>>>>> 7442752b
 
     return (0);
 
@@ -645,17 +627,6 @@
 		mn, rn, params->s, cwp->wp, params->x, params->y, curses_y,
 		curses_x, (params->highlight ? ", using standout mode" : ""));
     wmove(cwp->wp, curses_y, curses_x);
-<<<<<<< HEAD
-    if (params->highlight)
-	code=wstandout(cwp->wp);
-	if (code)
-	    return (code);
-    waddstr(cwp->wp, params->s);
-    if (params->highlight)
-	code=wstandend(cwp->wp);
-	if (code)
-	    return (code);
-=======
     if (params->highlight) {
 	code=wstandout(cwp->wp);
 	if (code)
@@ -667,7 +638,6 @@
 	if (code)
 	    return (code);
     }
->>>>>>> 7442752b
 
     return (code);
 
