--- conflicted
+++ resolved
@@ -36,14 +36,9 @@
 	${TOP_LIBDIR}/libkauth.a \
 	${TOP_LIBDIR}/libauth.a \
 	${TOP_LIBDIR}/librxkad.a \
-<<<<<<< HEAD
-	${TOP_LIBDIR}/libdes.a \
-	${TOP_LIBDIR}/libafscom_err.a \
-=======
 	${TOP_LIBDIR}/libafsrfc3961.a \
 	${TOP_LIBDIR}/libafscom_err.a \
 	${TOP_LIBDIR}/libopr.a \
->>>>>>> 7442752b
 	${TOP_LIBDIR}/util.a
 
 EXTRA_LIBS=${LIB_curses} ${XLIBS}
