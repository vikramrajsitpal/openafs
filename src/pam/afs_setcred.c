/*
 * Copyright 2000, International Business Machines Corporation and others.
 * All Rights Reserved.
 *
 * This software has been released under the terms of the IBM Public
 * License.  For details, see the LICENSE file in the top-level source
 * directory or online at http://www.openafs.org/dl/license10.html
 */

#include <afsconfig.h>
#include <afs/param.h>
<<<<<<< HEAD

#include <syslog.h>
#include <stdlib.h>
#include <string.h>
#include <pwd.h>
#include <unistd.h>
#include <errno.h>
=======
>>>>>>> 7442752b

#include <roken.h>

#include <security/pam_appl.h>
#include <security/pam_modules.h>

#include <afs/sys_prototypes.h>
#include <afs/kautils.h>

#include "afs_message.h"
#include "afs_pam_msg.h"
#include "afs_util.h"



#define RET(x) { retcode = (x); goto out; }

#if defined(AFS_KERBEROS_ENV)
extern char *ktc_tkt_string(void);
#endif

extern int
pam_sm_setcred(pam_handle_t * pamh, int flags, int argc, const char **argv)
{
    int retcode = PAM_SUCCESS;
    int errcode = PAM_SUCCESS;
    int origmask;
    int logmask = LOG_UPTO(LOG_INFO);
    int nowarn = 0;
    int use_first_pass = 1;	/* use the password passed in by auth */
    int try_first_pass = 0;
    int ignore_uid = 0;
    uid_t ignore_uid_id = 0;
    int refresh_token = 0;
    int set_expires = 0;	/* the default is to not to set the env variable */
    int use_klog = 0;
    int i;
    PAM_CONST struct pam_conv *pam_convp = NULL;
    char my_password_buf[256];
    char *cell_ptr = NULL;
    char sbuffer[100];
    char *torch_password = NULL;
    int auth_ok = 0;
<<<<<<< HEAD
    char *lh;
=======
>>>>>>> 7442752b
    PAM_CONST char *user = NULL;
    const char *password = NULL;
    int password_expires = -1;
    char *reason = NULL;
    struct passwd *upwd = NULL;
#if !(defined(AFS_LINUX20_ENV) || defined(AFS_FBSD_ENV) || defined(AFS_DFBSD_ENV) || defined(AFS_NBSD_ENV))
    char upwd_buf[2048];       /* size is a guess. */
    struct passwd unix_pwd;
#endif

#ifndef AFS_SUN5_ENV
    openlog(pam_afs_ident, LOG_CONS, LOG_AUTH);
#endif
    origmask = setlogmask(logmask);

    /*
     * Parse the user options.  Log an error for any unknown options.
     */
    for (i = 0; i < argc; i++) {
	if (strcasecmp(argv[i], "debug") == 0) {
	    logmask |= LOG_MASK(LOG_DEBUG);
	    (void)setlogmask(logmask);
	} else if (strcasecmp(argv[i], "nowarn") == 0) {
	    nowarn = 1;
	} else if (strcasecmp(argv[i], "use_first_pass") == 0) {
	    use_first_pass = 1;	/* practically redundant */
	} else if (strcasecmp(argv[i], "try_first_pass") == 0) {
	    try_first_pass = 1;
	} else if (strcasecmp(argv[i], "ignore_root") == 0) {
	    ignore_uid = 1;
	    ignore_uid_id = 0;
	} else if (strcasecmp(argv[i], "ignore_uid") == 0) {
	    i++;
	    if (i == argc) {
		pam_afs_syslog(LOG_ERR, PAMAFS_IGNOREUID,
			       "ignore_uid missing argument");
		ignore_uid = 0;
	    } else {
		ignore_uid = 1;
		ignore_uid_id = (uid_t) strtol(argv[i], NULL, 10);
		if (ignore_uid_id > IGNORE_MAX) {
		    ignore_uid = 0;
		    pam_afs_syslog(LOG_ERR, PAMAFS_IGNOREUID, argv[i]);
		}
	    }
	} else if (strcasecmp(argv[i], "cell") == 0) {
	    i++;
	    if (i == argc) {
		pam_afs_syslog(LOG_ERR, PAMAFS_OTHERCELL,
			       "cell missing argument");
	    } else {
		cell_ptr = (char *)argv[i];
		pam_afs_syslog(LOG_INFO, PAMAFS_OTHERCELL, cell_ptr);
	    }
	} else if (strcasecmp(argv[i], "no_unlog") == 0) {
	    ;
	} else if (strcasecmp(argv[i], "refresh_token") == 0) {
	    refresh_token = 1;
	} else if (strcasecmp(argv[i], "set_token") == 0) {
	    ;
	} else if (strcasecmp(argv[i], "dont_fork") == 0) {
	    ;
	} else if (strcasecmp(argv[i], "use_klog") == 0) {
	    use_klog = 1;
	} else if (strcasecmp(argv[i], "setenv_password_expires") == 0) {
	    set_expires = 1;
	} else {
	    pam_afs_syslog(LOG_ERR, PAMAFS_UNKNOWNOPT, argv[i]);
	}
    }

    if (use_first_pass)
	try_first_pass = 0;

    if (logmask & LOG_MASK(LOG_DEBUG))
	pam_afs_syslog(LOG_DEBUG, PAMAFS_OPTIONS, nowarn, use_first_pass,
		       try_first_pass, ignore_uid, ignore_uid_id, 8, 8, 8, 8);
    /* Try to get the user-interaction info, if available. */
    errcode = pam_get_item(pamh, PAM_CONV, (PAM_CONST void **)&pam_convp);
    if (errcode != PAM_SUCCESS) {
	if (logmask & LOG_MASK(LOG_DEBUG))
	    pam_afs_syslog(LOG_DEBUG, PAMAFS_NO_USER_INT);
	pam_convp = NULL;
    }

    /* Who are we trying to authenticate here? */
    if ((errcode =
	 pam_get_user(pamh, (PAM_CONST char **)&user,
		      "AFS username:")) != PAM_SUCCESS) {
	pam_afs_syslog(LOG_ERR, PAMAFS_NOUSER, errcode);
	RET(PAM_USER_UNKNOWN);
    }
    /*
     * If the user has a "local" (or via nss, possibly nss_dce) pwent,
     * and its uid==0, and "ignore_root" was given in pam.conf,
     * ignore the user.
     */
    /* enhanced: use "ignore_uid <number>" to specify the largest uid
     * which should be ignored by this module
     */
<<<<<<< HEAD
#if	defined(AFS_HPUX_ENV) || defined(AFS_DARWIN100_ENV) || defined(AFS_SUN58_ENV)
#if     defined(AFS_HPUX110_ENV) || defined(AFS_DARWIN100_ENV) || defined(AFS_SUN58_ENV)
=======
#if	defined(AFS_HPUX_ENV) || defined(AFS_DARWIN100_ENV) || defined(AFS_SUN5_ENV)
#if     defined(AFS_HPUX110_ENV) || defined(AFS_DARWIN100_ENV) || defined(AFS_SUN5_ENV)
>>>>>>> 7442752b
    i = getpwnam_r(user, &unix_pwd, upwd_buf, sizeof(upwd_buf), &upwd);
#else /* AFS_HPUX110_ENV */
    i = getpwnam_r(user, &unix_pwd, upwd_buf, sizeof(upwd_buf));
    if (i == 0)			/* getpwnam_r success */
	upwd = &unix_pwd;
#endif /* AFS_HPUX110_ENV */
    if (ignore_uid && i == 0 && upwd && upwd->pw_uid <= ignore_uid_id) {
	pam_afs_syslog(LOG_INFO, PAMAFS_IGNORINGROOT, user);
	RET(PAM_AUTH_ERR);
    }
#else
#if     defined(AFS_LINUX20_ENV) || defined(AFS_FBSD_ENV) || defined(AFS_DFBSD_ENV) || defined(AFS_NBSD_ENV)
    upwd = getpwnam(user);
#else
    upwd = getpwnam_r(user, &unix_pwd, upwd_buf, sizeof(upwd_buf));
#endif
    if (ignore_uid && upwd != NULL && upwd->pw_uid <= ignore_uid_id) {
	pam_afs_syslog(LOG_INFO, PAMAFS_IGNORINGROOT, user);
	RET(PAM_AUTH_ERR);
    }
#endif

    if (flags & PAM_DELETE_CRED) {
	if (logmask & LOG_MASK(LOG_DEBUG))
	    pam_afs_syslog(LOG_DEBUG, PAMAFS_DELCRED, user);

	RET(PAM_SUCCESS);
    } else if (flags & PAM_REINITIALIZE_CRED) {

	if (logmask & LOG_MASK(LOG_DEBUG))
	    pam_afs_syslog(LOG_DEBUG, PAMAFS_REINITCRED, user);
	RET(PAM_SUCCESS);

    } else {			/* flags are PAM_REFRESH_CRED, PAM_ESTABLISH_CRED, unknown */

	if (logmask & LOG_MASK(LOG_DEBUG))
	    pam_afs_syslog(LOG_DEBUG, PAMAFS_ESTABCRED, user);

	errcode = pam_get_data(pamh, pam_afs_lh, (const void **)&password);
	if (errcode != PAM_SUCCESS || password == NULL) {
	    if (use_first_pass) {
		pam_afs_syslog(LOG_ERR, PAMAFS_PASSWD_REQ, user);
		RET(PAM_AUTH_ERR);
	    }
	    password = NULL;	/* In case it isn't already NULL */
	    if (logmask & LOG_MASK(LOG_DEBUG))
		pam_afs_syslog(LOG_DEBUG, PAMAFS_NOFIRSTPASS, user);
	} else if (password[0] == '\0') {
	    /* Actually we *did* get one but it was empty. */
<<<<<<< HEAD
	    got_authtok = 1;
=======
>>>>>>> 7442752b
	    /* So don't use it. */
	    password = NULL;
	    if (use_first_pass) {
		pam_afs_syslog(LOG_ERR, PAMAFS_PASSWD_REQ, user);
		RET(PAM_NEW_AUTHTOK_REQD);
	    }
	    if (logmask & LOG_MASK(LOG_DEBUG))
		pam_afs_syslog(LOG_DEBUG, PAMAFS_NILPASSWORD, user);
	} else {
	    if (logmask & LOG_MASK(LOG_DEBUG))
		pam_afs_syslog(LOG_DEBUG, PAMAFS_GOTPASS, user);
<<<<<<< HEAD
	    got_authtok = 1;
=======
>>>>>>> 7442752b
	}
	if (!(use_first_pass || try_first_pass)) {
	    password = NULL;
	}

      try_auth:
	if (password == NULL) {
	    char *prompt_password;

	    if (use_first_pass)
		RET(PAM_AUTH_ERR);	/* shouldn't happen */
	    if (try_first_pass)
		try_first_pass = 0;	/* we come back if try_first_pass==1 below */

	    if (pam_convp == NULL || pam_convp->conv == NULL) {
		pam_afs_syslog(LOG_ERR, PAMAFS_CANNOT_PROMPT);
		RET(PAM_AUTH_ERR);
	    }

	    errcode =
		pam_afs_prompt(pam_convp, &prompt_password, 0, PAMAFS_PWD_PROMPT);
	    if (errcode != PAM_SUCCESS || prompt_password == NULL) {
		pam_afs_syslog(LOG_ERR, PAMAFS_GETPASS_FAILED);
		RET(PAM_AUTH_ERR);
	    }
	    if (prompt_password[0] == '\0') {
<<<<<<< HEAD
		if (logmask && LOG_MASK(LOG_DEBUG))
=======
		if (logmask & LOG_MASK(LOG_DEBUG))
>>>>>>> 7442752b
		    pam_afs_syslog(LOG_DEBUG, PAMAFS_NILPASSWORD);
		RET(PAM_NEW_AUTHTOK_REQD);
	    }
	    /*
	     * We aren't going to free the password later (we will wipe it,
	     * though), because the storage for it if we get it from other
	     * paths may belong to someone else.  Since we do need to free
	     * this storage, copy it to a buffer that won't need to be freed
	     * later, and free this storage now.
	     */

	    strncpy(my_password_buf, prompt_password, sizeof(my_password_buf));
	    my_password_buf[sizeof(my_password_buf) - 1] = '\0';
	    memset(prompt_password, 0, strlen(prompt_password));
	    free(prompt_password);
	    password = torch_password = my_password_buf;
	}
	/*
	 * We only set a PAG here, if we haven't got one before in
	 * pam_sm_authenticate() or if it was destroyed by the application
	 */
	if ((!refresh_token) && (getPAG() == -1)) {
	    if (logmask & LOG_MASK(LOG_DEBUG))
		syslog(LOG_DEBUG, "New PAG created in pam_setcred()");
	    setpag();
#ifdef AFS_KERBEROS_ENV
	    ktc_newpag();
#endif
	}

	if (flags & PAM_REFRESH_CRED) {
	    if (use_klog) {
		auth_ok = !do_klog(user, password, "00:00:01", cell_ptr);
		ktc_ForgetAllTokens();
	    } else {
		if (ka_VerifyUserPassword(KA_USERAUTH_VERSION, (char *)user,	/* kerberos name */
					  NULL,	/* instance */
					  cell_ptr,	/* realm */
					  (char*)password,	/* password */
					  0,	/* spare 2 */
					  &reason	/* error string */
		    )) {
		    pam_afs_syslog(LOG_ERR, PAMAFS_LOGIN_FAILED, user,
				   reason);
		} else {
		    auth_ok = 1;
		}
	    }
	}

	if (flags & PAM_ESTABLISH_CRED) {
	    if (use_klog)
		auth_ok = !do_klog(user, password, NULL, cell_ptr);
	    else {
		if (ka_UserAuthenticateGeneral(KA_USERAUTH_VERSION, (char *)user,	/* kerberos name */
					       NULL,	/* instance */
					       cell_ptr,	/* realm */
					       (char*)password,	/* password */
					       0,	/* default lifetime */
					       &password_expires, 0,	/* spare 2 */
					       &reason	/* error string */
		    )) {
		    pam_afs_syslog(LOG_ERR, PAMAFS_LOGIN_FAILED, user,
				   reason);
		} else {
		    auth_ok = 1;
		}
	    }
	}

	if (!auth_ok && try_first_pass) {
	    password = NULL;
	    goto try_auth;
	}

	/* pam_sm_authenticate should have set this
	 * if (auth_ok && !got_authtok) {
	 *     torch_password = NULL;
	 *     (void) pam_set_item(pamh, PAM_AUTHTOK, password);
	 * }
	 */

	if (auth_ok) {
	    if (set_expires && !use_klog && (password_expires >= 0)) {
		strcpy(sbuffer, "PASSWORD_EXPIRES=");
		strcat(sbuffer, cv2string(&sbuffer[100], password_expires));
		errcode = pam_putenv(pamh, sbuffer);
		if (errcode != PAM_SUCCESS)
		    pam_afs_syslog(LOG_ERR, PAMAFS_PASSEXPFAIL, user);
	    }
#if defined(AFS_KERBEROS_ENV)
	    if (upwd) {
		if (chown(ktc_tkt_string(), upwd->pw_uid, upwd->pw_gid) < 0)
		    pam_afs_syslog(LOG_ERR, PAMAFS_CHOWNKRB, user);
		sprintf(sbuffer, "KRBTKFILE=%s", ktc_tkt_string());
		errcode = pam_putenv(pamh, sbuffer);
		if (errcode != PAM_SUCCESS)
		    pam_afs_syslog(LOG_ERR, PAMAFS_KRBFAIL, user);
	    }
#endif

	    RET(PAM_SUCCESS);
	} else {
	    RET(PAM_CRED_ERR);
	}
    }

  out:
    if (password && torch_password)
	memset(torch_password, 0, strlen(torch_password));
    (void)setlogmask(origmask);
#ifndef AFS_SUN5_ENV
    closelog();
#endif
    return retcode;
}<|MERGE_RESOLUTION|>--- conflicted
+++ resolved
@@ -9,16 +9,6 @@
 
 #include <afsconfig.h>
 #include <afs/param.h>
-<<<<<<< HEAD
-
-#include <syslog.h>
-#include <stdlib.h>
-#include <string.h>
-#include <pwd.h>
-#include <unistd.h>
-#include <errno.h>
-=======
->>>>>>> 7442752b
 
 #include <roken.h>
 
@@ -62,10 +52,6 @@
     char sbuffer[100];
     char *torch_password = NULL;
     int auth_ok = 0;
-<<<<<<< HEAD
-    char *lh;
-=======
->>>>>>> 7442752b
     PAM_CONST char *user = NULL;
     const char *password = NULL;
     int password_expires = -1;
@@ -166,13 +152,8 @@
     /* enhanced: use "ignore_uid <number>" to specify the largest uid
      * which should be ignored by this module
      */
-<<<<<<< HEAD
-#if	defined(AFS_HPUX_ENV) || defined(AFS_DARWIN100_ENV) || defined(AFS_SUN58_ENV)
-#if     defined(AFS_HPUX110_ENV) || defined(AFS_DARWIN100_ENV) || defined(AFS_SUN58_ENV)
-=======
 #if	defined(AFS_HPUX_ENV) || defined(AFS_DARWIN100_ENV) || defined(AFS_SUN5_ENV)
 #if     defined(AFS_HPUX110_ENV) || defined(AFS_DARWIN100_ENV) || defined(AFS_SUN5_ENV)
->>>>>>> 7442752b
     i = getpwnam_r(user, &unix_pwd, upwd_buf, sizeof(upwd_buf), &upwd);
 #else /* AFS_HPUX110_ENV */
     i = getpwnam_r(user, &unix_pwd, upwd_buf, sizeof(upwd_buf));
@@ -222,10 +203,6 @@
 		pam_afs_syslog(LOG_DEBUG, PAMAFS_NOFIRSTPASS, user);
 	} else if (password[0] == '\0') {
 	    /* Actually we *did* get one but it was empty. */
-<<<<<<< HEAD
-	    got_authtok = 1;
-=======
->>>>>>> 7442752b
 	    /* So don't use it. */
 	    password = NULL;
 	    if (use_first_pass) {
@@ -237,10 +214,6 @@
 	} else {
 	    if (logmask & LOG_MASK(LOG_DEBUG))
 		pam_afs_syslog(LOG_DEBUG, PAMAFS_GOTPASS, user);
-<<<<<<< HEAD
-	    got_authtok = 1;
-=======
->>>>>>> 7442752b
 	}
 	if (!(use_first_pass || try_first_pass)) {
 	    password = NULL;
@@ -267,11 +240,7 @@
 		RET(PAM_AUTH_ERR);
 	    }
 	    if (prompt_password[0] == '\0') {
-<<<<<<< HEAD
-		if (logmask && LOG_MASK(LOG_DEBUG))
-=======
 		if (logmask & LOG_MASK(LOG_DEBUG))
->>>>>>> 7442752b
 		    pam_afs_syslog(LOG_DEBUG, PAMAFS_NILPASSWORD);
 		RET(PAM_NEW_AUTHTOK_REQD);
 	    }
