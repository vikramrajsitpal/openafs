--- conflicted
+++ resolved
@@ -138,12 +138,8 @@
 	$(AFS_CCRULE) $(VICED)/state_analyzer.c
 
 dafileserver: ${objects} ${LIBS}
-<<<<<<< HEAD
-	${CC} ${LDFLAGS} -o dafileserver ${objects} ${LIBS} ${MT_LIBS} ${XLIBS} ${KRB5_LIBS}
-=======
 	$(LT_LDRULE_static) ${objects} \
 		${LIBS} $(LIB_hcrypto) $(LIB_roken) ${MT_LIBS}
->>>>>>> 7442752b
 
 state_analyzer: ${SDBGOBJS}
 	$(LT_LDRULE_static) ${SDBGOBJS} $(LIB_roken) ${MT_LIBS}
