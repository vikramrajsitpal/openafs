--- conflicted
+++ resolved
@@ -409,13 +409,10 @@
     memset(&cellinfo_s, 0, sizeof(cellinfo_s));
     memset(clones, 0, sizeof(clones));
 
-<<<<<<< HEAD
-=======
     memset(&logopts, 0, sizeof(logopts));
     logopts.lopt_dest = logDest_file;
     logopts.lopt_filename = AFSDIR_SERVER_BUDBLOG_FILEPATH;
 
->>>>>>> 7442752b
     osi_audit_init();
     osi_audit(BUDB_StartEvent, 0, AUD_END);
 
@@ -561,12 +558,7 @@
 	ERROR(code);
     }
 
-<<<<<<< HEAD
-    afsconf_BuildServerSecurityObjects(BU_conf, 0,
-				       &securityClasses, &numClasses);
-=======
     afsconf_BuildServerSecurityObjects(BU_conf, &securityClasses, &numClasses);
->>>>>>> 7442752b
 
     tservice =
 	rx_NewServiceHost(host, 0, BUDB_SERVICE, "BackupDatabase",
