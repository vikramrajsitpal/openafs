# Copyright 2000, International Business Machines Corporation and others.
# All Rights Reserved.
# 
# This software has been released under the terms of the IBM Public
# License.  For details, see the LICENSE file in the top-level source
# directory or online at http://www.openafs.org/dl/license10.html

srcdir=@srcdir@
include @TOP_OBJDIR@/src/config/Makefile.config
include @TOP_OBJDIR@/src/config/Makefile.pthread
include @TOP_OBJDIR@/src/config/Makefile.libtool

LT_objs=cmd_errors.lo cmd.lo config_file.lo AFS_component_version_number.lo
LT_deps=$(top_builddir)/src/comerr/liboafs_comerr.la
LT_libs=

LIB64OBJS=cmd_errors64.o cmd64.o

all: ${TOP_LIBDIR}/libcmd.a ${TOP_LIBDIR}/libcmd_pic.a \
     ${TOP_INCDIR}/afs/cmd.h liboafs_cmd.la

all64: all ${TOP_LIBDIR}/libcmd64.a

generated: cmd.h cmd_errors.c

${TOP_LIBDIR}/libcmd.a: libcmd.a
	${INSTALL_DATA} $? $@

${TOP_LIBDIR}/libcmd_pic.a: libcmd_pic.la
	$(INSTALL_DATA) .libs/libcmd_pic.a $@

${TOP_LIBDIR}/libcmd64.a: libcmd64.a
	${INSTALL_DATA} $? $@

${TOP_INCDIR}/afs/cmd.h: cmd.h
	${INSTALL_DATA} $? $@

cmd_errors.c: cmd_errors.et
	${COMPILE_ET_C} -p ${srcdir} cmd_errors
<<<<<<< HEAD

cmd.h: cmd_errors.et cmd.p.h
	${COMPILE_ET_H} -p ${srcdir} cmd_errors -h cmd

cmd.o: cmd.h
=======

cmd.h: cmd_errors.et cmd.p.h
	${COMPILE_ET_H} -p ${srcdir} cmd_errors -h cmd
>>>>>>> 7442752b

cmd.lo: cmd.h
config_file.lo: cmd.h

config_file.lo: $(TOP_SRCDIR)/external/heimdal/krb5/config_file.c krb5_locl.h
	$(LT_CCRULE) $(TOP_SRCDIR)/external/heimdal/krb5/config_file.c

cmd_errors64.o: cmd_errors.c
	${CC} $(COMMON_CFLAGS) $(CPPFLAGS) ${XCFLAGS64} \
		-c -o cmd_errors64.o cmd_errors.c

cmd64.o: cmd.c cmd.h
	${CC} $(COMMON_CFLAGS) $(CPPFLAGS) ${XCFLAGS64} \
		-c -o cmd64.o ${srcdir}/cmd.c

libcmd64.a: ${LIB64OBJS} AFS_component_version_number64.o
	-$(RM) -f $@
	$(AR) crv $@ ${LIB64OBJS} AFS_component_version_number64.o
	$(RANLIB) $@

libcmd.a: $(LT_objs)
	$(LT_LDLIB_static) $(LT_objs)

libcmd_pic.la: $(LT_objs)
	$(LT_LDLIB_pic) $(LT_objs)

liboafs_cmd.la: $(LT_objs) $(LT_deps)
	$(LT_LDLIB_shlib) $(LT_objs) $(LT_deps) $(LT_libs)

AFS_component_version_number64.o: AFS_component_version_number.c
	${CC} $(COMMON_CFLAGS) $(CPPFLAGS) ${XCFLAGS64} \
		-c -o AFS_component_version_number64.o \
		AFS_component_version_number.c

#
# Install targets
#
install: libcmd.a cmd.h
	${INSTALL} -d ${DESTDIR}${libdir}/afs
	${INSTALL} -d ${DESTDIR}${includedir}/afs
	${INSTALL_DATA} libcmd.a ${DESTDIR}$(libdir)/afs/libcmd.a
	${INSTALL_DATA} cmd.h ${DESTDIR}${includedir}/afs/cmd.h

install64: install libcmd64.a
	${INSTALL_DATA} libcmd64.a ${DESTDIR}${libdir}/afs/libcmd64.a

dest: libcmd.a cmd.h
	${INSTALL} -d ${DEST}/lib/afs
	${INSTALL} -d ${DEST}/include/afs
	${INSTALL_DATA} libcmd.a ${DEST}/lib/afs/libcmd.a
	${INSTALL_DATA} cmd.h ${DEST}/include/afs/cmd.h

dest64: dest libcmd64.a
	${INSTALL_DATA} libcmd64.a ${DEST}/lib/afs/libcmd64.a

#
# Misc targets
#
test tests:
	(cd test; $(MAKE) )

clean:
	$(LT_CLEAN)
	$(RM) -f  *.a *.o ctest dtest cmd.h cmd_errors.c core \
		  AFS_component_version_number.c

include ../config/Makefile.version<|MERGE_RESOLUTION|>--- conflicted
+++ resolved
@@ -37,17 +37,9 @@
 
 cmd_errors.c: cmd_errors.et
 	${COMPILE_ET_C} -p ${srcdir} cmd_errors
-<<<<<<< HEAD
 
 cmd.h: cmd_errors.et cmd.p.h
 	${COMPILE_ET_H} -p ${srcdir} cmd_errors -h cmd
-
-cmd.o: cmd.h
-=======
-
-cmd.h: cmd_errors.et cmd.p.h
-	${COMPILE_ET_H} -p ${srcdir} cmd_errors -h cmd
->>>>>>> 7442752b
 
 cmd.lo: cmd.h
 config_file.lo: cmd.h
