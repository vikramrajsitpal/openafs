--- conflicted
+++ resolved
@@ -127,10 +127,7 @@
 {
     char *filename, *nfilename;
     char *buffer;
-<<<<<<< HEAD
-=======
     char *copy;
->>>>>>> 7442752b
     FILE *tf;
     FILE *nf;
     int flag;
@@ -140,11 +137,8 @@
     struct rx_identity identity;
     afs_int32 code;
 
-<<<<<<< HEAD
-=======
     memset(&identity, 0, sizeof(struct rx_identity));
 
->>>>>>> 7442752b
     buffer = malloc(AFSDIR_PATH_MAX);
     if (buffer == NULL)
 	return ENOMEM;
@@ -155,12 +149,7 @@
     }
 
     LOCK_GLOBAL_MUTEX;
-<<<<<<< HEAD
-    strcompose(filename, AFSDIR_PATH_MAX, adir->name, "/",
-	       AFSDIR_ULIST_FILE, NULL);
-=======
     UserListFileName(adir, filename, AFSDIR_PATH_MAX);
->>>>>>> 7442752b
 #ifndef AFS_NT40_ENV
     {
 	/*
@@ -183,11 +172,7 @@
 	}
     }
 #endif /* AFS_NT40_ENV */
-<<<<<<< HEAD
-    if (afs_asprintf(&nfilename, "%s.NXX", filename) < 0) {
-=======
     if (asprintf(&nfilename, "%s.NXX", filename) < 0) {
->>>>>>> 7442752b
 	UNLOCK_GLOBAL_MUTEX;
 	free(filename);
 	free(buffer);
@@ -225,14 +210,6 @@
 	tp = fgets(buffer, AFSDIR_PATH_MAX, tf);
 	if (tp == NULL)
 	    break;
-<<<<<<< HEAD
-	code = sscanf(buffer, "%64s", tname);
-	if (code == 1 && strcmp(tname, auser) == 0) {
-	    /* found the guy, don't copy to output file */
-	    found = 1;
-	} else {
-	    /* otherwise copy original line  to output */
-=======
 
 	copy = strdup(buffer);
 	if (copy == NULL) {
@@ -245,7 +222,6 @@
 	    found = 1;
 	} else {
 	    /* otherwise copy original line to output */
->>>>>>> 7442752b
 	    fprintf(nf, "%s", buffer);
 	}
 	free(copy);
@@ -259,11 +235,7 @@
 	flag = 1;
     if (flag == 0) {
 	/* try the rename */
-<<<<<<< HEAD
-	flag = renamefile(nfilename, filename);
-=======
 	flag = rk_rename(nfilename, filename);
->>>>>>> 7442752b
 	if (flag == 0)
 	    flag = chmod(filename, tstat.st_mode);
     } else
@@ -302,13 +274,6 @@
 int
 afsconf_DeleteUser(struct afsconf_dir *adir, char *name)
 {
-<<<<<<< HEAD
-    char *tbuffer;
-    FILE *tf;
-    char tname[64 + 1];
-    char *tp;
-    int flag;
-=======
     struct rx_identity *user;
     int code;
 
@@ -336,7 +301,6 @@
     bufio_p bp;
     char *tbuffer;
     struct rx_identity fileUser;
->>>>>>> 7442752b
     afs_int32 code;
 
     tbuffer = malloc(AFSDIR_PATH_MAX);
@@ -344,37 +308,17 @@
 	return ENOMEM;
 
     LOCK_GLOBAL_MUTEX;
-<<<<<<< HEAD
-    strcompose(tbuffer, AFSDIR_PATH_MAX, adir->name, "/",
-	       AFSDIR_ULIST_FILE, NULL);
-    tf = fopen(tbuffer, "r");
-    if (!tf) {
-	UNLOCK_GLOBAL_MUTEX;
-	free(tbuffer);
-	return 1;
-=======
     UserListFileName(dir, tbuffer, AFSDIR_PATH_MAX);
     bp = BufioOpen(tbuffer, O_RDONLY, 0);
     if (!bp) {
 	UNLOCK_GLOBAL_MUTEX;
 	free(tbuffer);
 	return -1;
->>>>>>> 7442752b
     }
     while (1) {
-<<<<<<< HEAD
-	/* check for our user id */
-	tp = fgets(tbuffer, AFSDIR_PATH_MAX, tf);
-	if (tp == NULL)
-	    break;
-	code = sscanf(tbuffer, "%64s", tname);
-	if (code == 1 && an-- == 0) {
-	    flag = 0;
-=======
 	code = BufioGets(bp, tbuffer, AFSDIR_PATH_MAX);
 	if (code < 0) {
 	    code = -1;
->>>>>>> 7442752b
 	    break;
 	}
 
@@ -399,9 +343,6 @@
 
     UNLOCK_GLOBAL_MUTEX;
     free(tbuffer);
-<<<<<<< HEAD
-    return flag;
-=======
     return code;
 }
 
@@ -478,7 +419,6 @@
 	code = 1;
     }
     return code;
->>>>>>> 7442752b
 }
 
 /*!
@@ -567,10 +507,6 @@
 afsconf_IsSuperIdentity(struct afsconf_dir *adir,
 			struct rx_identity *user)
 {
-<<<<<<< HEAD
-    char *tbuffer;
-=======
->>>>>>> 7442752b
     bufio_p bp;
     char *tbuffer;
     struct rx_identity fileUser;
@@ -581,33 +517,16 @@
     if (tbuffer == NULL)
 	return 0;
 
-<<<<<<< HEAD
-    strcompose(tbuffer, AFSDIR_PATH_MAX, adir->name, "/", AFSDIR_ULIST_FILE,
-	       NULL);
-=======
     UserListFileName(adir, tbuffer, AFSDIR_PATH_MAX);
->>>>>>> 7442752b
     bp = BufioOpen(tbuffer, O_RDONLY, 0);
     if (!bp) {
 	free(tbuffer);
 	return 0;
     }
-<<<<<<< HEAD
-    flag = 0;
-    while (1) {
-	/* check for our user id */
-	rc = BufioGets(bp, tbuffer, AFSDIR_PATH_MAX);
-	if (rc < 0)
-	    break;
-	code = sscanf(tbuffer, "%64s", tname);
-	if (code == 1 && strcmp(tname, auser) == 0) {
-	    flag = 1;
-=======
     match = 0;
     while (!match) {
 	code = BufioGets(bp, tbuffer, AFSDIR_PATH_MAX);
         if (code < 0)
->>>>>>> 7442752b
 	    break;
 
 	code = ParseLine(tbuffer, &fileUser);
@@ -620,11 +539,7 @@
     }
     BufioClose(bp);
     free(tbuffer);
-<<<<<<< HEAD
-    return flag;
-=======
     return match;
->>>>>>> 7442752b
 }
 
 /* add a user to the user list, checking for duplicates */
@@ -633,10 +548,7 @@
 {
     FILE *tf;
     afs_int32 code;
-<<<<<<< HEAD
-=======
     char *ename;
->>>>>>> 7442752b
     char *tbuffer;
 
     LOCK_GLOBAL_MUTEX;
@@ -646,12 +558,7 @@
     }
 
     tbuffer = malloc(AFSDIR_PATH_MAX);
-<<<<<<< HEAD
-    strcompose(tbuffer, AFSDIR_PATH_MAX, adir->name, "/", AFSDIR_ULIST_FILE,
-	       NULL);
-=======
     UserListFileName(adir, tbuffer, AFSDIR_PATH_MAX);
->>>>>>> 7442752b
     tf = fopen(tbuffer, "a+");
     free(tbuffer);
     if (!tf) {
@@ -709,11 +616,7 @@
     }
 
     if (strlcpy(fullname, name, sizeof(fullname)) >= sizeof(fullname))
-<<<<<<< HEAD
-	return NULL;
-=======
 	return 0;
->>>>>>> 7442752b
 
     /* might have instance */
     if (inst && inst[0]) {
@@ -722,33 +625,19 @@
 	}
 
 	if (strlcat(fullname, sep, sizeof(fullname)) >= sizeof(fullname))
-<<<<<<< HEAD
-	    return NULL;
-
-	if (strlcat(fullname, inst, sizeof(fullname)) >= sizeof(fullname))
-	    return NULL;
-=======
 	    return 0;
 
 	if (strlcat(fullname, inst, sizeof(fullname)) >= sizeof(fullname))
 	    return 0;
->>>>>>> 7442752b
     }
 
     /* might have realm */
     if (realm && realm[0]) {
 	if (strlcat(fullname, "@", sizeof(fullname)) >= sizeof(fullname))
-<<<<<<< HEAD
-	    return NULL;
-
-	if (strlcat(fullname, realm, sizeof(fullname)) >= sizeof(fullname))
-	    return NULL;
-=======
 	    return 0;
 
 	if (strlcat(fullname, realm, sizeof(fullname)) >= sizeof(fullname))
 	    return 0;
->>>>>>> 7442752b
     }
 
     testId = rx_identity_new(RX_ID_KRB4, fullname, fullname, strlen(fullname));
