--- conflicted
+++ resolved
@@ -40,23 +40,6 @@
 # System specific build commands and flags
 KSRC = @BSD_KERNEL_PATH@
 KBLD = @BSD_KERNEL_BUILD@
-<<<<<<< HEAD
-<amd64>
-KOPTS = -fPIC -mno-red-zone
-<all>
-
-KDEFS=-Wall -nostdinc -I/usr/include -D_KERNEL -DKLD_MODULE \
-	-elf \
-	-mno-mmx -mno-3dnow -mno-sse -mno-sse2 \
-	-fno-common -ffreestanding \
-	-I${KBLD} -include opt_global.h -fno-strict-aliasing
-
-DBUG = -O2
-#DBUG = -O -g
-DEFINES= -DAFSDEBUG -DKERNEL -DAFS -DVICE -DNFS -DUFS -DINET -DQUOTA -DGETMOUNT
-CFLAGS=-I. -I.. -I${TOP_OBJDIR}/src/config ${FSINCLUDES} $(DEFINES) $(KDEFS) $(KOPTS) ${DBUG}
-=======
->>>>>>> 7442752b
 
 # keep symbols if --enable-debug-kernel
 AC_DEBUG_FLAGS = @DEBUG_FLAGS@
@@ -91,25 +74,10 @@
 setup:
 	-mkdir $(KOBJ)
 	-$(RM) $(KOBJ)/Makefile $(KOBJ)/Makefile.common
-<<<<<<< HEAD
-	ln -fs ../Makefile $(KOBJ)/Makefile
-	ln -fs ../Makefile.common $(KOBJ)/Makefile.common
-	-$(RM) -f  h net netinet rpc ufs nfs  machine sys vm
-	-ln -fs ${KSRC}/net net
-<amd64 i386>
-	-ln -fs ${KSRC}/x86/include x86
-<all>
-	-ln -fs ${KSRC}/netinet netinet
-	-ln -fs ${KSRC}/nfs nfs
-	-ln -fs ${KSRC}/rpc rpc
-	-ln -fs ${KSRC}/sys sys
-	-ln -fs ${KSRC}/ufs/ufs ufs
-=======
 	$(CP) Makefile $(KOBJ)/Makefile
 	echo ".include <bsd.kmod.mk>" >> $(KOBJ)/Makefile
 	sed -e 's/^install:/afsinstall:/' Makefile.common > $(KOBJ)/Makefile.common
 	-$(RM) -f h
->>>>>>> 7442752b
 	-ln -fs ${KSRC}/sys h
 
 # Makefile.common sets AFSAOBJS, COMMON_INCLUDE, TOP_{SRC,OBJ}*, and the like.
