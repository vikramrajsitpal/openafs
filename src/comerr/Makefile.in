--- conflicted
+++ resolved
@@ -9,9 +9,6 @@
 include @TOP_OBJDIR@/src/config/Makefile.lwp
 include @TOP_OBJDIR@/src/config/Makefile.lwptool
 
-<<<<<<< HEAD
-all: compile_et ${TOP_INCDIR}/afs/com_err.h ${TOP_INCDIR}/afs/error_table.h ${TOP_INCDIR}/afs/mit-sipb-cr.h ${TOP_LIBDIR}/libafscom_err.a
-=======
 LT_objs = error_msg.lo et_name.lo com_err.lo
 LT_deps = $(top_builddir)/src/opr/liboafs_opr.la
 LT_libs = $(LIB_roken) $(MT_LIBS)
@@ -19,7 +16,6 @@
 all: compile_et ${TOP_INCDIR}/afs/com_err.h ${TOP_INCDIR}/afs/error_table.h \
      ${TOP_INCDIR}/afs/mit-sipb-cr.h ${TOP_LIBDIR}/libafscom_err.a \
      liboafs_comerr.la libcomerr_pic.la
->>>>>>> 7442752b
 
 buildtools: compile_et
 
@@ -47,12 +43,6 @@
 	$(LT_LDRULE_static_NOQ) compile_et.o error_table.o -L${TOP_LIBDIR} -lopr -ll $(buildtool_roken) $(MT_LIBS);; \
 	esac
 
-<<<<<<< HEAD
-libafscom_err.a: error_msg.o et_name.o com_err.o AFS_component_version_number.o
-	$(RM) -f $@
-	$(AR) crv $@ error_msg.o et_name.o com_err.o AFS_component_version_number.o
-	$(RANLIB) $@
-=======
 libafscom_err.a: $(LT_objs)
 	$(LT_LDLIB_lwp) $(LT_objs)
 
@@ -61,27 +51,17 @@
 
 libcomerr_pic.la: $(LT_objs)
 	$(LT_LDLIB_pic) $(LT_objs)
->>>>>>> 7442752b
 
 # When we build this file, we're using a .c file that's in the object directory,
 # so we need to add the source directory to the includes to pick up local headers.
 #
-<<<<<<< HEAD
-error_table.o: error_table.c
-	$(CC) $(CFLAGS) -I${srcdir} @CFLAGS_NOUNUSED@ @CFLAGS_NOOLDSTYLE@ -c error_table.c
-=======
 CFLAGS_error_table.o= -I${srcdir} @CFLAGS_NOUNUSED@ @CFLAGS_NOOLDSTYLE@
->>>>>>> 7442752b
 
 #
 # Installation targets
 #
-<<<<<<< HEAD
-install: compile_et com_err.h error_table.h mit-sipb-cr.h libafscom_err.a
-=======
 install: compile_et com_err.h error_table.h mit-sipb-cr.h libafscom_err.a \
 	liboafs_comerr.la
->>>>>>> 7442752b
 	${INSTALL} -d ${DESTDIR}${bindir}
 	${INSTALL} -d ${DESTDIR}${includedir}/afs
 	${INSTALL} -d ${DESTDIR}${libdir}/afs
