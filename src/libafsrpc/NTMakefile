--- conflicted
+++ resolved
@@ -6,11 +6,7 @@
 # directory or online at http://www.openafs.org/dl/license10.html
 
 RELDIR=libafsrpc
-<<<<<<< HEAD
-AFSDEV_AUXCDEFINES = $(AFSDEV_AUXCDEFINES) -DNOGDI -DWIN32_LEAN_AND_MEAN -DAFS_PTHREAD_ENV
-=======
 AFSDEV_AUXCDEFINES = $(AFSDEV_AUXCDEFINES) -DNOGDI -DWIN32_LEAN_AND_MEAN -DAFS_PTHREAD_ENV -DMAKEDEBUGCALL
->>>>>>> 7442752b
 !include ..\config\NTMakefile.$(SYS_NAME)
 !include ..\config\NTMakefile.version
 
@@ -58,14 +54,6 @@
 
 LWPOBJS = $(OUT)\lock.obj $(OUT)\fasttime.obj $(OUT)\threadname.obj
 
-<<<<<<< HEAD
-FSINTBJS = $(OUT)\afsint.cs.obj $(OUT)\afsint.xdr.obj $(OUT)\afscbint.cs.obj $(OUT)\afscbint.xdr.obj \
-	$(OUT)\afsaux.obj
-
-DLLOBJS = $(MULTIOBJS) $(RXOBJS) $(XDROBJS) $(RXSTATBJS) $(LIBRXKAD_OBJS) \
-	$(DESOBJS) $(LIBRXKAD_REGOBJS) $(UTILBJS) $(COMERRBJS) \
-	$(FSINTBJS) $(LWPOBJS) $(OUT)\afsrpc.res
-=======
 FSINTBJS = $(OUT)\afsint.cs.obj \
            $(OUT)\afsint.xdr.obj \
            $(OUT)\afscbint.cs.obj \
@@ -75,7 +63,6 @@
 DLLOBJS = $(MULTIOBJS) $(RXOBJS) $(XDROBJS) $(RXSTATBJS) $(LIBRXKAD_OBJS) \
 	$(LIBRXKAD_REGOBJS) $(UTILOBJS) $(COMERRBJS) \
         $(LWPOBJS) $(OUT)\afsrpc.res
->>>>>>> 7442752b
 
 $(MULTIOBJS) $(RXOBJS) $(XDROBJS):$(RX)\$$(@B).c
 	$(C2OBJ) $** -I$(RX)
