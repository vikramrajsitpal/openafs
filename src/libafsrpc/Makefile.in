--- conflicted
+++ resolved
@@ -51,72 +51,6 @@
 libafsrpc_pic.la: $(LT_objs)
 	$(LT_LDLIB_pic) $(LT_objs)
 
-<<<<<<< HEAD
-weak_key.o: ${DES}/weak_key.c
-	${CCRULE} ${DES}/weak_key.c
-
-strng_to_key.o: ${DES}/strng_to_key.c
-	${CCRULE} ${DES}/strng_to_key.c
-
-misc.o: ${DES}/misc.c
-	${CCRULE} ${DES}/misc.c
-
-util.o: ${DES}/util.c
-	${CCRULE} ${DES}/util.c
-
-error_msg.o: ${COMERR}/error_msg.c
-	${CCRULE} ${COMERR}/error_msg.c
-
-et_name.o: ${COMERR}/et_name.c
-	${CCRULE} ${COMERR}/et_name.c
-
-com_err.o: ${COMERR}/com_err.c
-	${CCRULE} ${COMERR}/com_err.c
-
-casestrcpy.o: ${UTIL}/casestrcpy.c
-	${CCRULE} ${UTIL}/casestrcpy.c
-
-assert.o: ${UTIL}/assert.c
-	${CCRULE} ${UTIL}/assert.c
-
-base64.o: ${UTIL}/base64.c
-	${CCRULE} ${UTIL}/base64.c
-
-strlcat.o: ${UTIL}/strlcat.c
-	${CCRULE} ${UTIL}/strlcat.c
-
-strlcpy.o: ${UTIL}/strlcpy.c
-	${CCRULE} ${UTIL}/strlcpy.c
-
-fasttime.o: ${LWP}/fasttime.c
-	${CCRULE} ${LWP}/fasttime.c
-
-lock.o: ${LWP}/lock.c
-	${CCRULE} ${LWP}/lock.c
-
-syscall.o: ${SYS}/syscall.s
-	case "$(SYS_NAME)" in \
-	     sun4x_5* | sunx86_5*) \
-		$(PATH_CPP)  ${SFLAGS} ${SYS}/syscall.s > syscall.ss; \
-		as -o syscall.o syscall.ss;		\
-		$(RM) syscall.ss;;				\
-	 arm_darwin_* ) \
-		touch syscall.c ; \
-	        ${CC} ${AFS_CFLAGS} -c syscall.c;; \
-	 sgi_* | *_darwin_* ) \
-                ${CC} ${CFLAGS} -c ${SYS}/syscall.s;;          \
-	 alpha_dux?? ) \
-		${AS} -P ${CFLAGS} -D_NO_PROTO -DMACH -DOSF -nostdinc -traditional -DASSEMBLER ${SYS}/syscall.s; \
-		${AS} -o syscall.o syscall.i; \
-		$(RM) -f syscall.ss syscall.i;; \
-	 *bsd* ) \
-		touch syscall.c ; \
-	        ${CC} ${AFS_CFLAGS} -c syscall.c;; \
-	 *) \
-		$(PATH_CPP) ${SFLAGS} ${SYS}/syscall.s > syscall.ss; \
-		as $(ASFLAGS) -o syscall.o syscall.ss;		\
-		$(RM) syscall.ss;;				\
-=======
 # AIX needs libafsrpc to also be linked against the syscall import list
 # On most platforms, libtool will make shared and static libraries at the
 # same time, but not on AIX, so we need separate rules.
@@ -125,7 +59,6 @@
 	@set -e; set -x; case "${SYS_NAME}" in \
 	    rs_aix*) \
 		$(AR) crv $@ ../sys/afsl.exp;; \
->>>>>>> 7442752b
 	esac
 
 ${TOP_LIBDIR}/libafsrpc.a: libafsrpc.a
