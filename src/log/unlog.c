--- conflicted
+++ resolved
@@ -32,19 +32,6 @@
 #include <roken.h>
 #include <afs/opr.h>
 
-<<<<<<< HEAD
-#include <stdio.h>
-#ifdef	AFS_AIX32_ENV
-#include <signal.h>
-#endif
-
-#include <string.h>
-#include <sys/types.h>
-#include <sys/stat.h>
-#include <errno.h>
-#include <sys/ioctl.h>
-=======
->>>>>>> 7442752b
 #include <afs/vice.h>
 
 #include <afs/auth.h>
