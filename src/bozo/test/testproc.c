--- conflicted
+++ resolved
@@ -12,10 +12,6 @@
 #include <stdio.h>
 #include <stdlib.h>
 #include <string.h>
-<<<<<<< HEAD
-#include <unistd.h>
-=======
->>>>>>> 7442752b
 
 static int ignore = 0;
 static int sleepTime = 10;
@@ -31,11 +27,7 @@
     }
 }
 
-<<<<<<< HEAD
-void
-=======
 int
->>>>>>> 7442752b
 readfile(void)
 {
     FILE *fp;
