/*
 * Copyright 2000, International Business Machines Corporation and others.
 * All Rights Reserved.
 * 
 * This software has been released under the terms of the IBM Public
 * License.  For details, see the LICENSE file in the top-level source
 * directory or online at http://www.openafs.org/dl/license10.html
 */

/* selsubs.c - common code for client and server. */
#include <afsconfig.h>
#include <afs/param.h>

<<<<<<< HEAD
=======

>>>>>>> 7442752b
#include <unistd.h>
#include <stdarg.h>
#include <stdio.h>
#include <stdlib.h>
#include <errno.h>
#include <sys/select.h>
#include <sys/types.h>
#include <sys/socket.h>
#include <string.h>
#include <sys/time.h>
#include <netinet/in.h>
#include <netdb.h>
#include <signal.h>
#include <sys/ioctl.h>
#include <assert.h>
#include <sys/stat.h>


#include "lwp.h"
#include "seltest.h"

#ifdef NEEDS_ALLOCFDSET
/* Include these if testing against 32 bit fd_set IOMGR. */
fd_set *
IOMGR_AllocFDSet(void)
{
    fd_set *tmp = calloc(1, sizeof(fd_set));
    return tmp;
}

void
IOMGR_FreeFDSet(fd_set * fds)
{
    free(fds);
}
#endif

/* The TCP spec calls for writing at least one byte of OOB data which is
 * read by the receiver using recv with the MSG_OOB flag set.
 */
void
sendOOB(int fd)
{
    char c = (char)1;

    Log("Sending OOB.\n");
    if (send(fd, &c, 1, MSG_OOB) < 0) {
	Die(1, "sendOOB");
    }
}

void
recvOOB(int fd)
{
    char c;

    Log("Received OOB\n");
    if (recv(fd, &c, 1, MSG_OOB) < 0) {
	Die(1, "recvOOB");
    }
    Log("Handled OOB\n");
}

void
assertNullFDSet(int fd, fd_set * fds)
{
    int i;
    int n = sizeof(*fds) / sizeof(int);
    int *j = (int *)fds;

    if (fd >= 0)
	FD_CLR(fd, fds);

    for (i = 0; i < n; i++)
	assert(j[i] == 0);
}

/* OpenFDs
 *
 * Open file descriptors until file descriptor n or higher is returned.
 */
#include <sys/stat.h>
void
OpenFDs(n)
     int n;
{
    int i;
    struct stat sbuf;
    int fd, lfd;

    lfd = -1;
    for (i = 0; i < n; i++) {
	if (fstat(i, &sbuf) == 0)
	    continue;
	if ((fd = open("/dev/null", 0, 0)) < 0) {
	    if (lfd >= 0) {
		close(lfd);
		return;
	    }
	} else {
	    if (fd >= n) {
		close(fd);
		return;
	    } else {
		lfd = fd;
	    }
	}
    }
}

/* If flag is set, abort. */
void
Die(int flag, char *msg)
{
    char tmp[1024];
    extern char *program;

    (void)sprintf(tmp, "%s: %s: ", program ? program : "", msg);
    perror(tmp);
    fflush(stderr);
    if (flag)
	abort();
    else
	exit(1);
}



void
Log(char *fmt, ...)
{
    va_list args;
    struct timeval now;
    struct tm *ltime;
    time_t tt;
    int code;
    PROCESS pid;
    extern char *program;

    code = gettimeofday(&now, NULL);
    assert(code == 0);

    tt = now.tv_sec;
    ltime = localtime(&tt);

    LWP_CurrentProcess(&pid);
    fprintf(stderr, "%s 0x%x %02d:%02d:%02d.%d: ", program ? program : "",
	    pid, ltime->tm_hour, ltime->tm_min, ltime->tm_sec, now.tv_usec);

    va_start(args, fmt);

    vfprintf(stderr, fmt, args);
    fflush(stdout);
    va_end(args);
}<|MERGE_RESOLUTION|>--- conflicted
+++ resolved
@@ -11,10 +11,7 @@
 #include <afsconfig.h>
 #include <afs/param.h>
 
-<<<<<<< HEAD
-=======
 
->>>>>>> 7442752b
 #include <unistd.h>
 #include <stdarg.h>
 #include <stdio.h>
