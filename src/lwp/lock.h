--- conflicted
+++ resolved
@@ -43,18 +43,10 @@
 #define ENDMAC   } while (0)
 
 #ifdef AFS_PTHREAD_ENV
-<<<<<<< HEAD
-#include <pthread.h>
-/* can't include in non-lwp case; rx builds later */
-#include <rx/rx.h>
-#define LOCK_LOCK(A) MUTEX_ENTER(&(A)->mutex);
-#define LOCK_UNLOCK(A) MUTEX_EXIT(&(A)->mutex);
-=======
 #include <afs/opr.h>
 #include <opr/lock.h>
 #define LOCK_LOCK(A) opr_mutex_enter(&(A)->mutex)
 #define LOCK_UNLOCK(A) opr_mutex_exit(&(A)->mutex)
->>>>>>> 7442752b
 #else /* AFS_PTHREAD_ENV */
 #define LOCK_LOCK(A)
 #define LOCK_UNLOCK(A)
