--- conflicted
+++ resolved
@@ -58,13 +58,9 @@
 	@echo Nothing to be done for process.default.s
 
 # Making process.o for $(SYS_NAME)
-<<<<<<< HEAD
-process.o	: process.s process.i386.s process.amd64.s process.c lwp.o
-=======
 # The files "process.s" and "process.S" may be used internally,
 # but will be removed after building the .o
 process.o	: process.default.s process.i386.s process.amd64.s process.c lwp.o
->>>>>>> 7442752b
 	@set -x; case "$(SYS_NAME)" in \
 	sun4c_51 | sun4c_52 | sun4m_51 | sun4m_52 | sun4c_53 | sun4m_53  | sun4_53 | sun4_52 | sun4_54 | sun4c_54 | sun4m_54 | sun4x_5* | arm_linux* ) \
 		$(PATH_CPP) -P -I${TOP_INCDIR} ${srcdir}/process.default.s > process.s; \
@@ -90,7 +86,7 @@
 		$(RM) -f process.o ; \
 		CURRENTBUILDARCH="${ARCHFLAGS}"; \
 		if [ -z "$${CURRENTBUILDARCH}" ] ; then \
-		    CURRENTBUILDARCH=`$(CC) -dM -E -xc /dev/null | grep 'ppc\|i386\|x86_64\|armv6|armv7'`; \
+		    CURRENTBUILDARCH=`$(CC) -dM -E -xc /dev/null | grep 'ppc\|i386\|x86_64\|arm'`; \
 		fi; \
 		ppc=`echo $${CURRENTBUILDARCH} | grep -q ppc && echo process.ppc.o` ; \
 		i386=`echo $${CURRENTBUILDARCH} | grep -q i386 && echo process.i386.o` ; \
@@ -105,21 +101,13 @@
 			fi ; \
 		fi ; \
 		if [ -n "$${armv6}" ] ; then \
-<<<<<<< HEAD
-			$(CC) -x assembler-with-cpp -c -arch armv6 -I${TOP_INCDIR} -I${srcdir} ${srcdir}/process.s -o "$${armv6}" ; \
-=======
 			$(CC) -x assembler-with-cpp -c -arch armv6 -I${TOP_INCDIR} -I${srcdir} ${srcdir}/process.default.s -o "$${armv6}" ; \
->>>>>>> 7442752b
 			if [ -z "$${i386}" -a -z "$${amd64}" -a -z "$${ppc}" -a -z "$${armv7}" ] ; then \
 				${MV} "$${armv6}" process.o ; \
 			fi ; \
 		fi ; \
 		if [ -n "$${armv7}" ] ; then \
-<<<<<<< HEAD
-			$(CC) -x assembler-with-cpp -c -arch armv7 -I${TOP_INCDIR} -I${srcdir} ${srcdir}/process.s -o "$${armv7}" ; \
-=======
 			$(CC) -x assembler-with-cpp -c -arch armv7 -I${TOP_INCDIR} -I${srcdir} ${srcdir}/process.default.s -o "$${armv7}" ; \
->>>>>>> 7442752b
 			if [ -z "$${i386}" -a -z "$${amd64}" -a -z "$${ppc}" -a -z "$${armv6}" ] ; then \
 				${MV} "$${armv7}" process.o ; \
 			fi ; \
