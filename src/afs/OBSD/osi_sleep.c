/*
 * $Id$
 */

/*
copyright 2002
the regents of the university of michigan
all rights reserved

permission is granted to use, copy, create derivative works 
and redistribute this software and such derivative works 
for any purpose, so long as the name of the university of 
michigan is not used in any advertising or publicity 
pertaining to the use or distribution of this software 
without specific, written prior authorization.  if the 
above copyright notice or any other identification of the 
university of michigan is included in any copy of any 
portion of this software, then the disclaimer below must 
also be included.

this software is provided as is, without representation 
from the university of michigan as to its fitness for any 
purpose, and without warranty by the university of 
michigan of any kind, either express or implied, including 
without limitation the implied warranties of 
merchantability and fitness for a particular purpose. the 
regents of the university of michigan shall not be liable 
for any damages, including special, indirect, incidental, or 
consequential damages, with respect to any claim arising 
out of or in connection with the use of the software, even 
if it has been or is hereafter advised of the possibility of 
such damages.
*/

/*
 * Copyright 2000, International Business Machines Corporation and others.
 * All Rights Reserved.
 *
 * This software has been released under the terms of the IBM Public
 * License.  For details, see the LICENSE file in the top-level source
 * directory or online at http://www.openafs.org/dl/license10.html
 */

#include <afsconfig.h>
#include "afs/param.h"


#include "afs/sysincludes.h"	/* Standard vendor system headers */
#include "afs/afsincludes.h"	/* Afs-based standard headers */
#include "afs/afs_stats.h"	/* afs statistics */

static char waitV;


time_t
osi_Time()
{
    struct timeval now;

    getmicrotime(&now);
    return now.tv_sec;
}

void
afs_osi_SetTime(osi_timeval_t * atv)
{
    printf("afs attempted to set clock; use \"afsd -nosettime\"\n");
}

/* cancel osi_Wait */
void
afs_osi_CancelWait(struct afs_osi_WaitHandle *achandle)
{
    caddr_t proc;

    AFS_STATCNT(osi_CancelWait);
    proc = achandle->proc;
    if (proc == NULL)
	return;
    achandle->proc = NULL;
    wakeup(&waitV);
}

/* afs_osi_Wait
 * Waits for data on ahandle, or ams ms later.  ahandle may be null.
 * Returns 0 if timeout and EINTR if signalled.
 */
int
afs_osi_Wait(afs_int32 ams, struct afs_osi_WaitHandle *ahandle, int aintok)
{
    int timo, code = 0;
    struct timeval atv, now, endTime;

    AFS_STATCNT(osi_Wait);

    atv.tv_sec = ams / 1000;
    atv.tv_usec = (ams % 1000) * 1000;
    getmicrotime(&now);
    timeradd(&atv, &now, &endTime);

    if (ahandle)
	ahandle->proc = (caddr_t) curproc;
    AFS_ASSERT_GLOCK();
    AFS_GUNLOCK();

    do {
	timersub(&endTime, &now, &atv);
	timo = atv.tv_sec * hz + atv.tv_usec * hz / 1000000 + 1;
	if (aintok) {
	    code = tsleep(&waitV, PCATCH | PVFS, "afs_W1", timo);
	    if (code)
		code = (code == EWOULDBLOCK) ? 0 : EINTR;
	} else
	    tsleep(&waitV, PVFS, "afs_W2", timo);

	/* if we were cancelled, quit now */
	if (ahandle && (ahandle->proc == NULL)) {
	    /* we've been signalled */
	    break;
	}
	getmicrotime(&now);
    } while (timercmp(&now, &endTime, <));

    AFS_GLOCK();
    return code;
}

<<<<<<< HEAD
/*
 * All this gluck should probably also be replaced with CVs.
 */
typedef struct afs_event {
    struct afs_event *next;     /* next in hash chain */
    char *event;                /* lwp event: an address */
    int refcount;               /* Is it in use? */
    int seq;                    /* Sequence number: this is incremented
                                 * by wakeup calls; wait will not return until
                                 * it changes */
    int cond;
} afs_event_t;

#define HASHSIZE 128
afs_event_t *afs_evhasht[HASHSIZE];     /* Hash table for events */
#define afs_evhash(event)       (afs_uint32) ((((long)event)>>2) & (HASHSIZE-1));
=======
afs_event_t *afs_evhasht[AFS_EVHASHSIZE];     /* Hash table for events */
#define afs_evhash(event)       (afs_uint32) ((((long)event)>>2) & (AFS_EVHASHSIZE-1))
>>>>>>> 7442752b
int afs_evhashcnt = 0;

/* Get and initialize event structure corresponding to lwp event (i.e. address)
 * */
static afs_event_t *
afs_getevent(char *event)
{
    afs_event_t *evp, *newp = 0;
    int hashcode;

    AFS_ASSERT_GLOCK();
    hashcode = afs_evhash(event);
    evp = afs_evhasht[hashcode];
    while (evp) {
        if (evp->event == event) {
            evp->refcount++;
            return evp;
        }
        if (evp->refcount == 0)
            newp = evp;
        evp = evp->next;
    }
    if (!newp) {
<<<<<<< HEAD
        newp = (afs_event_t *) osi_AllocSmallSpace(sizeof(afs_event_t));
=======
        newp = osi_AllocSmallSpace(sizeof(afs_event_t));
>>>>>>> 7442752b
        afs_evhashcnt++;
        newp->next = afs_evhasht[hashcode];
        afs_evhasht[hashcode] = newp;
        newp->seq = 0;
    }
    newp->event = event;
    newp->refcount = 1;
    return newp;
}

/* Release the specified event */
#define relevent(evp) ((evp)->refcount--)

int
afs_osi_TimedSleep(void *event, afs_int32 ams, int aintok)
{
    int code = 0;
    struct afs_event *evp;
    int seq, prio;
    int ticks;

    evp = afs_getevent(event);
    seq = evp->seq;
    AFS_GUNLOCK();
    if (aintok)
	prio = PCATCH | PPAUSE;
    else
	prio = PVFS;
    ticks = (ams * afs_hz) / 1000;
    code = tsleep(event, prio, "afs_osi_TimedSleep", ticks);
    if (seq == evp->seq)
	code = EINTR;
    relevent(evp);
    AFS_GLOCK();
    return code;
}

void
afs_osi_Sleep(void *event)
{
    AFS_ASSERT_GLOCK();
    AFS_GUNLOCK();
    tsleep(event, PVFS, "afsslp", 0);
    AFS_GLOCK();
}

int
afs_osi_SleepSig(void *event)
{
    afs_osi_Sleep(event);
    return 0;
}

int
afs_osi_Wakeup(void *event)
{
    wakeup(event);
    return 1;
}<|MERGE_RESOLUTION|>--- conflicted
+++ resolved
@@ -125,27 +125,8 @@
     return code;
 }
 
-<<<<<<< HEAD
-/*
- * All this gluck should probably also be replaced with CVs.
- */
-typedef struct afs_event {
-    struct afs_event *next;     /* next in hash chain */
-    char *event;                /* lwp event: an address */
-    int refcount;               /* Is it in use? */
-    int seq;                    /* Sequence number: this is incremented
-                                 * by wakeup calls; wait will not return until
-                                 * it changes */
-    int cond;
-} afs_event_t;
-
-#define HASHSIZE 128
-afs_event_t *afs_evhasht[HASHSIZE];     /* Hash table for events */
-#define afs_evhash(event)       (afs_uint32) ((((long)event)>>2) & (HASHSIZE-1));
-=======
 afs_event_t *afs_evhasht[AFS_EVHASHSIZE];     /* Hash table for events */
 #define afs_evhash(event)       (afs_uint32) ((((long)event)>>2) & (AFS_EVHASHSIZE-1))
->>>>>>> 7442752b
 int afs_evhashcnt = 0;
 
 /* Get and initialize event structure corresponding to lwp event (i.e. address)
@@ -169,11 +150,7 @@
         evp = evp->next;
     }
     if (!newp) {
-<<<<<<< HEAD
-        newp = (afs_event_t *) osi_AllocSmallSpace(sizeof(afs_event_t));
-=======
         newp = osi_AllocSmallSpace(sizeof(afs_event_t));
->>>>>>> 7442752b
         afs_evhashcnt++;
         newp->next = afs_evhasht[hashcode];
         afs_evhasht[hashcode] = newp;
