--- conflicted
+++ resolved
@@ -164,11 +164,7 @@
 	afs_Trace2(afs_iclSetp, CM_TRACE_READFAILED, ICL_TYPE_INT32,
 		   (unsigned int) resid, ICL_TYPE_INT32, code);
 	if (code > 0) {
-<<<<<<< HEAD
-	    code *= -1;
-=======
 	    code = -code;
->>>>>>> 7442752b
 	}
     }
     return code;
@@ -203,11 +199,7 @@
 	    afile->size = afile->offset;
     } else {
 	if (code > 0) {
-<<<<<<< HEAD
-	    code *= -1;
-=======
 	    code = -code;
->>>>>>> 7442752b
 	}
     }
 
