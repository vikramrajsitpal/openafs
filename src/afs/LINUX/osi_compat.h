/* Kernel compatibility routines
 *
 * This file contains definitions to provide compatibility between different
 * versions of the Linux kernel. It is an ifdef maze, but the idea is that
 * by concentrating the horror here, the rest of the tree may remaing a
 * little cleaner...
 */

#ifndef AFS_LINUX_OSI_COMPAT_H
#define AFS_LINUX_OSI_COMPAT_H

#if defined(HAVE_LINUX_FREEZER_H)
# include <linux/freezer.h>
#endif

#if defined(LINUX_KEYRING_SUPPORT)
# include <linux/rwsem.h>
# include <linux/key.h>
# if defined(HAVE_LINUX_KEY_TYPE_H)
#  include <linux/key-type.h>
# endif
# ifndef KEY_ALLOC_IN_QUOTA
/* Before these flags were added in Linux commit v2.6.18-rc1~816,
 * key_alloc just took a boolean not_in_quota */
#  define KEY_ALLOC_IN_QUOTA 0
#  define KEY_ALLOC_NOT_IN_QUOTA 1
# endif
#endif

#if defined(STRUCT_DENTRY_OPERATIONS_HAS_D_AUTOMOUNT) && !defined(DCACHE_NEED_AUTOMOUNT)
# define DCACHE_NEED_AUTOMOUNT DMANAGED_AUTOMOUNT
#endif

#ifdef HAVE_LINUX_STRUCT_VFS_PATH
typedef struct vfs_path afs_linux_path_t;
#else
typedef struct path afs_linux_path_t;
#endif

#if defined(STRUCT_DENTRY_HAS_D_U_D_ALIAS)
# define d_alias d_u.d_alias
#endif

#if defined(STRUCT_FILE_HAS_F_PATH)
# if !defined(f_dentry)
#  define f_dentry f_path.dentry
# endif
#endif

#if defined(HAVE_LINUX_LOCKS_LOCK_FILE_WAIT)
# define flock_lock_file_wait locks_lock_file_wait
#endif

#if !defined(HAVE_LINUX_DO_SYNC_READ) && !defined(STRUCT_FILE_OPERATIONS_HAS_READ_ITER)
static inline int
do_sync_read(struct file *fp, char *buf, size_t count, loff_t *offp) {
    return generic_file_read(fp, buf, count, offp);
}

static inline int
do_sync_write(struct file *fp, char *buf, size_t count, loff_t *offp) {
    return generic_file_write(fp, buf, count, offp);
}

#endif /* DO_SYNC_READ */

static inline int
afs_posix_lock_file(struct file *fp, struct file_lock *flp) {
#ifdef POSIX_LOCK_FILE_WAIT_ARG
    return posix_lock_file(fp, flp, NULL);
#else
    flp->fl_flags &=~ FL_SLEEP;
    return posix_lock_file(fp, flp);
#endif
}

static inline void
afs_posix_test_lock(struct file *fp, struct file_lock *flp) {
#if defined(POSIX_TEST_LOCK_CONFLICT_ARG)
    struct file_lock conflict;
    if (posix_test_lock(fp, flp, &conflict)) {
	locks_copy_lock(flp, &conflict);
	flp->fl_type = F_UNLCK;
    }
#elif defined(POSIX_TEST_LOCK_RETURNS_CONFLICT)
    struct file_lock *conflict;
    conflict = posix_test_lock(fp, flp);
    if (conflict) {
	locks_copy_lock(flp, conflict);
	flp->fl_type = F_UNLCK;
    }
#else
    posix_test_lock(fp, flp);
#endif
}

#ifdef DCACHE_NFSFS_RENAMED
static inline void
afs_linux_clear_nfsfs_renamed(struct dentry *dp) {
    spin_lock(&dp->d_lock);
    dp->d_flags &= ~DCACHE_NFSFS_RENAMED;
    spin_unlock(&dp->d_lock);
}

static inline void
afs_linux_set_nfsfs_renamed(struct dentry *dp) {
    spin_lock(&dp->d_lock);
    dp->d_flags |= DCACHE_NFSFS_RENAMED;
    spin_unlock(&dp->d_lock);
}

static inline int
afs_linux_nfsfs_renamed(struct dentry *dp) {
    return dp->d_flags & DCACHE_NFSFS_RENAMED;
}

#else
static inline void afs_linux_clear_nfsfs_renamed(void) { return; }
static inline void afs_linux_set_nfsfs_renamed(void) { return; }
#endif

#ifndef HAVE_LINUX_HLIST_UNHASHED
static void
hlist_unhashed(const struct hlist_node *h) {
    return (!h->pprev == NULL);
}
#endif

#if defined(WRITEPAGE_ACTIVATE)
#define AOP_WRITEPAGE_ACTIVATE WRITEPAGE_ACTIVATE
#endif

#if defined(STRUCT_ADDRESS_SPACE_OPERATIONS_HAS_WRITE_BEGIN) && !defined(HAVE_LINUX_GRAB_CACHE_PAGE_WRITE_BEGIN)
static inline struct page *
grab_cache_page_write_begin(struct address_space *mapping, pgoff_t index,
			    unsigned int flags) {
    return __grab_cache_page(mapping, index);
}
#endif

#if defined(HAVE_KMEM_CACHE_T)
#define afs_kmem_cache_t kmem_cache_t
#else
#define afs_kmem_cache_t struct kmem_cache
#endif

extern void init_once(void *);
#if defined(HAVE_KMEM_CACHE_T)
static inline void
init_once_func(void * foo, kmem_cache_t * cachep, unsigned long flags) {
#if defined(SLAB_CTOR_VERIFY)
    if ((flags & (SLAB_CTOR_VERIFY|SLAB_CTOR_CONSTRUCTOR)) ==
        SLAB_CTOR_CONSTRUCTOR)
#endif
    init_once(foo);
}
#elif defined(KMEM_CACHE_INIT)
static inline void
init_once_func(struct kmem_cache * cachep, void * foo) {
    init_once(foo);
}
#elif !defined(KMEM_CACHE_CTOR_TAKES_VOID)
static inline void
init_once_func(void * foo, struct kmem_cache * cachep, unsigned long flags) {
#if defined(SLAB_CTOR_VERIFY)
    if ((flags & (SLAB_CTOR_VERIFY|SLAB_CTOR_CONSTRUCTOR)) ==
        SLAB_CTOR_CONSTRUCTOR)
#endif
    init_once(foo);
}
#else
static inline void
init_once_func(void * foo) {
    init_once(foo);
}
#endif

#ifndef SLAB_RECLAIM_ACCOUNT
#define SLAB_RECLAIM_ACCOUNT 0
#endif

#if defined(SLAB_KERNEL)
#define KALLOC_TYPE SLAB_KERNEL
#else
#define KALLOC_TYPE GFP_KERNEL
#endif

#ifdef LINUX_KEYRING_SUPPORT
static inline struct key *
afs_linux_key_alloc(struct key_type *type, const char *desc, afs_kuid_t uid,
		    afs_kgid_t gid, key_perm_t perm, unsigned long flags)
{
# if defined(KEY_ALLOC_BYPASS_RESTRICTION)
    return key_alloc(type, desc, uid, gid, current_cred(), perm, flags, NULL);
# elif defined(KEY_ALLOC_NEEDS_STRUCT_TASK)
    return key_alloc(type, desc, uid, gid, current, perm, flags);
# elif defined(KEY_ALLOC_NEEDS_CRED)
    return key_alloc(type, desc, uid, gid, current_cred(), perm, flags);
# else
    return key_alloc(type, desc, uid, gid, perm, flags);
# endif
}

# if defined(STRUCT_TASK_STRUCT_HAS_CRED)
static inline struct key *
afs_session_keyring(afs_ucred_t *cred)
{
#  if defined(STRUCT_CRED_HAS_SESSION_KEYRING)
    return cred->session_keyring;
#  else
    return cred->tgcred->session_keyring;
#  endif
}

static inline struct key*
afs_linux_search_keyring(afs_ucred_t *cred, struct key_type *type)
{
    key_ref_t key_ref;

    if (afs_session_keyring(cred)) {
	key_ref = keyring_search(
		      make_key_ref(afs_session_keyring(cred), 1),
		      type, "_pag");
	if (IS_ERR(key_ref))
	    return ERR_CAST(key_ref);

	return key_ref_to_ptr(key_ref);
    }

    return ERR_PTR(-ENOKEY);
}
# else
static inline struct key*
afs_linux_search_keyring(afs_ucred_t *cred, struct key_type *type)
{
    return request_key(type, "_pag", NULL);
}
# endif /* STRUCT_TASK_STRUCT_HAS_CRED */

static_inline struct key *
afs_set_session_keyring(struct key *keyring)
{
    struct key *old;
#if defined(STRUCT_CRED_HAS_SESSION_KEYRING)
    struct cred *new_creds;
    old = current_session_keyring();
    new_creds = prepare_creds();
    rcu_assign_pointer(new_creds->session_keyring, keyring);
    commit_creds(new_creds);
#else
    spin_lock_irq(&current->sighand->siglock);
    old = task_session_keyring(current);
    smp_wmb();
    task_session_keyring(current) = keyring;
    spin_unlock_irq(&current->sighand->siglock);
#endif
    return old;
}
#endif /* LINUX_KEYRING_SUPPORT */

#ifdef STRUCT_TASK_STRUCT_HAS_CRED
static inline int
afs_linux_cred_is_current(afs_ucred_t *cred)
{
    return (cred == current_cred());
}
#else
static inline int
afs_linux_cred_is_current(afs_ucred_t *cred)
{
    return 1;
}
#endif

#ifndef HAVE_LINUX_PAGE_OFFSET
static inline loff_t
page_offset(struct page *pp)
{
    return (((loff_t) pp->index) << PAGE_SHIFT);
}
#endif

#ifndef HAVE_LINUX_ZERO_USER_SEGMENTS
static inline void
zero_user_segments(struct page *pp, unsigned int from1, unsigned int to1,
		   unsigned int from2, unsigned int to2)
{
    void *base = kmap_atomic(pp, KM_USER0);

    if (to1 > from1)
	memset(base + from1, 0, to1 - from1);

    if (to2 > from2)
	memset(base + from2, 0, to2 - from2);

    flush_dcache_page(pp);
    kunmap_atomic(base, KM_USER0);
}

static inline void
zero_user_segment(struct page *pp, unsigned int from1, unsigned int to1)
{
    zero_user_segments(pp, from1, to1, 0, 0);
}
#endif

#ifndef HAVE_LINUX_KERNEL_SETSOCKOPT
/* Available from 2.6.19 */

static inline int
kernel_setsockopt(struct socket *sockp, int level, int name, char *val,
		  unsigned int len) {
    mm_segment_t old_fs = get_fs();
    int ret;

    set_fs(get_ds());
    ret = sockp->ops->setsockopt(sockp, level, name, val, len);
    set_fs(old_fs);

    return ret;
}

static inline int
kernel_getsockopt(struct socket *sockp, int level, int name, char *val,
		  int *len) {
    mm_segment_t old_fs = get_fs();
    int ret;

    set_fs(get_ds());
    ret = sockp->ops->getsockopt(sockp, level, name, val, len);
    set_fs(old_fs);

    return ret;
}
#endif

#ifdef HAVE_TRY_TO_FREEZE
static inline int
afs_try_to_freeze(void) {
# ifdef LINUX_REFRIGERATOR_TAKES_PF_FREEZE
    return try_to_freeze(PF_FREEZE);
# else
    return try_to_freeze();
# endif
}
#else
static inline int
afs_try_to_freeze(void) {
# ifdef CONFIG_PM
    if (current->flags & PF_FREEZE) {
	refrigerator(PF_FREEZE);
<<<<<<< HEAD
    }
=======
	return 1;
    }
# endif
    return 0;
}
#endif

/* The commit which changed refrigerator so that it takes no arguments
 * also added freezing(), so if LINUX_REFRIGERATOR_TAKES_PF_FREEZE is
 * true, the kernel doesn't have a freezing() function.
 */
#ifdef LINUX_REFRIGERATOR_TAKES_PF_FREEZE
static inline int
freezing(struct task_struct *p)
{
# ifdef CONFIG_PM
    return p->flags & PF_FREEZE;
# else
    return 0;
>>>>>>> 7442752b
# endif
}
#endif

#if !defined(HAVE_LINUX_PAGECHECKED)
# if defined(HAVE_LINUX_PAGEFSMISC)
#  include <linux/page-flags.h>

#  define PageChecked(p)            PageFsMisc((p))
#  define SetPageChecked(p)         SetPageFsMisc((p))
#  define ClearPageChecked(p)       ClearPageFsMisc((p))

# endif
#endif

#if !defined(NEW_EXPORT_OPS)
extern struct export_operations export_op_default;
#endif

static inline struct dentry *
afs_get_dentry_from_fh(struct super_block *afs_cacheSBp, afs_dcache_id_t *ainode,
		int cache_fh_len, int cache_fh_type,
		int (*afs_fh_acceptable)(void *, struct dentry *)) {
#if defined(NEW_EXPORT_OPS)
    return afs_cacheSBp->s_export_op->fh_to_dentry(afs_cacheSBp, &ainode->ufs.fh,
		cache_fh_len, cache_fh_type);
#else
    if (afs_cacheSBp->s_export_op && afs_cacheSBp->s_export_op->decode_fh)
	return afs_cacheSBp->s_export_op->decode_fh(afs_cacheSBp, ainode->ufs.raw,
			cache_fh_len, cache_fh_type, afs_fh_acceptable, NULL);
    else
	return export_op_default.decode_fh(afs_cacheSBp, ainode->ufs.raw,
			cache_fh_len, cache_fh_type, afs_fh_acceptable, NULL);
#endif
}

static inline int
afs_get_fh_from_dentry(struct dentry *dp, afs_ufs_dcache_id_t *ainode, int *max_lenp) {
    if (dp->d_sb->s_export_op->encode_fh)
#if defined(EXPORT_OP_ENCODE_FH_TAKES_INODES)
        return dp->d_sb->s_export_op->encode_fh(dp->d_inode, &ainode->raw[0], max_lenp, NULL);
#else
        return dp->d_sb->s_export_op->encode_fh(dp, &ainode->raw[0], max_lenp, 0);
#endif
#if defined(NEW_EXPORT_OPS)
    /* If fs doesn't provide an encode_fh method, assume the default INO32 type */
    *max_lenp = sizeof(struct fid)/4;
    ainode->fh.i32.ino = dp->d_inode->i_ino;
    ainode->fh.i32.gen = dp->d_inode->i_generation;
    return FILEID_INO32_GEN;
#else
    /* or call the default encoding function for the old API */
    return export_op_default.encode_fh(dp, &ainode->raw[0], max_lenp, 0);
#endif
}

static inline void
afs_init_sb_export_ops(struct super_block *sb) {
#if !defined(NEW_EXPORT_OPS)
    /*
     * decode_fh will call this function.  If not defined for this FS, make
     * sure it points to the default
     */
    if (!sb->s_export_op->find_exported_dentry) {
	/* Some kernels (at least 2.6.9) do not prototype find_exported_dentry,
	 * even though it is exported, so prototype it ourselves. Newer
	 * kernels do prototype it, but as long as our protoype matches the
	 * real one (the signature never changed before NEW_EXPORT_OPS came
	 * into play), there should be no problems. */
	extern struct dentry * find_exported_dentry(struct super_block *sb, void *obj, void *parent,
	                                            int (*acceptable)(void *context, struct dentry *de),
	                                            void *context);
	sb->s_export_op->find_exported_dentry = find_exported_dentry;
    }
#endif
}

static inline void
afs_linux_lock_inode(struct inode *ip) {
#if defined(HAVE_LINUX_INODE_LOCK)
    inode_lock(ip);
#elif defined(STRUCT_INODE_HAS_I_MUTEX)
    mutex_lock(&ip->i_mutex);
#else
    down(&ip->i_sem);
#endif
}

static inline void
afs_linux_unlock_inode(struct inode *ip) {
#if defined(HAVE_LINUX_INODE_LOCK)
    inode_unlock(ip);
#elif defined(STRUCT_INODE_HAS_I_MUTEX)
    mutex_unlock(&ip->i_mutex);
#else
    up(&ip->i_sem);
#endif
}

static inline int
afs_inode_setattr(struct osi_file *afile, struct iattr *newattrs) {

    int code = 0;
    struct inode *inode = OSIFILE_INODE(afile);
#if !defined(HAVE_LINUX_INODE_SETATTR)
    code = inode->i_op->setattr(afile->filp->f_dentry, newattrs);
#elif defined(INODE_SETATTR_NOT_VOID)
    if (inode->i_op && inode->i_op->setattr)
	code = inode->i_op->setattr(afile->filp->f_dentry, newattrs);
    else
	code = inode_setattr(inode, newattrs);
#else
    inode_setattr(inode, newattrs);
#endif
    return code;
}

#if defined(HAVE_LINUX_PATH_LOOKUP)
static inline int
afs_kern_path(char *aname, int flags, struct nameidata *nd) {
    return path_lookup(aname, flags, nd);
}
#else
static inline int
afs_kern_path(char *aname, int flags, afs_linux_path_t *path) {
    return kern_path(aname, flags, path);
}
#endif

static inline void
#if defined(HAVE_LINUX_PATH_LOOKUP)
afs_get_dentry_ref(struct nameidata *nd, struct vfsmount **mnt, struct dentry **dpp) {
#else
afs_get_dentry_ref(afs_linux_path_t *path, struct vfsmount **mnt, struct dentry **dpp) {
#endif
#if defined(HAVE_LINUX_PATH_LOOKUP)
# if defined(STRUCT_NAMEIDATA_HAS_PATH)
    *dpp = dget(nd->path.dentry);
    if (mnt)
	*mnt = mntget(nd->path.mnt);
    path_put(&nd->path);
# else
    *dpp = dget(nd->dentry);
    if (mnt)
	*mnt = mntget(nd->mnt);
    path_release(nd);
# endif
#else
    *dpp = dget(path->dentry);
    if (mnt)
	*mnt = mntget(path->mnt);
    path_put(path);
#endif
}

<<<<<<< HEAD
=======
/* wait_event_freezable appeared with 2.6.24 */

/* These implement the original AFS wait behaviour, with respect to the
 * refrigerator, rather than the behaviour of the current wait_event_freezable
 * implementation.
 */

#ifndef wait_event_freezable
# define wait_event_freezable(waitqueue, condition)				\
({										\
    int _ret;									\
    do {									\
	_ret = wait_event_interruptible(waitqueue, 				\
					(condition) || freezing(current));	\
	if (_ret && !freezing(current))					\
	    break;								\
	else if (!(condition))							\
	    _ret = -EINTR;							\
    } while (afs_try_to_freeze());						\
    _ret;									\
})

# define wait_event_freezable_timeout(waitqueue, condition, timeout)		\
({										\
     int _ret;									\
     do {									\
	_ret = wait_event_interruptible_timeout(waitqueue,			\
						(condition || 			\
						 freezing(current)),		\
						timeout);			\
     } while (afs_try_to_freeze());						\
     _ret;									\
})
#endif

>>>>>>> 7442752b
#if defined(STRUCT_TASK_STRUCT_HAS_CRED)
static inline struct file *
afs_dentry_open(struct dentry *dp, struct vfsmount *mnt, int flags, const struct cred *creds) {
#if defined(DENTRY_OPEN_TAKES_PATH)
    afs_linux_path_t path;
    struct file *filp;
    path.mnt = mnt;
    path.dentry = dp;
    /* note that dentry_open will path_get for us */
    filp = dentry_open(&path, flags, creds);
    return filp;
#else
    return dentry_open(dget(dp), mntget(mnt), flags, creds);
#endif
}
#endif

static inline int
afs_truncate(struct inode *inode, int len)
{
    int code;
#if defined(STRUCT_INODE_OPERATIONS_HAS_TRUNCATE)
    code = vmtruncate(inode, len);
#else
    code = inode_newsize_ok(inode, len);
    if (!code)
        truncate_setsize(inode, len);
#endif
    return code;
}

static inline struct proc_dir_entry *
afs_proc_create(char *name, umode_t mode, struct proc_dir_entry *parent, struct file_operations *fops) {
#if defined(HAVE_LINUX_PROC_CREATE)
    return proc_create(name, mode, parent, fops);
#else
    struct proc_dir_entry *entry;
    entry = create_proc_entry(name, mode, parent);
    if (entry)
	entry->proc_fops = fops;
    return entry;
#endif
}

static inline int
afs_dentry_count(struct dentry *dp)
{
#if defined(HAVE_LINUX_D_COUNT)
    return d_count(dp);
#elif defined(D_COUNT_INT)
    return dp->d_count;
#else
    return atomic_read(&dp->d_count);
#endif
}

static inline void
afs_maybe_shrink_dcache(struct dentry *dp)
{
#if defined(HAVE_LINUX_D_COUNT) || defined(D_COUNT_INT)
    spin_lock(&dp->d_lock);
    if (afs_dentry_count(dp) > 1) {
	spin_unlock(&dp->d_lock);
	shrink_dcache_parent(dp);
    } else
	spin_unlock(&dp->d_lock);
#else
    if (afs_dentry_count(dp) > 1)
	shrink_dcache_parent(dp);
#endif
}

static inline int
afs_d_invalidate(struct dentry *dp)
{
#if defined(D_INVALIDATE_IS_VOID)
    d_invalidate(dp);
    return 0;
#else
    return d_invalidate(dp);
#endif
}

static inline int
afs_file_read(struct file *filp, char __user *buf, size_t len, loff_t *pos)
{
#if defined(HAVE_LINUX___VFS_READ)
    return __vfs_read(filp, buf, len, pos);
#else
    return filp->f_op->read(filp, buf, len, pos);
#endif
}

static inline int
afs_file_write(struct file *filp, char __user *buf, size_t len, loff_t *pos)
{
#if defined(HAVE_LINUX___VFS_READ)
    return __vfs_write(filp, buf, len, pos);
#else
    return filp->f_op->write(filp, buf, len, pos);
#endif
}

#endif /* AFS_LINUX_OSI_COMPAT_H */<|MERGE_RESOLUTION|>--- conflicted
+++ resolved
@@ -349,9 +349,6 @@
 # ifdef CONFIG_PM
     if (current->flags & PF_FREEZE) {
 	refrigerator(PF_FREEZE);
-<<<<<<< HEAD
-    }
-=======
 	return 1;
     }
 # endif
@@ -371,7 +368,6 @@
     return p->flags & PF_FREEZE;
 # else
     return 0;
->>>>>>> 7442752b
 # endif
 }
 #endif
@@ -527,8 +523,6 @@
 #endif
 }
 
-<<<<<<< HEAD
-=======
 /* wait_event_freezable appeared with 2.6.24 */
 
 /* These implement the original AFS wait behaviour, with respect to the
@@ -564,7 +558,6 @@
 })
 #endif
 
->>>>>>> 7442752b
 #if defined(STRUCT_TASK_STRUCT_HAS_CRED)
 static inline struct file *
 afs_dentry_open(struct dentry *dp, struct vfsmount *mnt, int flags, const struct cred *creds) {
