/*
 * Copyright 2000, International Business Machines Corporation and others.
 * All Rights Reserved.
 * 
 * This software has been released under the terms of the IBM Public
 * License.  For details, see the LICENSE file in the top-level source
 * directory or online at http://www.openafs.org/dl/license10.html
 */

/*
 * osi_alloc.c - Linux memory allocation routines.
 *
 */
#include <afsconfig.h>
#include "afs/param.h"


#include "afs/sysincludes.h"
#include "afsincludes.h"
#include <linux/mm.h>
#include <linux/slab.h>

#include "afs_atomlist.h"
#include "afs_lhash.h"

#define MAX_KMALLOC_SIZE PAGE_SIZE	/* Max we should alloc with kmalloc */

/* types of alloc */
#define KM_TYPE 1		/* kmalloc */
#define VM_TYPE 2		/* vmalloc */

struct osi_linux_mem {
    void *chunk;
};

/* These assume 32-bit pointers */
#define MEMTYPE(A) (((unsigned long)A) & 0x3)
#define MEMADDR(A) (void *)((unsigned long)(A) & (~0x3))

/* globals */
afs_atomlist *al_mem_pool;	/* pool of osi_linux_mem structures */
afs_lhash *lh_mem_htab;		/* mem hash table */
unsigned int allocator_init = 0;	/* has the allocator been initialized? */
unsigned int afs_linux_cur_allocs = 0;
unsigned int afs_linux_total_allocs = 0;
unsigned int afs_linux_hash_verify_count = 0;	/* used by hash_verify */

#include <linux/vmalloc.h>

/* Allocator support functions (static) */

static int
hash_equal(const void *a, const void *b)
{
    return (MEMADDR(((struct osi_linux_mem *)a)->chunk) ==
	    MEMADDR(((struct osi_linux_mem *)b)->chunk));

}

/* linux_alloc : Allocates memory from the linux kernel. It uses 
 *               kmalloc if possible. Otherwise, we use vmalloc. 
 * Input:
 *  asize - size of memory required in bytes
 * Return Values:
 *  returns NULL if we failed to allocate memory.
 *  or pointer to memory if we succeeded.
 */
static void *
linux_alloc(unsigned int asize, int drop_glock)
{
    void *new = NULL;
    int max_retry = 10;
    int haveGlock = ISAFS_GLOCK();

    /*  if we can use kmalloc use it to allocate the required memory. */
    while (!new && max_retry) {
	if (asize <= MAX_KMALLOC_SIZE) {
	    new = (void *)(unsigned long)kmalloc(asize, GFP_NOFS);
	    if (new)		/* piggy back alloc type */
		new = (void *)(KM_TYPE | (unsigned long)new);
	} else {
	    osi_Assert(drop_glock || !haveGlock);
	    if (drop_glock && haveGlock)
		AFS_GUNLOCK();
	    new = (void *)vmalloc(asize);
	    if (drop_glock && haveGlock)
		AFS_GLOCK();
	    if (new)		/* piggy back alloc type */
		new = (void *)(VM_TYPE | (unsigned long)new);
	}

	if (!new) {
#ifdef set_current_state
	    set_current_state(TASK_INTERRUPTIBLE);
#else
	    current->state = TASK_INTERRUPTIBLE;
#endif
	    if (drop_glock && haveGlock)
		AFS_GUNLOCK();
	    schedule_timeout(HZ);
	    if (drop_glock && haveGlock)
		AFS_GLOCK();
#ifdef set_current_state
	    set_current_state(TASK_RUNNING);
#else
	    current->state = TASK_RUNNING;
#endif
	    --max_retry;
	}
    }
    if (new)
	memset(MEMADDR(new), 0, asize);

    return new;
}

static void
linux_free(void *p)
{

    /* mask out the type information from the pointer and
     *  use the appropriate free routine to free the chunk.
     */
    switch (MEMTYPE(p)) {
    case KM_TYPE:
	kfree(MEMADDR(p));
	break;
    case VM_TYPE:
	vfree(MEMADDR(p));
	break;
    default:
	printf("afs_osi_Free: Asked to free unknown type %d at 0x%lx\n",
	       (int)MEMTYPE(p), (unsigned long)MEMADDR(p));
	break;
    }

}

/* hash_chunk() receives a pointer to a chunk and hashes it to produce a
 *            key that the hashtable can use. The key is obtained by 
 *            right shifting out the 2 LSBs and then multiplying the
 *            result by a constant no. and dividing it with a large prime.
 */
#define HASH_CONST   32786
#define HASH_PRIME   79367
static unsigned
hash_chunk(void *p)
{
    unsigned int key;

    key = (unsigned int)(long)p >> 2;
    key = (key * HASH_CONST) % HASH_PRIME;

    return key;
}

/* hash_free() : Invoked by osi_linux_free_afs_memory(), thru 
 *          afs_lhash_iter(), this function is called by the lhash
 *          module for every entry in the hash table. hash_free
 *          frees the memory associated with the entry as well
 *          as returning the osi_linux_mem struct to its pool.
 */
static void
hash_free(size_t index, unsigned key, void *data)
{
    linux_free(((struct osi_linux_mem *)data)->chunk);
    afs_atomlist_put(al_mem_pool, data);
}

/* hash_verify() is invoked by osi_linux_verify_alloced_memory() thru
 *   afs_lhash_iter() and is called by the lhash module for every element
 *   in the hash table. 
 *  hash_verify() verifies (within limits) that the memory passed to it is
 *  valid.
 */
static void
hash_verify(size_t index, unsigned key, void *data)
{
    struct osi_linux_mem *lmp = (struct osi_linux_mem *)data;
    int memtype;

    memtype = MEMTYPE(lmp->chunk);
    if (memtype != KM_TYPE && memtype != VM_TYPE) {
	printf
	    ("osi_linux_verify_alloced_memory: unknown type %d at 0x%lx, index=%lu\n",
	     (int)memtype, (unsigned long)lmp->chunk, (unsigned long)index);
    }
    afs_linux_hash_verify_count++;
}


/* local_free() : wrapper for vfree(), to deal with incompatible protoypes */
static void
local_free(void *p, size_t n)
{
    vfree(p);
}

/* linux_alloc_init(): Initializes the kernel memory allocator. As part
 *    of this process, it also initializes a pool of osi_linux_mem
 *    structures as well as the hash table itself.
 *  Return values:
 *    0 - failure
 *    1 - success
 */
static int
linux_alloc_init(void)
{
    /* initiate our pool of osi_linux_mem structs */
    al_mem_pool =
	afs_atomlist_create(sizeof(struct osi_linux_mem), sizeof(long) * 1024,
			    (void *)vmalloc, local_free);
    if (!al_mem_pool) {
	printf("afs_osi_Alloc: Error in initialization(atomlist_create)\n");
	return 0;
    }

    /* initialize the hash table to hold references to alloc'ed chunks */
    lh_mem_htab = afs_lhash_create(hash_equal, (void *)vmalloc, local_free);
    if (!lh_mem_htab) {
	printf("afs_osi_Alloc: Error in initialization(lhash_create)\n");
	return 0;
    }

    return 1;

}

<<<<<<< HEAD
/* hash_bucket_stat() : Counts the no. of elements in each bucket and
 *   stores results in our bucket stats vector.
 */
static unsigned int cur_bucket, cur_bucket_len;
static void
hash_bucket_stat(size_t index, unsigned key, void *data)
{
    if (index == cur_bucket) {
	/* while still on the same bucket, inc len & return */
	cur_bucket_len++;
	return;
    } else {			/* if we're on the next bucket, store the distribution */
	if (cur_bucket_len < MAX_BUCKET_LEN)
	    afs_linux_hash_bucket_dist[cur_bucket_len]++;
	else
	    printf
		("afs_get_hash_stats: Warning! exceeded max bucket len %d\n",
		 cur_bucket_len);
	cur_bucket = index;
	cur_bucket_len = 1;
    }
}

/* get_hash_stats() : get hash table statistics */
static void
get_hash_stats(void)
{
    int i;

    afs_lhash_stat(lh_mem_htab, &afs_linux_lsb);

    /* clear out the bucket stat vector */
    for (i = 0; i < MAX_BUCKET_LEN; i++)
	afs_linux_hash_bucket_dist[i] = 0;
    cur_bucket = cur_bucket_len = 00;

    /* populate the bucket stat vector */
    afs_lhash_iter(lh_mem_htab, hash_bucket_stat);
}

=======
>>>>>>> 7442752b
/************** Linux memory allocator interface functions **********/

#if LINUX_VERSION_CODE >= KERNEL_VERSION(2,6,16)
DEFINE_MUTEX(afs_linux_alloc_sem);
#else
DECLARE_MUTEX(afs_linux_alloc_sem);
#endif

void *
osi_linux_alloc(unsigned int asize, int drop_glock)
{
    void *new = NULL;
    struct osi_linux_mem *lmem;

    new = linux_alloc(asize, drop_glock);	/* get a chunk of memory of size asize */

    if (!new) {
	printf("afs_osi_Alloc: Can't vmalloc %d bytes.\n", asize);
	return new;
    }

    mutex_lock(&afs_linux_alloc_sem);

    /* allocator hasn't been initialized yet */
    if (allocator_init == 0) {
	if (linux_alloc_init() == 0) {
	    goto error;
	}
	allocator_init = 1;	/* initialization complete */
    }

    /* get an atom to store the pointer to the chunk */
    lmem = (struct osi_linux_mem *)afs_atomlist_get(al_mem_pool);
    if (!lmem) {
	printf("afs_osi_Alloc: atomlist_get() failed.");
	goto free_error;
    }
    /* store the chunk reference */
    lmem->chunk = new;

    /* hash in the chunk */
    if (afs_lhash_enter(lh_mem_htab, hash_chunk(new), lmem) != 0) {
	printf("afs_osi_Alloc: lhash_enter failed\n");
	goto free_error;
    }
    afs_linux_cur_allocs++;	/* no. of current allocations */
    afs_linux_total_allocs++;	/* total no. of allocations done so far */
  error:
    mutex_unlock(&afs_linux_alloc_sem);
    return MEMADDR(new);

  free_error:
    if (new) {
	linux_free(new);
    }
    new = NULL;
    goto error;


}

/* osi_linux_free() - free chunk of memory passed to us.
 */
void
osi_linux_free(void *addr)
{
    struct osi_linux_mem lmem, *lmp;

    mutex_lock(&afs_linux_alloc_sem);

    lmem.chunk = addr;
    /* remove this chunk from our hash table */
    if ((lmp =
	 (struct osi_linux_mem *)afs_lhash_remove(lh_mem_htab,
						  hash_chunk(addr), &lmem))) {
	linux_free(lmp->chunk);	/* this contains the piggybacked type info */
	afs_atomlist_put(al_mem_pool, lmp);	/* return osi_linux_mem struct to pool */
	afs_linux_cur_allocs--;
    } else {
	printf("osi_linux_free: failed to remove chunk from hashtable\n");
	BUG();
    }

    mutex_unlock(&afs_linux_alloc_sem);
}

/* osi_linux_free_afs_memory() - free all chunks of memory allocated.
 */
void
osi_linux_free_afs_memory(void)
{
    mutex_lock(&afs_linux_alloc_sem);

    if (allocator_init) {
	/* iterate through all elements in the hash table and free both 
	 * the chunk and the atom associated with it.
	 */
	afs_lhash_iter(lh_mem_htab, hash_free);

	/*  free the atomlist. */
	afs_atomlist_destroy(al_mem_pool);

	/* free the hashlist. */
	afs_lhash_destroy(lh_mem_htab);

	/* change the state so that the allocator is now uninitialized. */
	allocator_init = 0;
    }
    mutex_unlock(&afs_linux_alloc_sem);
}

/* osi_linux_verify_alloced_memory(): verify all chunks of alloced memory in
 *          our hash table.
 */
void
osi_linux_verify_alloced_memory()
{
    mutex_lock(&afs_linux_alloc_sem);

    /* count of times hash_verify was called. reset it to 0 before iteration */
    afs_linux_hash_verify_count = 0;

    /* iterate thru elements in the hash table */
    afs_lhash_iter(lh_mem_htab, hash_verify);

    if (afs_linux_hash_verify_count != afs_linux_cur_allocs) {
	/* hmm, some pieces of memory are missing. */
	printf
	    ("osi_linux_verify_alloced_memory: %d chunks of memory are not accounted for during verify!\n",
	     afs_linux_hash_verify_count - afs_linux_cur_allocs);
    }

    mutex_unlock(&afs_linux_alloc_sem);
    return;
}

#ifdef AFS_PRIVATE_OSI_ALLOCSPACES

void
osi_FreeLargeSpace(void *p)
{
    kfree(p);
}

void
osi_FreeSmallSpace(void *p)
{
    kfree(p);
}

void *
osi_AllocLargeSpace(size_t size)
{
    if (size > AFS_LRALLOCSIZ)
	osi_Panic("osi_AllocLargeSpace: size=%d\n", (int) size);
    return kmalloc(AFS_LRALLOCSIZ, GFP_NOFS);
}

void *
osi_AllocSmallSpace(size_t size)
{
    if (size > AFS_SMALLOCSIZ)
	osi_Panic("osi_AllocSmallS: size=%d\n", (int)size);
    return kmalloc(AFS_SMALLOCSIZ, GFP_NOFS);
}
#endif /* AFS_PRIVATE_OSI_ALLOCSPACES */<|MERGE_RESOLUTION|>--- conflicted
+++ resolved
@@ -226,49 +226,6 @@
 
 }
 
-<<<<<<< HEAD
-/* hash_bucket_stat() : Counts the no. of elements in each bucket and
- *   stores results in our bucket stats vector.
- */
-static unsigned int cur_bucket, cur_bucket_len;
-static void
-hash_bucket_stat(size_t index, unsigned key, void *data)
-{
-    if (index == cur_bucket) {
-	/* while still on the same bucket, inc len & return */
-	cur_bucket_len++;
-	return;
-    } else {			/* if we're on the next bucket, store the distribution */
-	if (cur_bucket_len < MAX_BUCKET_LEN)
-	    afs_linux_hash_bucket_dist[cur_bucket_len]++;
-	else
-	    printf
-		("afs_get_hash_stats: Warning! exceeded max bucket len %d\n",
-		 cur_bucket_len);
-	cur_bucket = index;
-	cur_bucket_len = 1;
-    }
-}
-
-/* get_hash_stats() : get hash table statistics */
-static void
-get_hash_stats(void)
-{
-    int i;
-
-    afs_lhash_stat(lh_mem_htab, &afs_linux_lsb);
-
-    /* clear out the bucket stat vector */
-    for (i = 0; i < MAX_BUCKET_LEN; i++)
-	afs_linux_hash_bucket_dist[i] = 0;
-    cur_bucket = cur_bucket_len = 00;
-
-    /* populate the bucket stat vector */
-    afs_lhash_iter(lh_mem_htab, hash_bucket_stat);
-}
-
-=======
->>>>>>> 7442752b
 /************** Linux memory allocator interface functions **********/
 
 #if LINUX_VERSION_CODE >= KERNEL_VERSION(2,6,16)
