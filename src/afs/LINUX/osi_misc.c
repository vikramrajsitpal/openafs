/*
 * Copyright 2000, International Business Machines Corporation and others.
 * All Rights Reserved.
 * 
 * This software has been released under the terms of the IBM Public
 * License.  For details, see the LICENSE file in the top-level source
 * directory or online at http://www.openafs.org/dl/license10.html
 */

/*
 * Linux support routines.
 *
 */
#include <afsconfig.h>
#include "afs/param.h"


#include <linux/module.h> /* early to avoid printf->printk mapping */
#include <linux/dcache.h>
#include <linux/namei.h>
#include <linux/kthread.h>
#include "afs/sysincludes.h"
#include "afsincludes.h"
#include "afs/afs_stats.h"

#include "osi_compat.h"

int afs_osicred_initialized = 0;
afs_ucred_t afs_osi_cred;

void
afs_osi_SetTime(osi_timeval_t * tvp)
{
    struct timespec tv;
    tv.tv_sec = tvp->tv_sec;
    tv.tv_nsec = tvp->tv_usec * NSEC_PER_USEC;

    AFS_STATCNT(osi_SetTime);

    do_settimeofday(&tv);
}

void
osi_linux_mask(void)
{
    SIG_LOCK(current);
    sigfillset(&current->blocked);
    RECALC_SIGPENDING(current);
    SIG_UNLOCK(current);
}

/* LOOKUP_POSITIVE is becoming the default */
#ifndef LOOKUP_POSITIVE
#define LOOKUP_POSITIVE 0
#endif
/* Lookup name and return vnode for same. */
int
osi_lookupname_internal(char *aname, int followlink, struct vfsmount **mnt,
			struct dentry **dpp)
{
    int code;
#if defined(HAVE_LINUX_PATH_LOOKUP)
    struct nameidata path_data;
#else
    afs_linux_path_t path_data;
#endif
    int flags = LOOKUP_POSITIVE;

    if (followlink)
       flags |= LOOKUP_FOLLOW;
    code = afs_kern_path(aname, flags, &path_data);

    if (!code)
	afs_get_dentry_ref(&path_data, mnt, dpp);

    return code;
}

static char *
afs_getname(char *aname)
{
    int len;
    char *name = kmem_cache_alloc(names_cachep, GFP_KERNEL);

    if (!name)
	return ERR_PTR(-ENOMEM);

    len = strncpy_from_user(name, aname, PATH_MAX);
    if (len < 0)
	goto error;
    if (len >= PATH_MAX) {
	len = -ENAMETOOLONG;
	goto error;
    }
    return name;

error:
    kmem_cache_free(names_cachep, name);
    return ERR_PTR(len);
}

static void
afs_putname(char *name)
{
    kmem_cache_free(names_cachep, name);
}

int
osi_lookupname(char *aname, uio_seg_t seg, int followlink,
	       struct dentry **dpp)
{
    int code;
    char *name;

<<<<<<< HEAD
    code = ENOENT;
=======
>>>>>>> 7442752b
    if (seg == AFS_UIOUSER) {
	name = afs_getname(aname);
	if (IS_ERR(name))
	    return -PTR_ERR(name);
    } else {
	name = aname;
    }
    code = osi_lookupname_internal(name, followlink, NULL, dpp);
    if (seg == AFS_UIOUSER) {
	afs_putname(name);
    }
    return code;
}

int osi_abspath(char *aname, char *buf, int buflen,
		int followlink, char **pathp)
{
    struct dentry *dp = NULL;
    struct vfsmount *mnt = NULL;
    char *name, *path;
    int code;

<<<<<<< HEAD
    code = ENOENT;
=======
>>>>>>> 7442752b
    name = afs_getname(aname);
    if (IS_ERR(name))
	return -PTR_ERR(name);
    code = osi_lookupname_internal(name, followlink, &mnt, &dp);
    if (!code) {
#if defined(D_PATH_TAKES_STRUCT_PATH)
	afs_linux_path_t p = { mnt, dp };
	path = d_path(&p, buf, buflen);
#else
	path = d_path(dp, mnt, buf, buflen);
#endif

	if (IS_ERR(path)) {
	    code = -PTR_ERR(path);
	} else {
	    *pathp = path;
	}

	dput(dp);
	mntput(mnt);
    }

    afs_putname(name);
    return code;
}


/* This could use some work, and support on more platforms. */
int afs_thread_wrapper(void *rock)
{
    void (*proc)(void) = rock;
    __module_get(THIS_MODULE);
    AFS_GLOCK();
    (*proc)();
    AFS_GUNLOCK();
    module_put(THIS_MODULE);
    return 0;
}

void afs_start_thread(void (*proc)(void), char *name)
{
    kthread_run(afs_thread_wrapper, proc, "%s", name);
}<|MERGE_RESOLUTION|>--- conflicted
+++ resolved
@@ -112,10 +112,6 @@
     int code;
     char *name;
 
-<<<<<<< HEAD
-    code = ENOENT;
-=======
->>>>>>> 7442752b
     if (seg == AFS_UIOUSER) {
 	name = afs_getname(aname);
 	if (IS_ERR(name))
@@ -138,10 +134,6 @@
     char *name, *path;
     int code;
 
-<<<<<<< HEAD
-    code = ENOENT;
-=======
->>>>>>> 7442752b
     name = afs_getname(aname);
     if (IS_ERR(name))
 	return -PTR_ERR(name);
