/*
 * Copyright 2000, International Business Machines Corporation and others.
 * All Rights Reserved.
 * 
 * This software has been released under the terms of the IBM Public
 * License.  For details, see the LICENSE file in the top-level source
 * directory or online at http://www.openafs.org/dl/license10.html
 */

/*
 * Linux support routines.
 *
 */
#include <afsconfig.h>
#include "afs/param.h"


#include <linux/module.h> /* early to avoid printf->printk mapping */
#include <linux/dcache.h>
#include <linux/namei.h>
#include <linux/kthread.h>
#include "afs/sysincludes.h"
#include "afsincludes.h"
#include "afs/afs_stats.h"

#include "osi_compat.h"

int afs_osicred_initialized = 0;
afs_ucred_t afs_osi_cred;

void
afs_osi_SetTime(osi_timeval_t * tvp)
{
    struct timespec tv;
    tv.tv_sec = tvp->tv_sec;
    tv.tv_nsec = tvp->tv_usec * NSEC_PER_USEC;

    AFS_STATCNT(osi_SetTime);

    do_settimeofday(&tv);
}

void
osi_linux_mask(void)
{
    SIG_LOCK(current);
    sigfillset(&current->blocked);
    RECALC_SIGPENDING(current);
    SIG_UNLOCK(current);
}

/* LOOKUP_POSITIVE is becoming the default */
#ifndef LOOKUP_POSITIVE
#define LOOKUP_POSITIVE 0
#endif
/* Lookup name and return vnode for same. */
int
osi_lookupname_internal(char *aname, int followlink, struct vfsmount **mnt,
			struct dentry **dpp)
{
    int code;
<<<<<<< HEAD
    struct nameidata nd;
    struct path path;
=======
#if defined(HAVE_LINUX_PATH_LOOKUP)
    struct nameidata path_data;
#else
    struct path path_data;
#endif
>>>>>>> bd4f7f08
    int flags = LOOKUP_POSITIVE;
    code = ENOENT;

    if (followlink)
       flags |= LOOKUP_FOLLOW;
<<<<<<< HEAD
    code = afs_kern_path(aname, flags, &nd, &path);

    if (!code)
	afs_get_dentry_ref(&nd, &path, mnt, dpp);
=======
    code = afs_kern_path(aname, flags, &path_data);

    if (!code)
	afs_get_dentry_ref(&path_data, mnt, dpp);
>>>>>>> bd4f7f08

    return code;
}

int
osi_lookupname(char *aname, uio_seg_t seg, int followlink, 
	       struct dentry **dpp)
{
    int code;
    char *tname;
    code = ENOENT;
    if (seg == AFS_UIOUSER) {
        tname = getname(aname);
        if (IS_ERR(tname)) 
            return PTR_ERR(tname);
    } else {
        tname = aname;
    }
    code = osi_lookupname_internal(tname, followlink, NULL, dpp);   
    if (seg == AFS_UIOUSER) {
        putname(tname);
    }
    return code;
}

int osi_abspath(char *aname, char *buf, int buflen,
		int followlink, char **pathp)
{
    struct dentry *dp = NULL;
    struct vfsmount *mnt = NULL;
    char *tname, *path;
    int code;

    code = ENOENT;
    tname = getname(aname);
    if (IS_ERR(tname)) 
	return -PTR_ERR(tname);
    code = osi_lookupname_internal(tname, followlink, &mnt, &dp);   
    if (!code) {
#if defined(D_PATH_TAKES_STRUCT_PATH)
	struct path p = { mnt, dp };
	path = d_path(&p, buf, buflen);
#else
	path = d_path(dp, mnt, buf, buflen);
#endif

	if (IS_ERR(path)) {
	    code = -PTR_ERR(path);
	} else {
	    *pathp = path;
	}

	dput(dp);
	mntput(mnt);
    }

    putname(tname);
    return code;
}


/* This could use some work, and support on more platforms. */
int afs_thread_wrapper(void *rock)
{
    void (*proc)(void) = rock;
    __module_get(THIS_MODULE);
    AFS_GLOCK();
    (*proc)();
    AFS_GUNLOCK();
    module_put(THIS_MODULE);
    return 0;
}

void afs_start_thread(void (*proc)(void), char *name)
{
    kthread_run(afs_thread_wrapper, proc, "%s", name);
}<|MERGE_RESOLUTION|>--- conflicted
+++ resolved
@@ -59,32 +59,20 @@
 			struct dentry **dpp)
 {
     int code;
-<<<<<<< HEAD
-    struct nameidata nd;
-    struct path path;
-=======
 #if defined(HAVE_LINUX_PATH_LOOKUP)
     struct nameidata path_data;
 #else
     struct path path_data;
 #endif
->>>>>>> bd4f7f08
     int flags = LOOKUP_POSITIVE;
     code = ENOENT;
 
     if (followlink)
        flags |= LOOKUP_FOLLOW;
-<<<<<<< HEAD
-    code = afs_kern_path(aname, flags, &nd, &path);
-
-    if (!code)
-	afs_get_dentry_ref(&nd, &path, mnt, dpp);
-=======
     code = afs_kern_path(aname, flags, &path_data);
 
     if (!code)
 	afs_get_dentry_ref(&path_data, mnt, dpp);
->>>>>>> bd4f7f08
 
     return code;
 }
