/*
 * A large chunk of this file appears to be copied directly from
 * sys/nfsclient/nfs_bio.c, which has the following license:
 */
/*
 * Copyright (c) 1989, 1993
 *	The Regents of the University of California.  All rights reserved.
 *
 * This code is derived from software contributed to Berkeley by
 * Rick Macklem at The University of Guelph.
 *
 * Redistribution and use in source and binary forms, with or without
 * modification, are permitted provided that the following conditions
 * are met:
 * 1. Redistributions of source code must retain the above copyright
 *    notice, this list of conditions and the following disclaimer.
 * 2. Redistributions in binary form must reproduce the above copyright
 *    notice, this list of conditions and the following disclaimer in the
 *    documentation and/or other materials provided with the distribution.
 * 3. All advertising materials mentioning features or use of this software
 *    must display the following acknowledgement:
 *	This product includes software developed by the University of
 *	California, Berkeley and its contributors.
 * 4. Neither the name of the University nor the names of its contributors
 *    may be used to endorse or promote products derived from this software
 *    without specific prior written permission.
 *
 * THIS SOFTWARE IS PROVIDED BY THE REGENTS AND CONTRIBUTORS ``AS IS'' AND
 * ANY EXPRESS OR IMPLIED WARRANTIES, INCLUDING, BUT NOT LIMITED TO, THE
 * IMPLIED WARRANTIES OF MERCHANTABILITY AND FITNESS FOR A PARTICULAR PURPOSE
 * ARE DISCLAIMED.  IN NO EVENT SHALL THE REGENTS OR CONTRIBUTORS BE LIABLE
 * FOR ANY DIRECT, INDIRECT, INCIDENTAL, SPECIAL, EXEMPLARY, OR CONSEQUENTIAL
 * DAMAGES (INCLUDING, BUT NOT LIMITED TO, PROCUREMENT OF SUBSTITUTE GOODS
 * OR SERVICES; LOSS OF USE, DATA, OR PROFITS; OR BUSINESS INTERRUPTION)
 * HOWEVER CAUSED AND ON ANY THEORY OF LIABILITY, WHETHER IN CONTRACT, STRICT
 * LIABILITY, OR TORT (INCLUDING NEGLIGENCE OR OTHERWISE) ARISING IN ANY WAY
 * OUT OF THE USE OF THIS SOFTWARE, EVEN IF ADVISED OF THE POSSIBILITY OF
 * SUCH DAMAGE.
 *
 *	@(#)nfs_bio.c	8.9 (Berkeley) 3/30/95
 */
/*
 * Pursuant to a statement of U.C. Berkeley dated 1999-07-22, this license
 * is amended to drop clause (3) above.
 */

#include <afsconfig.h>
#include <afs/param.h>


#include <afs/sysincludes.h>	/* Standard vendor system headers */
#include <afsincludes.h>	/* Afs-based standard headers */
#include <afs/afs_stats.h>	/* statistics */
#include <sys/malloc.h>
#include <sys/namei.h>
#include <sys/unistd.h>
#if __FreeBSD_version >= 1000030
#include <sys/rwlock.h>
#endif
#include <vm/vm_page.h>
#include <vm/vm_object.h>
#include <vm/vm_pager.h>
#include <vm/vnode_pager.h>
extern int afs_pbuf_freecnt;

#ifdef AFS_FBSD60_ENV
static vop_access_t	afs_vop_access;
static vop_advlock_t	afs_vop_advlock;
static vop_close_t	afs_vop_close;
static vop_create_t	afs_vop_create;
static vop_fsync_t	afs_vop_fsync;
static vop_getattr_t	afs_vop_getattr;
static vop_getpages_t	afs_vop_getpages;
static vop_inactive_t	afs_vop_inactive;
static vop_ioctl_t	afs_vop_ioctl;
static vop_link_t	afs_vop_link;
static vop_lookup_t	afs_vop_lookup;
static vop_mkdir_t	afs_vop_mkdir;
static vop_mknod_t	afs_vop_mknod;
static vop_open_t	afs_vop_open;
static vop_pathconf_t	afs_vop_pathconf;
static vop_print_t	afs_vop_print;
static vop_putpages_t	afs_vop_putpages;
static vop_read_t	afs_vop_read;
static vop_readdir_t	afs_vop_readdir;
static vop_readlink_t	afs_vop_readlink;
static vop_reclaim_t	afs_vop_reclaim;
static vop_remove_t	afs_vop_remove;
static vop_rename_t	afs_vop_rename;
static vop_rmdir_t	afs_vop_rmdir;
static vop_setattr_t	afs_vop_setattr;
static vop_strategy_t	afs_vop_strategy;
static vop_symlink_t	afs_vop_symlink;
static vop_write_t	afs_vop_write;
#if defined(AFS_FBSD70_ENV) && !defined(AFS_FBSD80_ENV)
static vop_lock1_t      afs_vop_lock;
static vop_unlock_t     afs_vop_unlock;
static vop_islocked_t   afs_vop_islocked;
#endif

struct vop_vector afs_vnodeops = {
	.vop_default =		&default_vnodeops,
	.vop_access =		afs_vop_access,
	.vop_advlock =		afs_vop_advlock,
	.vop_close =		afs_vop_close,
	.vop_create =		afs_vop_create,
	.vop_fsync =		afs_vop_fsync,
	.vop_getattr =		afs_vop_getattr,
	.vop_getpages =		afs_vop_getpages,
	.vop_inactive =		afs_vop_inactive,
	.vop_ioctl =		afs_vop_ioctl,
#if !defined(AFS_FBSD80_ENV)
	/* removed at least temporarily (NFSv4 flux) */
	.vop_lease =		VOP_NULL,
#endif
	.vop_link =		afs_vop_link,
	.vop_lookup =		afs_vop_lookup,
	.vop_mkdir =		afs_vop_mkdir,
	.vop_mknod =		afs_vop_mknod,
	.vop_open =		afs_vop_open,
	.vop_pathconf =		afs_vop_pathconf,
	.vop_print =		afs_vop_print,
	.vop_putpages =		afs_vop_putpages,
	.vop_read =		afs_vop_read,
	.vop_readdir =		afs_vop_readdir,
	.vop_readlink =		afs_vop_readlink,
	.vop_reclaim =		afs_vop_reclaim,
	.vop_remove =		afs_vop_remove,
	.vop_rename =		afs_vop_rename,
	.vop_rmdir =		afs_vop_rmdir,
	.vop_setattr =		afs_vop_setattr,
	.vop_strategy =		afs_vop_strategy,
	.vop_symlink =		afs_vop_symlink,
	.vop_write =		afs_vop_write,
#if defined(AFS_FBSD70_ENV) && !defined(AFS_FBSD80_ENV)
	.vop_lock1 =            afs_vop_lock,
	.vop_unlock =           afs_vop_unlock,
	.vop_islocked =         afs_vop_islocked,
#endif
};

#else /* AFS_FBSD60_ENV */

int afs_vop_lookup(struct vop_lookup_args *);
int afs_vop_create(struct vop_create_args *);
int afs_vop_mknod(struct vop_mknod_args *);
int afs_vop_open(struct vop_open_args *);
int afs_vop_close(struct vop_close_args *);
int afs_vop_access(struct vop_access_args *);
int afs_vop_getattr(struct vop_getattr_args *);
int afs_vop_setattr(struct vop_setattr_args *);
int afs_vop_read(struct vop_read_args *);
int afs_vop_write(struct vop_write_args *);
int afs_vop_getpages(struct vop_getpages_args *);
int afs_vop_putpages(struct vop_putpages_args *);
int afs_vop_ioctl(struct vop_ioctl_args *);
static int afs_vop_pathconf(struct vop_pathconf_args *);
int afs_vop_fsync(struct vop_fsync_args *);
int afs_vop_remove(struct vop_remove_args *);
int afs_vop_link(struct vop_link_args *);
int afs_vop_rename(struct vop_rename_args *);
int afs_vop_mkdir(struct vop_mkdir_args *);
int afs_vop_rmdir(struct vop_rmdir_args *);
int afs_vop_symlink(struct vop_symlink_args *);
int afs_vop_readdir(struct vop_readdir_args *);
int afs_vop_readlink(struct vop_readlink_args *);
int afs_vop_inactive(struct vop_inactive_args *);
int afs_vop_reclaim(struct vop_reclaim_args *);
int afs_vop_bmap(struct vop_bmap_args *);
int afs_vop_strategy(struct vop_strategy_args *);
int afs_vop_print(struct vop_print_args *);
int afs_vop_advlock(struct vop_advlock_args *);



/* Global vfs data structures for AFS. */
vop_t **afs_vnodeop_p;
struct vnodeopv_entry_desc afs_vnodeop_entries[] = {
    {&vop_default_desc, (vop_t *) vop_defaultop},
    {&vop_access_desc, (vop_t *) afs_vop_access},	/* access */
    {&vop_advlock_desc, (vop_t *) afs_vop_advlock},	/* advlock */
    {&vop_bmap_desc, (vop_t *) afs_vop_bmap},	/* bmap */
    {&vop_close_desc, (vop_t *) afs_vop_close},	/* close */
    {&vop_createvobject_desc, (vop_t *) vop_stdcreatevobject},
    {&vop_destroyvobject_desc, (vop_t *) vop_stddestroyvobject},
    {&vop_create_desc, (vop_t *) afs_vop_create},	/* create */
    {&vop_fsync_desc, (vop_t *) afs_vop_fsync},	/* fsync */
    {&vop_getattr_desc, (vop_t *) afs_vop_getattr},	/* getattr */
    {&vop_getpages_desc, (vop_t *) afs_vop_getpages},	/* read */
    {&vop_getvobject_desc, (vop_t *) vop_stdgetvobject},
    {&vop_putpages_desc, (vop_t *) afs_vop_putpages},	/* write */
    {&vop_inactive_desc, (vop_t *) afs_vop_inactive},	/* inactive */
    {&vop_lease_desc, (vop_t *) vop_null},
    {&vop_link_desc, (vop_t *) afs_vop_link},	/* link */
    {&vop_lookup_desc, (vop_t *) afs_vop_lookup},	/* lookup */
    {&vop_mkdir_desc, (vop_t *) afs_vop_mkdir},	/* mkdir */
    {&vop_mknod_desc, (vop_t *) afs_vop_mknod},	/* mknod */
    {&vop_open_desc, (vop_t *) afs_vop_open},	/* open */
    {&vop_pathconf_desc, (vop_t *) afs_vop_pathconf},	/* pathconf */
    {&vop_poll_desc, (vop_t *) vop_nopoll},	/* select */
    {&vop_print_desc, (vop_t *) afs_vop_print},	/* print */
    {&vop_read_desc, (vop_t *) afs_vop_read},	/* read */
    {&vop_readdir_desc, (vop_t *) afs_vop_readdir},	/* readdir */
    {&vop_readlink_desc, (vop_t *) afs_vop_readlink},	/* readlink */
    {&vop_reclaim_desc, (vop_t *) afs_vop_reclaim},	/* reclaim */
    {&vop_remove_desc, (vop_t *) afs_vop_remove},	/* remove */
    {&vop_rename_desc, (vop_t *) afs_vop_rename},	/* rename */
    {&vop_rmdir_desc, (vop_t *) afs_vop_rmdir},	/* rmdir */
    {&vop_setattr_desc, (vop_t *) afs_vop_setattr},	/* setattr */
    {&vop_strategy_desc, (vop_t *) afs_vop_strategy},	/* strategy */
    {&vop_symlink_desc, (vop_t *) afs_vop_symlink},	/* symlink */
    {&vop_write_desc, (vop_t *) afs_vop_write},	/* write */
    {&vop_ioctl_desc, (vop_t *) afs_vop_ioctl},	/* XXX ioctl */
    /*{ &vop_seek_desc, afs_vop_seek }, *//* seek */
#if defined(AFS_FBSD70_ENV) && !defined(AFS_FBSD90_ENV)
    {&vop_lock1_desc, (vop_t *) afs_vop_lock}, /* lock */
    {&vop_unlock_desc, (vop_t *) afs_vop_unlock}, /* unlock */
    {&vop_islocked_desc, (vop_t *) afs_vop_islocked}, /* islocked */
#endif
    {NULL, NULL}
};
struct vnodeopv_desc afs_vnodeop_opv_desc =
    { &afs_vnodeop_p, afs_vnodeop_entries };
#endif /* AFS_FBSD60_ENV */

#define GETNAME()       \
    struct componentname *cnp = ap->a_cnp; \
    char *name; \
    MALLOC(name, char *, cnp->cn_namelen+1, M_TEMP, M_WAITOK); \
    memcpy(name, cnp->cn_nameptr, cnp->cn_namelen); \
    name[cnp->cn_namelen] = '\0'

#define DROPNAME() FREE(name, M_TEMP)

/*
 * Here we define compatibility functions/macros for interfaces that
 * have changed between different FreeBSD versions.
 */
#if defined(AFS_FBSD90_ENV)
static __inline void ma_vm_page_lock_queues(void) {};
static __inline void ma_vm_page_unlock_queues(void) {};
static __inline void ma_vm_page_lock(vm_page_t m) { vm_page_lock(m); };
static __inline void ma_vm_page_unlock(vm_page_t m) { vm_page_unlock(m); };
#else
static __inline void ma_vm_page_lock_queues(void) { vm_page_lock_queues(); };
static __inline void ma_vm_page_unlock_queues(void) { vm_page_unlock_queues(); };
static __inline void ma_vm_page_lock(vm_page_t m) {};
static __inline void ma_vm_page_unlock(vm_page_t m) {};
#endif

#if defined(AFS_FBSD80_ENV)
#define ma_vn_lock(vp, flags, p) (vn_lock(vp, flags))
#define MA_VOP_LOCK(vp, flags, p) (VOP_LOCK(vp, flags))
#define MA_VOP_UNLOCK(vp, flags, p) (VOP_UNLOCK(vp, flags))
#else
#define ma_vn_lock(vp, flags, p) (vn_lock(vp, flags, p))
#define MA_VOP_LOCK(vp, flags, p) (VOP_LOCK(vp, flags, p))
#define MA_VOP_UNLOCK(vp, flags, p) (VOP_UNLOCK(vp, flags, p))
#endif

#if defined(AFS_FBSD70_ENV)
#define MA_PCPU_INC(c) PCPU_INC(c)
#define	MA_PCPU_ADD(c, n) PCPU_ADD(c, n)
#else
#define MA_PCPU_INC(c) PCPU_LAZY_INC(c)
#define	MA_PCPU_ADD(c, n) (c) += (n)
#endif

#if __FreeBSD_version >= 1000030
#define AFS_VM_OBJECT_WLOCK(o)	VM_OBJECT_WLOCK(o)
#define AFS_VM_OBJECT_WUNLOCK(o)	VM_OBJECT_WUNLOCK(o)
#else
#define AFS_VM_OBJECT_WLOCK(o)	VM_OBJECT_LOCK(o)
#define AFS_VM_OBJECT_WUNLOCK(o)	VM_OBJECT_UNLOCK(o)
#endif

#ifdef AFS_FBSD70_ENV
#ifndef AFS_FBSD80_ENV
/* From kern_lock.c */
#define	COUNT(td, x)	if ((td)) (td)->td_locks += (x)
#define LK_ALL (LK_HAVE_EXCL | LK_WANT_EXCL | LK_WANT_UPGRADE | \
	LK_SHARE_NONZERO | LK_WAIT_NONZERO)

static __inline void
sharelock(struct thread *td, struct lock *lkp, int incr) {
	lkp->lk_flags |= LK_SHARE_NONZERO;
	lkp->lk_sharecount += incr;
	COUNT(td, incr);
}
#endif

/*
 * Standard lock, unlock and islocked functions.
 */
int
afs_vop_lock(ap)
    struct vop_lock1_args /* {
			     struct vnode *a_vp;
			     int a_flags;
			     struct thread *a_td;
			     char *file;
			     int line;
			     } */ *ap;
{
    struct vnode *vp = ap->a_vp;
    struct lock *lkp = vp->v_vnlock;

#if 0 && defined(AFS_FBSD80_ENV) && !defined(UKERNEL)
    afs_warn("afs_vop_lock: tid %d pid %d \"%s\"\n", curthread->td_tid,
	     curthread->td_proc->p_pid, curthread->td_name);
    kdb_backtrace();
#endif

#ifdef AFS_FBSD80_ENV
    return (_lockmgr_args(lkp, ap->a_flags, VI_MTX(vp),
			  LK_WMESG_DEFAULT, LK_PRIO_DEFAULT, LK_TIMO_DEFAULT,
			  ap->a_file, ap->a_line));
#else
    return (_lockmgr(lkp, ap->a_flags, VI_MTX(vp), ap->a_td, ap->a_file, ap->a_line));
#endif
}

/* See above. */
int
afs_vop_unlock(ap)
    struct vop_unlock_args /* {
			      struct vnode *a_vp;
			      int a_flags;
			      struct thread *a_td;
			      } */ *ap;
{
    struct vnode *vp = ap->a_vp;
    struct lock *lkp = vp->v_vnlock;

#ifdef AFS_FBSD80_ENV
    int code = 0;
    u_int op;
    op = ((ap->a_flags) | LK_RELEASE) & LK_TYPE_MASK;
    int glocked = ISAFS_GLOCK();
    if (glocked)
	AFS_GUNLOCK();
    if ((op & (op - 1)) != 0) {
      afs_warn("afs_vop_unlock: Shit.\n");
      goto done;
    }
    code = lockmgr(lkp, ap->a_flags | LK_RELEASE, VI_MTX(vp));
 done:
    if (glocked)
	AFS_GLOCK();
    return(code);
#else
    /* possibly in current code path where this
     * forces trace, we should have had a (shared? not
     * necessarily, see _lockmgr in kern_lock.c) lock
     * and that's the real bug.  but. 
     */
    critical_enter();
    if ((lkp->lk_exclusivecount == 0) &&
	(!(lkp->lk_flags & LK_SHARE_NONZERO))) {
	sharelock(ap->a_td, lkp, 1);
    }
    critical_exit();
    return (lockmgr(lkp, ap->a_flags | LK_RELEASE, VI_MTX(vp),
		    ap->a_td));
#endif
}

/* See above. */
int
afs_vop_islocked(ap)
    struct vop_islocked_args /* {
				struct vnode *a_vp;
				struct thread *a_td; (not in 80)
				} */ *ap;
{
#ifdef AFS_FBSD80_ENV
    return (lockstatus(ap->a_vp->v_vnlock));
#else
    return (lockstatus(ap->a_vp->v_vnlock, ap->a_td));
#endif
}
#endif /* 70 */

/*
 * Mosty copied from sys/ufs/ufs/ufs_vnops.c:ufs_pathconf().
 * We should know the correct answers to these questions with
 * respect to the AFS protocol (which may differ from the UFS
 * values) but for the moment this will do.
 */
static int
afs_vop_pathconf(struct vop_pathconf_args *ap)
{
	int error;

	error = 0;
	switch (ap->a_name) {
	case _PC_LINK_MAX:
		*ap->a_retval = LINK_MAX;
		break;
	case _PC_NAME_MAX:
		*ap->a_retval = NAME_MAX;
		break;
	case _PC_PATH_MAX:
		*ap->a_retval = PATH_MAX;
		break;
	case _PC_PIPE_BUF:
		*ap->a_retval = PIPE_BUF;
		break;
	case _PC_CHOWN_RESTRICTED:
		*ap->a_retval = 1;
		break;
	case _PC_NO_TRUNC:
		*ap->a_retval = 1;
		break;
#ifdef _PC_ACL_EXTENDED
	case _PC_ACL_EXTENDED:
		*ap->a_retval = 0;
		break;
	case _PC_ACL_PATH_MAX:
		*ap->a_retval = 3;
		break;
#endif
#ifdef _PC_MAC_PRESENT
	case _PC_MAC_PRESENT:
		*ap->a_retval = 0;
		break;
#endif
#ifdef _PC_ASYNC_IO
	case _PC_ASYNC_IO:
		/* _PC_ASYNC_IO should have been handled by upper layers. */
		KASSERT(0, ("_PC_ASYNC_IO should not get here"));
		error = EINVAL;
		break;
	case _PC_PRIO_IO:
		*ap->a_retval = 0;
		break;
	case _PC_SYNC_IO:
		*ap->a_retval = 0;
		break;
#endif
#ifdef _PC_ALLOC_SIZE_MIN
	case _PC_ALLOC_SIZE_MIN:
		*ap->a_retval = ap->a_vp->v_mount->mnt_stat.f_bsize;
		break;
#endif
#ifdef _PC_FILESIZEBITS
	case _PC_FILESIZEBITS:
		*ap->a_retval = 32; /* XXX */
		break;
#endif
#ifdef _PC_REC_INCR_XFER_SIZE
	case _PC_REC_INCR_XFER_SIZE:
		*ap->a_retval = ap->a_vp->v_mount->mnt_stat.f_iosize;
		break;
	case _PC_REC_MAX_XFER_SIZE:
		*ap->a_retval = -1; /* means ``unlimited'' */
		break;
	case _PC_REC_MIN_XFER_SIZE:
		*ap->a_retval = ap->a_vp->v_mount->mnt_stat.f_iosize;
		break;
	case _PC_REC_XFER_ALIGN:
		*ap->a_retval = PAGE_SIZE;
		break;
#endif
#ifdef _PC_SYMLINK_MAX
	case _PC_SYMLINK_MAX:
		*ap->a_retval = MAXPATHLEN;
		break;
#endif
	default:
		error = EINVAL;
		break;
	}
	return (error);
}

int
afs_vop_lookup(ap)
     struct vop_lookup_args	/* {
				 * struct vnodeop_desc * a_desc;
				 * struct vnode *a_dvp;
				 * struct vnode **a_vpp;
				 * struct componentname *a_cnp;
				 * } */ *ap;
{
    int error;
    struct vcache *vcp;
    struct vnode *vp, *dvp;
    int flags = ap->a_cnp->cn_flags;
    int lockparent;		/* 1 => lockparent flag is set */
    int wantparent;		/* 1 => wantparent or lockparent flag */
#ifndef AFS_FBSD80_ENV
    struct thread *p = ap->a_cnp->cn_thread;
#endif

    dvp = ap->a_dvp;
    if (dvp->v_type != VDIR) {
#ifndef AFS_FBSD70_ENV
	*ap->a_vpp = 0;
#endif
	return ENOTDIR;
    }

    if ((flags & ISDOTDOT) && (dvp->v_vflag & VV_ROOT))
	return EIO;

    GETNAME();

    lockparent = flags & LOCKPARENT;
    wantparent = flags & (LOCKPARENT | WANTPARENT);

#if __FreeBSD_version < 1000021
    cnp->cn_flags |= MPSAFE; /* steel */
#endif

    if (flags & ISDOTDOT)
	MA_VOP_UNLOCK(dvp, 0, p);

    AFS_GLOCK();
    error = afs_lookup(VTOAFS(dvp), name, &vcp, cnp->cn_cred);
    AFS_GUNLOCK();

    if (error) {
	if (flags & ISDOTDOT)
	    MA_VOP_LOCK(dvp, LK_EXCLUSIVE | LK_RETRY, p);
	if ((cnp->cn_nameiop == CREATE || cnp->cn_nameiop == RENAME)
	    && (flags & ISLASTCN) && error == ENOENT)
	    error = EJUSTRETURN;
	if (cnp->cn_nameiop != LOOKUP && (flags & ISLASTCN))
	    cnp->cn_flags |= SAVENAME;
	DROPNAME();
	*ap->a_vpp = 0;
	return (error);
    }
    vp = AFSTOV(vcp);		/* always get a node if no error */

    /* The parent directory comes in locked.  We unlock it on return
     * unless the caller wants it left locked.
     * we also always return the vnode locked. */

    if (flags & ISDOTDOT) {
	/* vp before dvp since we go root to leaf, and .. comes first */
	ma_vn_lock(vp, LK_EXCLUSIVE | LK_RETRY, p);
	ma_vn_lock(dvp, LK_EXCLUSIVE | LK_RETRY, p);
	/* always return the child locked */
	if (lockparent && (flags & ISLASTCN)
	    && (error = ma_vn_lock(dvp, LK_EXCLUSIVE, p))) {
	    vput(vp);
	    DROPNAME();
	    return (error);
	}
    } else if (vp == dvp) {
	/* they're the same; afs_lookup() already ref'ed the leaf.
	 * It came in locked, so we don't need to ref OR lock it */
    } else {
	if (!lockparent || !(flags & ISLASTCN)) {
#ifndef AFS_FBSD70_ENV /* 6 too? */
	    MA_VOP_UNLOCK(dvp, 0, p);	/* done with parent. */
#endif
	}
	ma_vn_lock(vp, LK_EXCLUSIVE | LK_CANRECURSE | LK_RETRY, p);
	/* always return the child locked */
    }
    *ap->a_vpp = vp;

    if ((cnp->cn_nameiop == RENAME && wantparent && (flags & ISLASTCN))
	|| (cnp->cn_nameiop != LOOKUP && (flags & ISLASTCN)))
	cnp->cn_flags |= SAVENAME;

    DROPNAME();
    return error;
}

int
afs_vop_create(ap)
     struct vop_create_args	/* {
				 * struct vnode *a_dvp;
				 * struct vnode **a_vpp;
				 * struct componentname *a_cnp;
				 * struct vattr *a_vap;
				 * } */ *ap;
{
    int error = 0;
    struct vcache *vcp;
    struct vnode *dvp = ap->a_dvp;
#ifndef AFS_FBSD80_ENV
    struct thread *p = ap->a_cnp->cn_thread;
#endif
    GETNAME();

    AFS_GLOCK();
    error =
	afs_create(VTOAFS(dvp), name, ap->a_vap,
		   ap->a_vap->va_vaflags & VA_EXCLUSIVE ? EXCL : NONEXCL,
		   ap->a_vap->va_mode, &vcp, cnp->cn_cred);
    AFS_GUNLOCK();
    if (error) {
	DROPNAME();
	return (error);
    }

    if (vcp) {
	*ap->a_vpp = AFSTOV(vcp);
	ma_vn_lock(AFSTOV(vcp), LK_EXCLUSIVE | LK_RETRY, p);
    } else
	*ap->a_vpp = 0;

    DROPNAME();
    return error;
}

int
afs_vop_mknod(ap)
     struct vop_mknod_args	/* {
				 * struct vnode *a_dvp;
				 * struct vnode **a_vpp;
				 * struct componentname *a_cnp;
				 * struct vattr *a_vap;
				 * } */ *ap;
{
    return (ENODEV);
}

#if 0
static int
validate_vops(struct vnode *vp, int after)
{
    int ret = 0;
    struct vnodeopv_entry_desc *this;
    for (this = afs_vnodeop_entries; this->opve_op; this++) {
	if (vp->v_op[this->opve_op->vdesc_offset] != this->opve_impl) {
	    if (!ret) {
		printf("v_op %d ", after);
		vprint("check", vp);
	    }
	    ret = 1;
	    printf("For oper %d (%s), func is %p, not %p",
		   this->opve_op->vdesc_offset, this->opve_op->vdesc_name,
		   vp->v_op[this->opve_op->vdesc_offset], this->opve_impl);
	}
    }
    return ret;
}
#endif
int
afs_vop_open(ap)
     struct vop_open_args	/* {
				 * struct vnode *a_vp;
				 * int  a_mode;
				 * struct ucred *a_cred;
				 * struct thread *a_td;
				 * struct file *a_fp;
				 * } */ *ap;
{
    int error;
    struct vcache *vc = VTOAFS(ap->a_vp);

    AFS_GLOCK();
    error = afs_open(&vc, ap->a_mode, ap->a_cred);
#ifdef DIAGNOSTIC
    if (AFSTOV(vc) != ap->a_vp)
	panic("AFS open changed vnode!");
#endif
    AFS_GUNLOCK();
#ifdef AFS_FBSD60_ENV
    vnode_create_vobject(ap->a_vp, vc->f.m.Length, ap->a_td);
#endif
    osi_FlushPages(vc, ap->a_cred);
    return error;
}

int
afs_vop_close(ap)
     struct vop_close_args	/* {
				 * struct vnode *a_vp;
				 * int  a_fflag;
				 * struct ucred *a_cred;
				 * struct thread *a_td;
				 * } */ *ap;
{
    int code, iflag;
    struct vnode *vp = ap->a_vp;
    struct vcache *avc = VTOAFS(vp);

#if defined(AFS_FBSD80_ENV)
    VI_LOCK(vp);
    iflag = vp->v_iflag & VI_DOOMED;
    VI_UNLOCK(vp);
    if (iflag & VI_DOOMED) {
        /* osi_FlushVCache (correctly) calls vgone() on recycled vnodes, we don't
         * have an afs_close to process, in that case */
        if (avc->opens != 0)
            panic("afs_vop_close: doomed vnode %p has vcache %p with non-zero opens %d\n",
                  vp, avc, avc->opens);
        return 0;
    }
#endif

    AFS_GLOCK();
    if (ap->a_cred)
	code = afs_close(avc, ap->a_fflag, ap->a_cred);
    else
	code = afs_close(avc, ap->a_fflag, afs_osi_credp);
    osi_FlushPages(avc, ap->a_cred);	/* hold GLOCK, but not basic vnode lock */
    AFS_GUNLOCK();
    return code;
}

int
afs_vop_access(ap)
     struct vop_access_args	/* {
				 * struct vnode *a_vp;
				 * accmode_t a_accmode;
				 * struct ucred *a_cred;
				 * struct thread *a_td;
				 * } */ *ap;
{
    int code;
    AFS_GLOCK();
#if defined(AFS_FBSD80_ENV)
    code = afs_access(VTOAFS(ap->a_vp), ap->a_accmode, ap->a_cred);
#else
    code = afs_access(VTOAFS(ap->a_vp), ap->a_mode, ap->a_cred);
#endif
    AFS_GUNLOCK();
    return code;
}

int
afs_vop_getattr(ap)
     struct vop_getattr_args	/* {
				 * struct vnode *a_vp;
				 * struct vattr *a_vap;
				 * struct ucred *a_cred;
				 * } */ *ap;
{
    int code;

    AFS_GLOCK();
    code = afs_getattr(VTOAFS(ap->a_vp), ap->a_vap, ap->a_cred);
    AFS_GUNLOCK();

    return code;
}

int
afs_vop_setattr(ap)
     struct vop_setattr_args	/* {
				 * struct vnode *a_vp;
				 * struct vattr *a_vap;
				 * struct ucred *a_cred;
				 * } */ *ap;
{
    int code;
    AFS_GLOCK();
    code = afs_setattr(VTOAFS(ap->a_vp), ap->a_vap, ap->a_cred);
    AFS_GUNLOCK();
    return code;
}

int
afs_vop_read(ap)
     struct vop_read_args	/* {
				 * struct vnode *a_vp;
				 * struct uio *a_uio;
				 * int a_ioflag;
				 * struct ucred *a_cred;
				 * 
				 * } */ *ap;
{
    int code;
    struct vcache *avc = VTOAFS(ap->a_vp);
    AFS_GLOCK();
    osi_FlushPages(avc, ap->a_cred);	/* hold GLOCK, but not basic vnode lock */
    code = afs_read(avc, ap->a_uio, ap->a_cred, 0);
    AFS_GUNLOCK();
    return code;
}

/* struct vop_getpages_args {
 *	struct vnode *a_vp;
 *	vm_page_t *a_m;
 *	int a_count;
 *	int a_reqpage;
 *	vm_oofset_t a_offset;
 * };
 */
int
afs_vop_getpages(struct vop_getpages_args *ap)
{
    int code;
    int i, nextoff, size, toff, npages;
    struct uio uio;
    struct iovec iov;
    struct buf *bp;
    vm_offset_t kva;
    vm_object_t object;
    struct vnode *vp;
    struct vcache *avc;

    memset(&uio, 0, sizeof(uio));
    memset(&iov, 0, sizeof(iov));

    vp = ap->a_vp;
    avc = VTOAFS(vp);
    if ((object = vp->v_object) == NULL) {
	printf("afs_getpages: called with non-merged cache vnode??\n");
	return VM_PAGER_ERROR;
    }
    npages = btoc(ap->a_count);
    /*
     * If the requested page is partially valid, just return it and
     * allow the pager to zero-out the blanks.  Partially valid pages
     * can only occur at the file EOF.
     */

    {
	vm_page_t m = ap->a_m[ap->a_reqpage];

	AFS_VM_OBJECT_WLOCK(object);
	ma_vm_page_lock_queues();
	if (m->valid != 0) {
	    /* handled by vm_fault now        */
	    /* vm_page_zero_invalid(m, TRUE); */
	    for (i = 0; i < npages; ++i) {
		if (i != ap->a_reqpage) {
		    ma_vm_page_lock(ap->a_m[i]);
		    vm_page_free(ap->a_m[i]);
		    ma_vm_page_unlock(ap->a_m[i]);
		}
	    }
	    ma_vm_page_unlock_queues();
	    AFS_VM_OBJECT_WUNLOCK(object);
	    return (0);
	}
	ma_vm_page_unlock_queues();
	AFS_VM_OBJECT_WUNLOCK(object);
    }
    bp = getpbuf(&afs_pbuf_freecnt);

    kva = (vm_offset_t) bp->b_data;
    pmap_qenter(kva, ap->a_m, npages);
    MA_PCPU_INC(cnt.v_vnodein);
    MA_PCPU_ADD(cnt.v_vnodepgsin, npages);

    iov.iov_base = (caddr_t) kva;
    iov.iov_len = ap->a_count;
    uio.uio_iov = &iov;
    uio.uio_iovcnt = 1;
    uio.uio_offset = IDX_TO_OFF(ap->a_m[0]->pindex);
    uio.uio_resid = ap->a_count;
    uio.uio_segflg = UIO_SYSSPACE;
    uio.uio_rw = UIO_READ;
    uio.uio_td = curthread;

    AFS_GLOCK();
    osi_FlushPages(avc, osi_curcred());	/* hold GLOCK, but not basic vnode lock */
    code = afs_read(avc, &uio, osi_curcred(), 0);
    AFS_GUNLOCK();
    pmap_qremove(kva, npages);

    relpbuf(bp, &afs_pbuf_freecnt);

    if (code && (uio.uio_resid == ap->a_count)) {
	AFS_VM_OBJECT_WLOCK(object);
	ma_vm_page_lock_queues();
	for (i = 0; i < npages; ++i) {
	    if (i != ap->a_reqpage)
		vm_page_free(ap->a_m[i]);
	}
	ma_vm_page_unlock_queues();
	AFS_VM_OBJECT_WUNLOCK(object);
	return VM_PAGER_ERROR;
    }

    size = ap->a_count - uio.uio_resid;
    AFS_VM_OBJECT_WLOCK(object);
    ma_vm_page_lock_queues();
    for (i = 0, toff = 0; i < npages; i++, toff = nextoff) {
	vm_page_t m;
	nextoff = toff + PAGE_SIZE;
	m = ap->a_m[i];

	/* XXX not in nfsclient? */
	m->flags &= ~PG_ZERO;

	if (nextoff <= size) {
	    /*
	     * Read operation filled an entire page
	     */
	    m->valid = VM_PAGE_BITS_ALL;
#ifndef AFS_FBSD80_ENV
	    vm_page_undirty(m);
#else
	    KASSERT(m->dirty == 0, ("afs_getpages: page %p is dirty", m));
#endif
	} else if (size > toff) {
	    /*
	     * Read operation filled a partial page.
	     */
	    m->valid = 0;
	    vm_page_set_validclean(m, 0, size - toff);
	    KASSERT(m->dirty == 0, ("afs_getpages: page %p is dirty", m));
	}

	if (i != ap->a_reqpage) {
#if __FreeBSD_version >= 1000042
	    vm_page_readahead_finish(m);
#else
	    /*
	     * Whether or not to leave the page activated is up in
	     * the air, but we should put the page on a page queue
	     * somewhere (it already is in the object).  Result:
	     * It appears that emperical results show that
	     * deactivating pages is best.
	     */

	    /*
	     * Just in case someone was asking for this page we
	     * now tell them that it is ok to use.
	     */
	    if (!code) {
#if defined(AFS_FBSD70_ENV)
		if (m->oflags & VPO_WANTED) {
#else
		if (m->flags & PG_WANTED) {
#endif
		    ma_vm_page_lock(m);
		    vm_page_activate(m);
		    ma_vm_page_unlock(m);
		}
		else {
		    ma_vm_page_lock(m);
		    vm_page_deactivate(m);
		    ma_vm_page_unlock(m);
		}
		vm_page_wakeup(m);
	    } else {
		ma_vm_page_lock(m);
		vm_page_free(m);
		ma_vm_page_unlock(m);
	    }
#endif	/* __FreeBSD_version 1000042 */
	}
    }
    ma_vm_page_unlock_queues();
    AFS_VM_OBJECT_WUNLOCK(object);
    return 0;
}

int
afs_vop_write(ap)
     struct vop_write_args	/* {
				 * struct vnode *a_vp;
				 * struct uio *a_uio;
				 * int a_ioflag;
				 * struct ucred *a_cred;
				 * } */ *ap;
{
    int code;
    struct vcache *avc = VTOAFS(ap->a_vp);
    AFS_GLOCK();
    osi_FlushPages(avc, ap->a_cred);	/* hold GLOCK, but not basic vnode lock */
    code =
	afs_write(VTOAFS(ap->a_vp), ap->a_uio, ap->a_ioflag, ap->a_cred, 0);
    AFS_GUNLOCK();
    return code;
}

/*-
 * struct vop_putpages_args {
 *	struct vnode *a_vp;
 *	vm_page_t *a_m;
 *	int a_count;
 *	int a_sync;
 *	int *a_rtvals;
 *	vm_oofset_t a_offset;
 * };
 */
/*
 * All of the pages passed to us in ap->a_m[] are already marked as busy,
 * so there is no additional locking required to set their flags.  -GAW
 */
int
afs_vop_putpages(struct vop_putpages_args *ap)
{
    int code;
    int i, size, npages, sync;
    struct uio uio;
    struct iovec iov;
    struct buf *bp;
    vm_offset_t kva;
    struct vnode *vp;
    struct vcache *avc;

    memset(&uio, 0, sizeof(uio));
    memset(&iov, 0, sizeof(iov));

    vp = ap->a_vp;
    avc = VTOAFS(vp);
    /* Perhaps these two checks should just be KASSERTs instead... */
    if (vp->v_object == NULL) {
	printf("afs_putpages: called with non-merged cache vnode??\n");
	return VM_PAGER_ERROR;	/* XXX I think this is insufficient */
    }
    if (vType(avc) != VREG) {
	printf("afs_putpages: not VREG");
	return VM_PAGER_ERROR;	/* XXX I think this is insufficient */
    }
    npages = btoc(ap->a_count);
    for (i = 0; i < npages; i++)
	ap->a_rtvals[i] = VM_PAGER_AGAIN;
    bp = getpbuf(&afs_pbuf_freecnt);

    kva = (vm_offset_t) bp->b_data;
    pmap_qenter(kva, ap->a_m, npages);
    MA_PCPU_INC(cnt.v_vnodeout);
    MA_PCPU_ADD(cnt.v_vnodepgsout, ap->a_count);

    iov.iov_base = (caddr_t) kva;
    iov.iov_len = ap->a_count;
    uio.uio_iov = &iov;
    uio.uio_iovcnt = 1;
    uio.uio_offset = IDX_TO_OFF(ap->a_m[0]->pindex);
    uio.uio_resid = ap->a_count;
    uio.uio_segflg = UIO_SYSSPACE;
    uio.uio_rw = UIO_WRITE;
    uio.uio_td = curthread;
    sync = IO_VMIO;
    if (ap->a_sync & VM_PAGER_PUT_SYNC)
	sync |= IO_SYNC;
    /*if (ap->a_sync & VM_PAGER_PUT_INVAL)
     * sync |= IO_INVAL; */

    AFS_GLOCK();
    code = afs_write(avc, &uio, sync, osi_curcred(), 0);
    AFS_GUNLOCK();

    pmap_qremove(kva, npages);
    relpbuf(bp, &afs_pbuf_freecnt);

    if (!code) {
	size = ap->a_count - uio.uio_resid;
	for (i = 0; i < round_page(size) / PAGE_SIZE; i++) {
	    ap->a_rtvals[i] = VM_PAGER_OK;
	    vm_page_undirty(ap->a_m[i]);
	}
    }
    return ap->a_rtvals[0];
}

int
afs_vop_ioctl(ap)
     struct vop_ioctl_args	/* {
				 * struct vnode *a_vp;
				 * u_long a_command;
				 * void *a_data;
				 * int  a_fflag;
				 * struct ucred *a_cred;
				 * struct thread *a_td;
				 * } */ *ap;
{
    struct vcache *tvc = VTOAFS(ap->a_vp);
    int error = 0;

    /* in case we ever get in here... */

    AFS_STATCNT(afs_ioctl);
    if (((ap->a_command >> 8) & 0xff) == 'V') {
	/* This is a VICEIOCTL call */
	AFS_GLOCK();
	error = HandleIoctl(tvc, ap->a_command, ap->a_data);
	AFS_GUNLOCK();
	return (error);
    } else {
	/* No-op call; just return. */
	return (ENOTTY);
    }
}

<<<<<<< HEAD
/* ARGSUSED */
int
afs_vop_poll(ap)
     struct vop_poll_args	/* {
				 * struct vnode *a_vp;
				 * int  a_events;
				 * struct ucred *a_cred;
				 * struct thread *td;
				 * } */ *ap;
{
    /*
     * We should really check to see if I/O is possible.
     */
    return (1);
}

=======
>>>>>>> 7442752b
int
afs_vop_fsync(ap)
     struct vop_fsync_args	/* {
				 * struct vnode *a_vp;
				 * int a_waitfor;
				 * struct thread *td;
				 * } */ *ap;
{
    int error;
    struct vnode *vp = ap->a_vp;

    AFS_GLOCK();
    /*vflushbuf(vp, wait); */
#ifdef AFS_FBSD60_ENV
    error = afs_fsync(VTOAFS(vp), ap->a_td->td_ucred);
#else
    if (ap->a_cred)
	error = afs_fsync(VTOAFS(vp), ap->a_cred);
    else
	error = afs_fsync(VTOAFS(vp), afs_osi_credp);
#endif
    AFS_GUNLOCK();
    return error;
}

int
afs_vop_remove(ap)
     struct vop_remove_args	/* {
				 * struct vnode *a_dvp;
				 * struct vnode *a_vp;
				 * struct componentname *a_cnp;
				 * } */ *ap;
{
    int error = 0;
    struct vnode *vp = ap->a_vp;
    struct vnode *dvp = ap->a_dvp;

    GETNAME();
    AFS_GLOCK();
    error = afs_remove(VTOAFS(dvp), name, cnp->cn_cred);
    AFS_GUNLOCK();
    cache_purge(vp);
    DROPNAME();
    return error;
}

int
afs_vop_link(ap)
     struct vop_link_args	/* {
				 * struct vnode *a_vp;
				 * struct vnode *a_tdvp;
				 * struct componentname *a_cnp;
				 * } */ *ap;
{
    int error = 0;
    struct vnode *dvp = ap->a_tdvp;
    struct vnode *vp = ap->a_vp;
#ifndef AFS_FBSD80_ENV
    struct thread *p = ap->a_cnp->cn_thread;
#endif

    GETNAME();
    if (dvp->v_mount != vp->v_mount) {
	error = EXDEV;
	goto out;
    }
    if (vp->v_type == VDIR) {
	error = EISDIR;
	goto out;
    }
    if ((error = ma_vn_lock(vp, LK_CANRECURSE | LK_EXCLUSIVE, p)) != 0) {
	goto out;
    }
    AFS_GLOCK();
    error = afs_link(VTOAFS(vp), VTOAFS(dvp), name, cnp->cn_cred);
    AFS_GUNLOCK();
    if (dvp != vp)
	MA_VOP_UNLOCK(vp, 0, p);
  out:
    DROPNAME();
    return error;
}

int
afs_vop_rename(ap)
     struct vop_rename_args	/* {
				 * struct vnode *a_fdvp;
				 * struct vnode *a_fvp;
				 * struct componentname *a_fcnp;
				 * struct vnode *a_tdvp;
				 * struct vnode *a_tvp;
				 * struct componentname *a_tcnp;
				 * } */ *ap;
{
    int error = 0;
    struct componentname *fcnp = ap->a_fcnp;
    char *fname;
    struct componentname *tcnp = ap->a_tcnp;
    char *tname;
    struct vnode *tvp = ap->a_tvp;
    struct vnode *tdvp = ap->a_tdvp;
    struct vnode *fvp = ap->a_fvp;
    struct vnode *fdvp = ap->a_fdvp;
#ifndef AFS_FBSD80_ENV
    struct thread *p = fcnp->cn_thread;
#endif

    /*
     * Check for cross-device rename.
     */
    if ((fvp->v_mount != tdvp->v_mount)
	|| (tvp && (fvp->v_mount != tvp->v_mount))) {
	error = EXDEV;
      abortit:
	if (tdvp == tvp)
	    vrele(tdvp);
	else
	    vput(tdvp);
	if (tvp)
	    vput(tvp);
	vrele(fdvp);
	vrele(fvp);
	return (error);
    }
    /*
     * if fvp == tvp, we're just removing one name of a pair of
     * directory entries for the same element.  convert call into rename.
     ( (pinched from FreeBSD 4.4's ufs_rename())
     
     */
    if (fvp == tvp) {
	if (fvp->v_type == VDIR) {
	    error = EINVAL;
	    goto abortit;
	}

	/* Release destination completely. */
	vput(tdvp);
	vput(tvp);

	/* Delete source. */
	vrele(fdvp);
	vrele(fvp);
	fcnp->cn_flags &= ~MODMASK;
	fcnp->cn_flags |= LOCKPARENT | LOCKLEAF;
	if ((fcnp->cn_flags & SAVESTART) == 0)
	    panic("afs_rename: lost from startdir");
	fcnp->cn_nameiop = DELETE;
	VREF(fdvp);
	error = relookup(fdvp, &fvp, fcnp);
	if (error == 0)
	    vrele(fdvp);
	if (fvp == NULL) {
	    return (ENOENT);
	}

	error = VOP_REMOVE(fdvp, fvp, fcnp);
	if (fdvp == fvp)
	    vrele(fdvp);
	else
	    vput(fdvp);
	vput(fvp);
	return (error);
    }
    if ((error = ma_vn_lock(fvp, LK_EXCLUSIVE, p)) != 0)
	goto abortit;

    MALLOC(fname, char *, fcnp->cn_namelen + 1, M_TEMP, M_WAITOK);
    memcpy(fname, fcnp->cn_nameptr, fcnp->cn_namelen);
    fname[fcnp->cn_namelen] = '\0';
    MALLOC(tname, char *, tcnp->cn_namelen + 1, M_TEMP, M_WAITOK);
    memcpy(tname, tcnp->cn_nameptr, tcnp->cn_namelen);
    tname[tcnp->cn_namelen] = '\0';


    AFS_GLOCK();
    /* XXX use "from" or "to" creds? NFS uses "to" creds */
    error =
	afs_rename(VTOAFS(fdvp), fname, VTOAFS(tdvp), tname, tcnp->cn_cred);
    AFS_GUNLOCK();

    FREE(fname, M_TEMP);
    FREE(tname, M_TEMP);
    if (tdvp == tvp)
	vrele(tdvp);
    else
	vput(tdvp);
    if (tvp)
	vput(tvp);
    vrele(fdvp);
    vput(fvp);
    return error;
}

int
afs_vop_mkdir(ap)
     struct vop_mkdir_args	/* {
				 * struct vnode *a_dvp;
				 * struct vnode **a_vpp;
				 * struct componentname *a_cnp;
				 * struct vattr *a_vap;
				 * } */ *ap;
{
    struct vnode *dvp = ap->a_dvp;
    struct vattr *vap = ap->a_vap;
    int error = 0;
    struct vcache *vcp;
#ifndef AFS_FBSD80_ENV
    struct thread *p = ap->a_cnp->cn_thread;
#endif

    GETNAME();
#ifdef DIAGNOSTIC
    if ((cnp->cn_flags & HASBUF) == 0)
	panic("afs_vop_mkdir: no name");
#endif
    AFS_GLOCK();
    error = afs_mkdir(VTOAFS(dvp), name, vap, &vcp, cnp->cn_cred);
    AFS_GUNLOCK();
    if (error) {
	DROPNAME();
	return (error);
    }
    if (vcp) {
	*ap->a_vpp = AFSTOV(vcp);
	ma_vn_lock(AFSTOV(vcp), LK_EXCLUSIVE | LK_RETRY, p);
    } else
	*ap->a_vpp = 0;
    DROPNAME();
    return error;
}

int
afs_vop_rmdir(ap)
     struct vop_rmdir_args	/* {
				 * struct vnode *a_dvp;
				 * struct vnode *a_vp;
				 * struct componentname *a_cnp;
				 * } */ *ap;
{
    int error = 0;
    struct vnode *dvp = ap->a_dvp;

    GETNAME();
    AFS_GLOCK();
    error = afs_rmdir(VTOAFS(dvp), name, cnp->cn_cred);
    AFS_GUNLOCK();
    DROPNAME();
    return error;
}

/* struct vop_symlink_args {
 *	struct vnode *a_dvp;
 *	struct vnode **a_vpp;
 *	struct componentname *a_cnp;
 *	struct vattr *a_vap;
 *	char *a_target;
 * };
 */
int
afs_vop_symlink(struct vop_symlink_args *ap)
{
    struct vnode *dvp;
    struct vnode *newvp;
    struct vcache *vcp;
    int error;

    GETNAME();
    AFS_GLOCK();

    dvp = ap->a_dvp;
    newvp = NULL;

    error =
	afs_symlink(VTOAFS(dvp), name, ap->a_vap, ap->a_target, NULL,
		    cnp->cn_cred);
    if (error == 0) {
	error = afs_lookup(VTOAFS(dvp), name, &vcp, cnp->cn_cred);
	if (error == 0) {
	    newvp = AFSTOV(vcp);
	    ma_vn_lock(newvp, LK_EXCLUSIVE | LK_RETRY, cnp->cn_thread);
	}
    }
    AFS_GUNLOCK();
    DROPNAME();
    *(ap->a_vpp) = newvp;
    return error;
}

int
afs_vop_readdir(ap)
     struct vop_readdir_args	/* {
				 * struct vnode *a_vp;
				 * struct uio *a_uio;
				 * struct ucred *a_cred;
				 * int *a_eofflag;
				 * u_long *a_cookies;
				 * int ncookies;
				 * } */ *ap;
{
    int error;
    off_t off;
/*    printf("readdir %x cookies %x ncookies %d\n", ap->a_vp, ap->a_cookies,
	   ap->a_ncookies); */
    off = ap->a_uio->uio_offset;
    AFS_GLOCK();
    error =
	afs_readdir(VTOAFS(ap->a_vp), ap->a_uio, ap->a_cred, ap->a_eofflag);
    AFS_GUNLOCK();
    if (!error && ap->a_ncookies != NULL) {
	struct uio *uio = ap->a_uio;
	const struct dirent *dp, *dp_start, *dp_end;
	int ncookies;
	u_long *cookies, *cookiep;

	if (uio->uio_segflg != UIO_SYSSPACE || uio->uio_iovcnt != 1)
	    panic("afs_readdir: burned cookies");
	dp = (const struct dirent *)
	    ((const char *)uio->uio_iov->iov_base - (uio->uio_offset - off));

	dp_end = (const struct dirent *)uio->uio_iov->iov_base;
	for (dp_start = dp, ncookies = 0; dp < dp_end;
	     dp = (const struct dirent *)((const char *)dp + dp->d_reclen))
	    ncookies++;

	MALLOC(cookies, u_long *, ncookies * sizeof(u_long), M_TEMP,
	       M_WAITOK);
	for (dp = dp_start, cookiep = cookies; dp < dp_end;
	     dp = (const struct dirent *)((const char *)dp + dp->d_reclen)) {
	    off += dp->d_reclen;
	    *cookiep++ = off;
	}
	*ap->a_cookies = cookies;
	*ap->a_ncookies = ncookies;
    }

    return error;
}

int
afs_vop_readlink(ap)
     struct vop_readlink_args	/* {
				 * struct vnode *a_vp;
				 * struct uio *a_uio;
				 * struct ucred *a_cred;
				 * } */ *ap;
{
    int error;
/*    printf("readlink %x\n", ap->a_vp);*/
    AFS_GLOCK();
    error = afs_readlink(VTOAFS(ap->a_vp), ap->a_uio, ap->a_cred);
    AFS_GUNLOCK();
    return error;
}

int
afs_vop_inactive(ap)
     struct vop_inactive_args	/* {
				 * struct vnode *a_vp;
				 * struct thread *td;
				 * } */ *ap;
{
    struct vnode *vp = ap->a_vp;

    AFS_GLOCK();
    afs_InactiveVCache(VTOAFS(vp), 0);	/* decrs ref counts */
    AFS_GUNLOCK();
#ifndef AFS_FBSD60_ENV
    MA_VOP_UNLOCK(vp, 0, ap->a_td);
#endif
    return 0;
}

/*
 * struct vop_reclaim_args {
 *	struct vnode *a_vp;
 * };
 */
int
afs_vop_reclaim(struct vop_reclaim_args *ap)
{
    /* copied from ../OBSD/osi_vnodeops.c:afs_nbsd_reclaim() */
    int code, slept;
    struct vnode *vp = ap->a_vp;
    struct vcache *avc = VTOAFS(vp);
    int haveGlock = ISAFS_GLOCK();
    int haveVlock = CheckLock(&afs_xvcache);

    if (!haveGlock)
	AFS_GLOCK();
    if (!haveVlock)
	ObtainWriteLock(&afs_xvcache, 901);
    /* reclaim the vnode and the in-memory vcache, but keep the on-disk vcache */
    code = afs_FlushVCache(avc, &slept);

    if (avc->f.states & CVInit) {
	avc->f.states &= ~CVInit;
	afs_osi_Wakeup(&avc->f.states);
    }

    if (!haveVlock)
	ReleaseWriteLock(&afs_xvcache);
    if (!haveGlock)
	AFS_GUNLOCK();

    if (code) {
	afs_warn("afs_vop_reclaim: afs_FlushVCache failed code %d vnode\n", code);
	VOP_PRINT(vp);
    }

    /* basically, it must not fail */
    vnode_destroy_vobject(vp);
    vp->v_data = 0;

    return 0;
}

#ifndef AFS_FBSD60_ENV
int
afs_vop_bmap(ap)
     struct vop_bmap_args	/* {
				 * struct vnode *a_vp;
				 * daddr_t  a_bn;
				 * struct vnode **a_vpp;
				 * daddr_t *a_bnp;
				 * int *a_runp;
				 * int *a_runb;
				 * } */ *ap;
{
    if (ap->a_bnp) {
	*ap->a_bnp = ap->a_bn * (PAGE_SIZE / DEV_BSIZE);
    }
    if (ap->a_vpp) {
	*ap->a_vpp = ap->a_vp;
    }
    if (ap->a_runp != NULL)
	*ap->a_runp = 0;
    if (ap->a_runb != NULL)
	*ap->a_runb = 0;

    return 0;
}
#endif

int
afs_vop_strategy(ap)
     struct vop_strategy_args	/* {
				 * struct buf *a_bp;
				 * } */ *ap;
{
    int error;
    AFS_GLOCK();
    error = afs_ustrategy(ap->a_bp, osi_curcred());
    AFS_GUNLOCK();
    return error;
}

int
afs_vop_print(ap)
     struct vop_print_args	/* {
				 * struct vnode *a_vp;
				 * } */ *ap;
{
    struct vnode *vp = ap->a_vp;
    struct vcache *vc = VTOAFS(ap->a_vp);
    int s = vc->f.states;

    printf("vc %p vp %p tag %s, fid: %d.%d.%d.%d, opens %d, writers %d", vc, vp, vp->v_tag,
	   (int)vc->f.fid.Cell, (u_int) vc->f.fid.Fid.Volume,
	   (u_int) vc->f.fid.Fid.Vnode, (u_int) vc->f.fid.Fid.Unique, vc->opens,
	   vc->execsOrWriters);
    printf("\n  states%s%s%s%s%s", (s & CStatd) ? " statd" : "",
	   (s & CRO) ? " readonly" : "", (s & CDirty) ? " dirty" : "",
	   (s & CMAPPED) ? " mapped" : "",
	   (s & CVFlushed) ? " flush in progress" : "");
    printf("\n");
    return 0;
}

/*
 * Advisory record locking support (fcntl() POSIX style)
 */
int
afs_vop_advlock(ap)
     struct vop_advlock_args	/* {
				 * struct vnode *a_vp;
				 * caddr_t  a_id;
				 * int  a_op;
				 * struct flock *a_fl;
				 * int  a_flags;
				 * } */ *ap;
{
    int error;
    struct ucred cr = *osi_curcred();

    AFS_GLOCK();
    error =
	afs_lockctl(VTOAFS(ap->a_vp),
		ap->a_fl,
		ap->a_op, &cr,
		(int)(intptr_t)ap->a_id);	/* XXX: no longer unique! */
    AFS_GUNLOCK();
    return error;
}<|MERGE_RESOLUTION|>--- conflicted
+++ resolved
@@ -1078,25 +1078,6 @@
     }
 }
 
-<<<<<<< HEAD
-/* ARGSUSED */
-int
-afs_vop_poll(ap)
-     struct vop_poll_args	/* {
-				 * struct vnode *a_vp;
-				 * int  a_events;
-				 * struct ucred *a_cred;
-				 * struct thread *td;
-				 * } */ *ap;
-{
-    /*
-     * We should really check to see if I/O is possible.
-     */
-    return (1);
-}
-
-=======
->>>>>>> 7442752b
 int
 afs_vop_fsync(ap)
      struct vop_fsync_args	/* {
