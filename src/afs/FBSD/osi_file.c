/*
 * Copyright 2000, International Business Machines Corporation and others.
 * All Rights Reserved.
 * 
 * This software has been released under the terms of the IBM Public
 * License.  For details, see the LICENSE file in the top-level source
 * directory or online at http://www.openafs.org/dl/license10.html
 */

#include <afsconfig.h>
#include "afs/param.h"


#include "afs/sysincludes.h"	/* Standard vendor system headers */
#include "afsincludes.h"	/* Afs-based standard headers */
#include "afs/afs_stats.h"	/* afs statistics */


int afs_osicred_initialized = 0;
#ifndef AFS_FBSD80_ENV	/* cr_groups is now malloc()'d */
afs_ucred_t afs_osi_cred;
#endif
afs_lock_t afs_xosi;		/* lock is for tvattr */
extern struct osi_dev cacheDev;
extern struct mount *afs_cacheVfsp;


void *
osi_UFSOpen(afs_dcache_id_t *ainode)
{
    struct osi_file *afile;
    struct vnode *vp;
    extern int cacheDiskType;
    afs_int32 code;

    AFS_STATCNT(osi_UFSOpen);
    if (cacheDiskType != AFS_FCACHE_TYPE_UFS)
	osi_Panic("UFSOpen called for non-UFS cache\n");
    afile = osi_AllocSmallSpace(sizeof(struct osi_file));
    AFS_GUNLOCK();
    code = VFS_VGET(afs_cacheVfsp, (ino_t) ainode->ufs, LK_EXCLUSIVE, &vp);
    AFS_GLOCK();
    if (code == 0 && vp->v_type == VNON)
	code = ENOENT;
    if (code) {
	osi_FreeSmallSpace(afile);
	osi_Panic("UFSOpen: igetinode failed");
    }
#if defined(AFS_FBSD80_ENV)
    VOP_UNLOCK(vp, 0);
#else
    VOP_UNLOCK(vp, 0, curthread);
#endif
    afile->vnode = vp;
    afile->size = VTOI(vp)->i_size;
    afile->offset = 0;
    afile->proc = NULL;
    return (void *)afile;
}

int
afs_osi_Stat(struct osi_file *afile, struct osi_stat *astat)
{
    afs_int32 code;
    struct vattr tvattr;
    AFS_STATCNT(osi_Stat);
    ObtainWriteLock(&afs_xosi, 320);
    AFS_GUNLOCK();
#if defined(AFS_FBSD80_ENV)
    vn_lock(afile->vnode, LK_EXCLUSIVE | LK_RETRY);
    code = VOP_GETATTR(afile->vnode, &tvattr, afs_osi_credp);
    VOP_UNLOCK(afile->vnode, 0);
#else
    vn_lock(afile->vnode, LK_EXCLUSIVE | LK_RETRY, curthread);
    code = VOP_GETATTR(afile->vnode, &tvattr, afs_osi_credp, curthread);
    VOP_UNLOCK(afile->vnode, LK_EXCLUSIVE, curthread);
#endif
    AFS_GLOCK();
    if (code == 0) {
	astat->size = tvattr.va_size;
	astat->mtime = tvattr.va_mtime.tv_sec;
	astat->atime = tvattr.va_atime.tv_sec;
    }
    ReleaseWriteLock(&afs_xosi);
    return code;
}

int
osi_UFSClose(struct osi_file *afile)
{
    AFS_STATCNT(osi_Close);
    if (afile->vnode) {
	AFS_RELE(afile->vnode);
    }

    osi_FreeSmallSpace(afile);
    return 0;
}

int
osi_UFSTruncate(struct osi_file *afile, afs_int32 asize)
{
    struct vattr tvattr;
    struct vnode *vp;
    afs_int32 code, glocked;
    AFS_STATCNT(osi_Truncate);

    ObtainWriteLock(&afs_xosi, 321);
    vp = afile->vnode;
    /*
     * This routine only shrinks files, and most systems
     * have very slow truncates, even when the file is already
     * small enough.  Check now and save some time.
     */
    glocked = ISAFS_GLOCK();
    if (glocked)
      AFS_GUNLOCK();
#if defined(AFS_FBSD80_ENV)
    vn_lock(vp, LK_EXCLUSIVE | LK_RETRY);
    code = VOP_GETATTR(afile->vnode, &tvattr, afs_osi_credp);
#else
    vn_lock(vp, LK_EXCLUSIVE | LK_RETRY, curthread);
    code = VOP_GETATTR(afile->vnode, &tvattr, afs_osi_credp, curthread);
#endif
    if (code != 0 || tvattr.va_size <= asize)
	goto out;

    VATTR_NULL(&tvattr);
    tvattr.va_size = asize;
#if defined(AFS_FBSD80_ENV)
    code = VOP_SETATTR(vp, &tvattr, afs_osi_credp);
#else
    code = VOP_SETATTR(vp, &tvattr, afs_osi_credp, curthread);
#endif

out:
#if defined(AFS_FBSD80_ENV)
    VOP_UNLOCK(vp, 0);
#else
    VOP_UNLOCK(vp, LK_EXCLUSIVE, curthread);
#endif
    if (glocked)
      AFS_GLOCK();
    ReleaseWriteLock(&afs_xosi);
    return code;
}

void
osi_DisableAtimes(struct vnode *avp)
{
    struct inode *ip = VTOI(avp);
    ip->i_flag &= ~IN_ACCESS;
}


/* Generic read interface */
int
afs_osi_Read(struct osi_file *afile, int offset, void *aptr,
	     afs_int32 asize)
{
<<<<<<< HEAD
    int resid;
=======
#if (__FreeBSD_version >= 900505 && __FreeBSD_Version < 1000000) ||__FreeBSD_version >= 1000009
    ssize_t resid;
#else
    int resid;
#endif
>>>>>>> 7442752b
    afs_int32 code;
    AFS_STATCNT(osi_Read);

    /**
      * If the osi_file passed in is NULL, panic only if AFS is not shutting
      * down. No point in crashing when we are already shutting down
      */
    if (!afile) {
	if (afs_shuttingdown == AFS_RUNNING)
	    osi_Panic("osi_Read called with null param");
	else
	    return -EIO;
    }

    if (offset != -1)
	afile->offset = offset;
    AFS_GUNLOCK();
    code =
	gop_rdwr(UIO_READ, afile->vnode, (caddr_t) aptr, asize, afile->offset,
		 AFS_UIOSYS, IO_UNIT, afs_osi_credp, &resid);
    AFS_GLOCK();
    if (code == 0) {
	code = asize - resid;
	afile->offset += code;
	osi_DisableAtimes(afile->vnode);
    } else {
	afs_Trace2(afs_iclSetp, CM_TRACE_READFAILED, ICL_TYPE_INT32, (int)resid,
		   ICL_TYPE_INT32, code);
	if (code > 0) {
<<<<<<< HEAD
	    code *= -1;
=======
	    code = -code;
>>>>>>> 7442752b
	}
    }
    return code;
}

/* Generic write interface */
int
afs_osi_Write(struct osi_file *afile, afs_int32 offset, void *aptr,
	      afs_int32 asize)
{
#if (__FreeBSD_version >= 900505 && __FreeBSD_Version < 1000000) ||__FreeBSD_version >= 1000009
    ssize_t resid;
#else
    int resid;
#endif
    afs_int32 code;
    AFS_STATCNT(osi_Write);
    if (!afile)
	osi_Panic("afs_osi_Write called with null param");
    if (offset != -1)
	afile->offset = offset;
    {
	AFS_GUNLOCK();
	code =
	    gop_rdwr(UIO_WRITE, afile->vnode, (caddr_t) aptr, asize,
		     afile->offset, AFS_UIOSYS, IO_UNIT, afs_osi_credp,
		     &resid);
	AFS_GLOCK();
    }
    if (code == 0) {
	code = asize - resid;
	afile->offset += code;
    } else {
	if (code > 0) {
<<<<<<< HEAD
	    code *= -1;
=======
	    code = -code;
>>>>>>> 7442752b
	}
    }
    if (afile->proc) {
	(*afile->proc) (afile, code);
    }
    return code;
}


/*  This work should be handled by physstrat in ca/machdep.c.
    This routine written from the RT NFS port strategy routine.
    It has been generalized a bit, but should still be pretty clear. */
int
afs_osi_MapStrategy(int (*aproc) (), struct buf *bp)
{
    afs_int32 returnCode;

    AFS_STATCNT(osi_MapStrategy);
    returnCode = (*aproc) (bp);

    return returnCode;
}



void
shutdown_osifile(void)
{
    AFS_STATCNT(shutdown_osifile);
    if (afs_cold_shutdown) {
	afs_osicred_initialized = 0;
    }
}<|MERGE_RESOLUTION|>--- conflicted
+++ resolved
@@ -158,15 +158,11 @@
 afs_osi_Read(struct osi_file *afile, int offset, void *aptr,
 	     afs_int32 asize)
 {
-<<<<<<< HEAD
-    int resid;
-=======
 #if (__FreeBSD_version >= 900505 && __FreeBSD_Version < 1000000) ||__FreeBSD_version >= 1000009
     ssize_t resid;
 #else
     int resid;
 #endif
->>>>>>> 7442752b
     afs_int32 code;
     AFS_STATCNT(osi_Read);
 
@@ -196,11 +192,7 @@
 	afs_Trace2(afs_iclSetp, CM_TRACE_READFAILED, ICL_TYPE_INT32, (int)resid,
 		   ICL_TYPE_INT32, code);
 	if (code > 0) {
-<<<<<<< HEAD
-	    code *= -1;
-=======
 	    code = -code;
->>>>>>> 7442752b
 	}
     }
     return code;
@@ -235,11 +227,7 @@
 	afile->offset += code;
     } else {
 	if (code > 0) {
-<<<<<<< HEAD
-	    code *= -1;
-=======
 	    code = -code;
->>>>>>> 7442752b
 	}
     }
     if (afile->proc) {
