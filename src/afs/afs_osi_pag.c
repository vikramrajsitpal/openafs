/*
 * Copyright 2000, International Business Machines Corporation and others.
 * All Rights Reserved.
 *
 * This software has been released under the terms of the IBM Public
 * License.  For details, see the LICENSE file in the top-level source
 * directory or online at http://www.openafs.org/dl/license10.html
 */

/*
 * Implements:
 * genpag
 * getpag
 * afs_setpag
 * AddPag
 * afs_InitReq
 * afs_get_pag_from_groups
 * afs_get_groups_from_pag
 * PagInCred
 */

#include <afsconfig.h>
#include "afs/param.h"


#include "afs/sysincludes.h"	/* Standard vendor system headers */
#include "afsincludes.h"	/* Afs-based standard headers */
#include "afs/afs_stats.h"	/* statistics */
#include "afs/afs_cbqueue.h"
#include "afs/nfsclient.h"
#include "afs/afs_osidnlc.h"


/* Imported variables */
extern enum afs_shutdown_state afs_shuttingdown;

/* Exported variables */
afs_uint32 pag_epoch;
#if defined(UKERNEL)
afs_uint32 pagCounter = 1;
#else
afs_uint32 pagCounter = 0;
#endif /* UKERNEL */

/*
 * Pags are implemented as follows: the set of groups whose long
 * representation is '41XXXXXX' hex are used to represent the pags.
 * Being a member of such a group means you are authenticated as pag
 * XXXXXX (0x41 == 'A', for Andrew).  You are never authenticated as
 * multiple pags at once.
 *
 * The function afs_InitReq takes a credential field and formats the
 * corresponding venus request structure.  The uid field in the
 * vrequest structure is set to the *pag* you are authenticated as, or
 * the uid, if you aren't authenticated with a pag.
 *
 * The basic motivation behind pags is this: just because your unix
 * uid is N doesn't mean that you should have the same privileges as
 * anyone logged in on the machine as user N, since this would enable
 * the superuser on the machine to sneak in and make use of anyone's
 * authentication info, even that which is only accidentally left
 * behind when someone leaves a public workstation.
 *
 * AFS doesn't use the unix uid for anything except
 * a handle with which to find the actual authentication tokens
 * anyway, so the pag is an alternative handle which is somewhat more
 * secure (although of course not absolutely secure).
*/
#if !defined(UKERNEL)
afs_uint32
genpag(void)
{
    AFS_STATCNT(genpag);
#ifdef AFS_LINUX20_ENV
    /* Ensure unique PAG's (mod 200 days) when reloading the client. */
    return (('A' << 24) + ((pag_epoch + pagCounter++) & 0xffffff));
#else /* AFS_LINUX20_ENV */
    return (('A' << 24) + (pagCounter++ & 0xffffff));
#endif /* AFS_LINUX20_ENV */
}

afs_uint32
getpag(void)
{
    AFS_STATCNT(getpag);
#ifdef AFS_LINUX20_ENV
    /* Ensure unique PAG's (mod 200 days) when reloading the client. */
    return (('A' << 24) + ((pag_epoch + pagCounter) & 0xffffff));
#else
    return (('A' << 24) + (pagCounter & 0xffffff));
#endif
}

#else

/* Web enhancement: we don't need to restrict pags to 41XXXXXX since
 * we are not sharing the space with anyone.  So we use the full 32 bits. */

afs_uint32
genpag(void)
{
    AFS_STATCNT(genpag);
#ifdef AFS_LINUX20_ENV
    return (pag_epoch + pagCounter++);
#else
    return (pagCounter++);
#endif /* AFS_LINUX20_ENV */
}

afs_uint32
getpag(void)
{
    AFS_STATCNT(getpag);
#ifdef AFS_LINUX20_ENV
    /* Ensure unique PAG's (mod 200 days) when reloading the client. */
    return (pag_epoch + pagCounter);
#else
    return (pagCounter);
#endif
}
#endif /* UKERNEL */

/* used to require 10 seconds between each setpag to guarantee that
 * PAGs never wrap - which would be a security hole.  If we presume
 * that in ordinary operation, the average rate of PAG allocation
 * will not exceed one per second, the 24 bits provided will be
 * sufficient for ~200 days.  Unfortunately, if we merely assume that,
 * there will be an opportunity for attack.  So we must enforce it.
 * If we need to increase the average rate of PAG allocation, we
 * should increase the number of bits in a PAG, and/or reduce our
 * window in which we guarantee that the PAG counter won't wrap.
 * By permitting an average of one new PAG per second, new PAGs can
 * be allocated VERY frequently over a short period relative to total uptime.
 * Of course, there's only an issue here if one user stays logged (and re-
 * activates tokens repeatedly) for that entire period.
 */

static int afs_pag_sleepcnt = 0;
static int afs_pag_timewarn = 0;

static int
afs_pag_sleep(afs_ucred_t **acred)
{
    int rv = 0;

    if (!afs_suser(acred)) {
	if(osi_Time() - pag_epoch < pagCounter) {
	    rv = 1;
	}
	if (rv && (osi_Time() < pag_epoch)) {
	    if (!afs_pag_timewarn) {
		afs_pag_timewarn = 1;
		afs_warn("clock went backwards, not PAG throttling");
	    }
	    rv = 0;
	}
    }

    return rv;
}

static int
afs_pag_wait(afs_ucred_t **acred)
{
    if (afs_pag_sleep(acred)) {
	if (!afs_pag_sleepcnt) {
	    afs_warn("%s() PAG throttling triggered, pid %d... sleeping.  sleepcnt %d\n",
		     "afs_pag_wait", osi_getpid(), afs_pag_sleepcnt);
	}

	afs_pag_sleepcnt++;

	do {
	    /* XXX spins on EINTR */
	    afs_osi_Wait(1000, (struct afs_osi_WaitHandle *)0, 0);
	} while (afs_pag_sleep(acred));

	afs_pag_sleepcnt--;
    }

    return 0;
}

int
#if	defined(AFS_SUN5_ENV)
afs_setpag(afs_ucred_t **credpp)
#elif	defined(AFS_FBSD_ENV)
afs_setpag(struct thread *td, void *args)
#elif	defined(AFS_NBSD_ENV)
afs_setpag(afs_proc_t *p, const void *args, register_t *retval)
#elif  defined(AFS_DARWIN_ENV) || defined(AFS_XBSD_ENV)
afs_setpag(afs_proc_t *p, void *args, int *retval)
#else
afs_setpag(void)
#endif
{

#if     defined(AFS_SUN5_ENV)
    afs_ucred_t **acred = *credpp;
#elif  defined(AFS_OBSD_ENV)
    afs_ucred_t **acred = &p->p_ucred;
#else
    afs_ucred_t **acred = NULL;
#endif

    int code = 0;

#if defined(AFS_SGI53_ENV) && defined(MP)
    /* This is our first chance to get the global lock. */
    AFS_GLOCK();
#endif /* defined(AFS_SGI53_ENV) && defined(MP) */

    AFS_STATCNT(afs_setpag);

    afs_pag_wait(acred);


#if	defined(AFS_SUN5_ENV)
    code = AddPag(genpag(), credpp);
#elif	defined(AFS_FBSD_ENV)
    code = AddPag(td, genpag(), &td->td_ucred);
#elif   defined(AFS_NBSD40_ENV)
    code = AddPag(p, genpag(), &p->l_proc->p_cred);
#elif	defined(AFS_XBSD_ENV)
    code = AddPag(p, genpag(), &p->p_rcred);
#elif	defined(AFS_AIX41_ENV)
    {
	struct ucred *credp;
	struct ucred *credp0;

	credp = crref();
	credp0 = credp;
	code = AddPag(genpag(), &credp);
	/* If AddPag() didn't make a new cred, then free our cred ref */
	if (credp == credp0) {
	    crfree(credp);
	}
    }
#elif	defined(AFS_HPUX110_ENV)
    {
	struct ucred *credp = p_cred(u.u_procp);
	code = AddPag(genpag(), &credp);
    }
#elif	defined(AFS_SGI_ENV)
    {
	cred_t *credp;
	credp = OSI_GET_CURRENT_CRED();
	code = AddPag(genpag(), &credp);
    }
#elif	defined(AFS_LINUX20_ENV)
    {
	afs_ucred_t *credp = crref();
	code = AddPag(genpag(), &credp);
	crfree(credp);
    }
#elif defined(AFS_DARWIN80_ENV)
    {
	afs_ucred_t *credp = kauth_cred_proc_ref(p);
	code = AddPag(p, genpag(), &credp);
	crfree(credp);
    }
#elif defined(AFS_DARWIN_ENV)
    {
	afs_ucred_t *credp = crdup(p->p_cred->pc_ucred);
	code = AddPag(p, genpag(), &credp);
	crfree(credp);
    }
#elif defined(UKERNEL)
    code = AddPag(genpag(), &(get_user_struct()->u_cred));
#else
    code = AddPag(genpag(), &u.u_cred);
#endif

    afs_Trace1(afs_iclSetp, CM_TRACE_SETPAG, ICL_TYPE_INT32, code);

#if defined(KERNEL_HAVE_UERROR)
    if (!getuerror())
	setuerror(code);
#endif

#if defined(AFS_SGI53_ENV) && defined(MP)
    AFS_GUNLOCK();
#endif /* defined(AFS_SGI53_ENV) && defined(MP) */

    return (code);
}

#if defined(UKERNEL)
/*
 * afs_setpag_val
 * This function is like setpag but sets the current thread's pag id to a
 * caller-provided value instead of calling genpag().  This implements a
 * form of token caching since the caller can recall a particular pag value
 * for the thread to restore tokens, rather than reauthenticating.
 */
int
#if	defined(AFS_SUN5_ENV)
afs_setpag_val(afs_ucred_t **credpp, int pagval)
#elif	defined(AFS_FBSD_ENV)
afs_setpag_val(struct thread *td, void *args, int pagval)
#elif  defined(AFS_DARWIN_ENV) || defined(AFS_XBSD_ENV)
afs_setpag_val(afs_proc_t *p, void *args, int *retval, int pagval)
#else
afs_setpag_val(int pagval)
#endif
{

#if     defined(AFS_SUN5_ENV)
    afs_ucred_t **acred = *credp;
#elif  defined(AFS_OBSD_ENV)
    afs_ucred_t **acred = &p->p_ucred;
#else
    afs_ucred_t **acred = NULL;
#endif

    int code = 0;

#if defined(AFS_SGI53_ENV) && defined(MP)
    /* This is our first chance to get the global lock. */
    AFS_GLOCK();
#endif /* defined(AFS_SGI53_ENV) && defined(MP) */

    AFS_STATCNT(afs_setpag);

    afs_pag_wait(acred);

#if	defined(AFS_SUN5_ENV)
    code = AddPag(pagval, credpp);
#elif	defined(AFS_FBSD_ENV)
    code = AddPag(td, pagval, &td->td_ucred);
#elif	defined(AFS_XBSD_ENV)
    code = AddPag(p, pagval, &p->p_rcred);
#elif	defined(AFS_AIX41_ENV)
    {
	struct ucred *credp;
	struct ucred *credp0;

	credp = crref();
	credp0 = credp;
	code = AddPag(pagval, &credp);
	/* If AddPag() didn't make a new cred, then free our cred ref */
	if (credp == credp0) {
	    crfree(credp);
	}
    }
#elif	defined(AFS_HPUX110_ENV)
    {
	struct ucred *credp = p_cred(u.u_procp);
	code = AddPag(pagval, &credp);
    }
#elif	defined(AFS_SGI_ENV)
    {
	cred_t *credp;
	credp = OSI_GET_CURRENT_CRED();
	code = AddPag(pagval, &credp);
    }
#elif	defined(AFS_LINUX20_ENV)
    {
	afs_ucred_t *credp = crref();
	code = AddPag(pagval, &credp);
	crfree(credp);
    }
#elif defined(AFS_DARWIN_ENV)
    {
	struct ucred *credp = crdup(p->p_cred->pc_ucred);
	code = AddPag(p, pagval, &credp);
	crfree(credp);
    }
#elif defined(UKERNEL)
    code = AddPag(pagval, &(get_user_struct()->u_cred));
#else
    code = AddPag(pagval, &u.u_cred);
#endif

    afs_Trace1(afs_iclSetp, CM_TRACE_SETPAG, ICL_TYPE_INT32, code);
#if defined(KERNEL_HAVE_UERROR)
    if (!getuerror())
	setuerror(code);
#endif
#if defined(AFS_SGI53_ENV) && defined(MP)
    AFS_GUNLOCK();
#endif /* defined(AFS_SGI53_ENV) && defined(MP) */
    return (code);
}

#ifndef AFS_PAG_ONEGROUP_ENV
int
afs_getpag_val(void)
{
    int pagvalue;
#ifdef UKERNEL
    afs_ucred_t *credp = get_user_struct()->u_cred;
#else
    afs_ucred_t *credp = u.u_cred;
#endif
    gid_t gidset0, gidset1;
#ifdef AFS_SUN510_ENV
    const gid_t *gids;

    gids = crgetgroups(*credp);
    gidset0 = gids[0];
    gidset1 = gids[1];
#else
    gidset0 = credp->cr_groups[0];
    gidset1 = credp->cr_groups[1];
#endif
    pagvalue = afs_get_pag_from_groups(gidset0, gidset1);
    return pagvalue;
}
#endif
#endif /* UKERNEL */


/* Note - needs to be available on AIX, others can be static - rework this */
int
#if defined(AFS_FBSD_ENV)
AddPag(struct thread *p, afs_int32 aval, afs_ucred_t **credpp)
#elif defined(AFS_DARWIN_ENV) || defined(AFS_XBSD_ENV)
AddPag(afs_proc_t *p, afs_int32 aval, afs_ucred_t **credpp)
#else
AddPag(afs_int32 aval, afs_ucred_t **credpp)
#endif
{
    afs_int32 code;
    afs_uint32 newpag;

    AFS_STATCNT(AddPag);
#if defined(AFS_DARWIN_ENV) || defined(AFS_XBSD_ENV)
    if ((code = setpag(p, credpp, aval, &newpag, 0)))
#else
    if ((code = setpag(credpp, aval, &newpag, 0)))
#endif
#if defined(KERNEL_HAVE_UERROR)
	return (setuerror(code), code);
#else
	return (code);
#endif
    return 0;
}


int
afs_InitReq(struct vrequest *av, afs_ucred_t *acred)
{
#if defined(AFS_LINUX26_ENV) && !defined(AFS_NONFSTRANS)
    int code;
#endif

    AFS_STATCNT(afs_InitReq);
    memset(av, 0, sizeof(*av));
    if (afs_shuttingdown == AFS_SHUTDOWN)
	return EIO;

#ifdef AFS_LINUX26_ENV
#if !defined(AFS_NONFSTRANS)
    if (osi_linux_nfs_initreq(av, acred, &code))
	return code;
#endif
#endif

    av->uid = PagInCred(acred);
    if (av->uid == NOPAG) {
	/* Afs doesn't use the unix uid for anuthing except a handle
	 * with which to find the actual authentication tokens so I
	 * think it's ok to use the real uid to make setuid
	 * programs (without setpag) to work properly.
	 */
#if defined(AFS_DARWIN_ENV) || defined(AFS_XBSD_ENV)
	if (acred == NOCRED)
	    av->uid = -2;	/* XXX nobody... ? */
	else
	    av->uid = afs_cr_uid(acred);	/* bsd creds don't have ruid */
#elif defined(AFS_SUN510_ENV)
        av->uid = crgetruid(acred);
#else
	av->uid = afs_cr_ruid(acred);	/* default when no pag is set */
#endif
    }
    return 0;
}

/*!
 * Allocate and setup a vrequest.
 *
 * \note The caller must free the allocated vrequest with
 *       afs_DestroyReq() if this function returns successfully (zero).
 *
 * \note The GLOCK must be held on platforms which require the GLOCK
 *       for osi_AllocSmallSpace() and osi_FreeSmallSpace().
 *
 * \param[out] avpp   address of the vrequest pointer
 * \param[in]  acred  user credentials to setup the vrequest
 *                    afs_osi_credp should be used for anonymous connections
 * \return     0 on success
 */
int
afs_CreateReq(struct vrequest **avpp, afs_ucred_t *acred)
{
    int code;
    struct vrequest *treq = NULL;

    if (afs_shuttingdown == AFS_SHUTDOWN) {
	return EIO;
    }
    if (!avpp || !acred) {
	return EINVAL;
    }
    treq = osi_AllocSmallSpace(sizeof(struct vrequest));
    if (!treq) {
	return ENOMEM;
    }
    code = afs_InitReq(treq, acred);
    if (code != 0) {
	osi_FreeSmallSpace(treq);
	return code;
    }
    *avpp = treq;
    return 0;
}

/*!
 * Deallocate a vrequest.
 *
 * \note The GLOCK must be held on platforms which require the GLOCK
 *       for osi_FreeSmallSpace().
 *
 * \param[in]  av  pointer to the vrequest to free; may be NULL
 */
void
afs_DestroyReq(struct vrequest *av)
{
    if (av) {
	osi_FreeSmallSpace(av);
    }
}

<<<<<<< HEAD
#ifndef AFS_PAG_ONEGROUP_ENV
=======
>>>>>>> 62d19df6
afs_uint32
afs_get_pag_from_groups(gid_t g0a, gid_t g1a)
{
    afs_uint32 g0 = g0a;
    afs_uint32 g1 = g1a;
    afs_uint32 h, l, ret;

    AFS_STATCNT(afs_get_pag_from_groups);

    g0 -= 0x3f00;
    g1 -= 0x3f00;
    if (g0 < 0xc000 && g1 < 0xc000) {
	l = ((g0 & 0x3fff) << 14) | (g1 & 0x3fff);
	h = (g0 >> 14);
	h = (g1 >> 14) + h + h + h;
	ret = ((h << 28) | l);
# if defined(UKERNEL)
	return ret;
# else
	/* Additional testing */
	if (((ret >> 24) & 0xff) == 'A')
	    return ret;
# endif /* UKERNEL */
    }
    return NOPAG;
}

#ifndef AFS_PAG_ONEGROUP_ENV
void
afs_get_groups_from_pag(afs_uint32 pag, gid_t * g0p, gid_t * g1p)
{
    unsigned short g0, g1;

    AFS_STATCNT(afs_get_groups_from_pag);
    *g0p = pag;
    *g1p = 0;
# if !defined(UKERNEL)
    pag &= 0x7fffffff;
# endif /* UKERNEL */
    g0 = 0x3fff & (pag >> 14);
    g1 = 0x3fff & pag;
    g0 |= ((pag >> 28) / 3) << 14;
    g1 |= ((pag >> 28) % 3) << 14;
    *g0p = g0 + 0x3f00;
    *g1p = g1 + 0x3f00;
}
#else
void
afs_get_groups_from_pag(afs_uint32 pag, gid_t *g0p, gid_t *g1p)
{
    AFS_STATCNT(afs_get_groups_from_pag);
    *g0p = pag;
    *g1p = 0;
}
#endif

#ifdef AFS_LINUX26_ENV
/* osi_get_group_pag is defined in <ARCH>/osi_groups.c */
#elif defined(AFS_PAG_ONEGROUP_ENV)
/* osi_get_group_pag is defined in <ARCH>/osi_groups.c */
#elif defined(AFS_DARWIN110_ENV)
/* We don't have pags, so we do not define an osi_get_group_pag */
#else
static afs_int32
osi_get_group_pag(afs_ucred_t *cred)
{
    afs_int32 pag = NOPAG;
    gid_t g0, g1;
#if defined(AFS_SUN510_ENV)
    const gid_t *gids;
    int ngroups;
#endif

#if defined(AFS_SUN510_ENV)
    gids = crgetgroups(cred);
    ngroups = crgetngroups(cred);
#endif
#if defined(AFS_NBSD40_ENV)
    if (cred == NOCRED || cred == FSCRED)
      return NOPAG;
    if (osi_crngroups(cred) < 3)
      return NOPAG;
    g0 = osi_crgroupbyid(cred, 1);
    g1 = osi_crgroupbyid(cred, 2);
#elif defined(AFS_DARWIN_ENV) || defined(AFS_XBSD_ENV)
    if (cred == NOCRED || cred == FSCRED)
	return NOPAG;
    if (cred->cr_ngroups < 3)
	return NOPAG;
    /* gid is stored in cr_groups[0] */
    g0 = cred->cr_groups[1];
    g1 = cred->cr_groups[2];
#else
# if defined(AFS_AIX_ENV)
    if (cred->cr_ngrps < 2)
	return NOPAG;
# elif defined(AFS_LINUX26_ENV)
    if (afs_cr_group_info(cred)->ngroups < AFS_NUMPAGGROUPS)
	return NOPAG;
# elif defined(AFS_SGI_ENV) || defined(AFS_SUN5_ENV) || defined(AFS_LINUX20_ENV) || defined(AFS_XBSD_ENV)
#  if defined(AFS_SUN510_ENV)
    if (ngroups < 2) {
#  else
    if (cred->cr_ngroups < 2) {
#  endif
	return NOPAG;
    }
# endif
# if defined(AFS_AIX51_ENV)
    g0 = cred->cr_groupset.gs_union.un_groups[0];
    g1 = cred->cr_groupset.gs_union.un_groups[1];
#elif defined(AFS_SUN510_ENV)
    g0 = gids[0];
    g1 = gids[1];
#else
    g0 = cred->cr_groups[0];
    g1 = cred->cr_groups[1];
#endif
#endif
    pag = (afs_int32) afs_get_pag_from_groups(g0, g1);
    return pag;
}
#endif


afs_int32
PagInCred(afs_ucred_t *cred)
{
    afs_int32 pag = NOPAG;

    AFS_STATCNT(PagInCred);
    if (cred == NULL || cred == afs_osi_credp) {
	return NOPAG;
    }
#ifndef AFS_DARWIN110_ENV
#if defined(AFS_LINUX26_ENV) && defined(LINUX_KEYRING_SUPPORT)
    /*
     * If linux keyrings are in use and we carry the session keyring in our credentials
     * structure, they should be the only criteria for determining
     * if we're in a PAG.  Groups are updated for legacy reasons only for now,
     * and should not be used to infer PAG membership
     * With keyrings but no kernel credentials, look at groups first and fall back
     * to looking at the keyrings.
     */
# if !defined(STRUCT_TASK_STRUCT_HAS_CRED)
    pag = osi_get_group_pag(cred);
# endif
    if (pag == NOPAG)
	pag = osi_get_keyring_pag(cred);
#elif defined(AFS_AIX51_ENV)
    if (kcred_getpag(cred, PAG_AFS, &pag) < 0 || pag == 0)
	pag = NOPAG;
#else
    pag = osi_get_group_pag(cred);
#endif
#endif
    return pag;
}<|MERGE_RESOLUTION|>--- conflicted
+++ resolved
@@ -534,10 +534,6 @@
     }
 }
 
-<<<<<<< HEAD
-#ifndef AFS_PAG_ONEGROUP_ENV
-=======
->>>>>>> 62d19df6
 afs_uint32
 afs_get_pag_from_groups(gid_t g0a, gid_t g1a)
 {
