/*
 * Copyright 2000, International Business Machines Corporation and others.
 * All Rights Reserved.
 * 
 * This software has been released under the terms of the IBM Public
 * License.  For details, see the LICENSE file in the top-level source
 * directory or online at http://www.openafs.org/dl/license10.html
 */

/*
 * osi_vfsops.c for SOLARIS
 */
#include <afsconfig.h>
#include "afs/param.h"


#include "afs/sysincludes.h"	/* Standard vendor system headers */
#include "afsincludes.h"	/* Afs-based standard headers */
#include "afs/afs_stats.h"	/* statistics stuff */
#include "h/modctl.h"
#include "h/syscall.h"
#if defined(AFS_SUN511_ENV)
#include <sys/vfs_opreg.h>
#endif
#include <sys/kobj.h>

#include <sys/mount.h>

struct vfs *afs_globalVFS = 0;
struct vcache *afs_globalVp = 0;

#if defined(AFS_SUN5_64BIT_ENV)
extern struct sysent sysent32[];
#endif

int afsfstype = 0;

int
afs_mount(struct vfs *afsp, struct vnode *amvp, struct mounta *uap,
	  afs_ucred_t *credp)
{

    AFS_GLOCK();

    AFS_STATCNT(afs_mount);

#if defined(AFS_SUN510_ENV)
    if (secpolicy_fs_mount(credp, amvp, afsp) != 0) {
#else
    if (!afs_osi_suser(credp)) {
#endif
	AFS_GUNLOCK();
	return (EPERM);
    }
    afsp->vfs_fstype = afsfstype;

    if (afs_globalVFS) {	/* Don't allow remounts. */
	AFS_GUNLOCK();
	return (EBUSY);
    }

    afs_globalVFS = afsp;
    afsp->vfs_bsize = 8192;
    afsp->vfs_fsid.val[0] = AFS_VFSMAGIC;	/* magic */
    afsp->vfs_fsid.val[1] = AFS_VFSFSID;
    afsp->vfs_dev = AFS_VFSMAGIC;

    AFS_GUNLOCK();
    return 0;
}

static void
afs_freevfs(void)
{
<<<<<<< HEAD
    int i;
    struct vcache *vc, *nvc;
    extern struct vcache *afs_vhashT[VCSIZE];
=======
>>>>>>> 7442752b

    afs_globalVFS = 0;

    afs_shutdown();
}

<<<<<<< HEAD
#if defined(AFS_SUN58_ENV)
=======
>>>>>>> 7442752b
int
afs_unmount(struct vfs *afsp, int flag, afs_ucred_t *credp)
{
    struct vcache *rootvp = NULL;

    AFS_GLOCK();
    AFS_STATCNT(afs_unmount);

#if defined(AFS_SUN510_ENV)
    if (secpolicy_fs_unmount(credp, afsp) != 0) {
#else
    if (!afs_osi_suser(credp)) {
#endif
        AFS_GUNLOCK();
        return (EPERM);
    }

    if (flag & MS_FORCE) {
	AFS_GUNLOCK();
	return ENOTSUP;
    }

    /* We should have one reference from the caller, and one reference for the
     * root vnode; any more and someone is still referencing something */
    if (afsp->vfs_count > 2) {
	AFS_GUNLOCK();
	return EBUSY;
    }

    /* The root vnode should have one ref for the mount; any more, and someone
     * else is using the root vnode */
    if (afs_globalVp && VREFCOUNT_GT(afs_globalVp, 1)) {
	AFS_GUNLOCK();
	return EBUSY;
    }

    afsp->vfs_flag |= VFS_UNMOUNTED;
<<<<<<< HEAD
#endif /* AFS_SUN58_ENV */

    if (afs_globalVp) {
	/* release the root vnode, which should be the last reference to us
	 * besides the caller of afs_unmount */
	rootvp = afs_globalVp;
	afs_globalVp = NULL;
	AFS_RELE(rootvp);
    }

#ifndef AFS_SUN58_ENV
    /* shutdown now, since gafs_freevfs() will not be called */
    afs_freevfs();
#endif /* !AFS_SUN58_ENV */
=======

    if (afs_globalVp) {
	/* release the root vnode, which should be the last reference to us
	 * besides the caller of afs_unmount */
	rootvp = afs_globalVp;
	afs_globalVp = NULL;
	AFS_RELE(rootvp);
    }
>>>>>>> 7442752b

    AFS_GUNLOCK();
    return 0;
}

void
gafs_freevfs(struct vfs *afsp)
{
    AFS_GLOCK();

    afs_freevfs();

    AFS_GUNLOCK();
}

int
afs_root(struct vfs *afsp, struct vnode **avpp)
{
    afs_int32 code = 0;
    struct vrequest treq;
    struct vcache *tvp = 0;
    struct vcache *gvp;
    struct proc *proc = ttoproc(curthread);
    struct vnode *vp = afsp->vfs_vnodecovered;
    int locked = 0;

    /* Potential deadlock:
     * afs_root is called with the Vnode's v_lock locked. Set VVFSLOCK
     * and drop the v_lock if we need to make an RPC to complete this
     * request. There used to be a deadlock on the global lock until
     * we stopped calling iget while holding the global lock.
     */

    AFS_GLOCK();

    AFS_STATCNT(afs_root);

again:
    if (afs_globalVp && (afs_globalVp->f.states & CStatd)) {
	tvp = afs_globalVp;
    } else {
	if (MUTEX_HELD(&vp->v_lock)) {
	    vp->v_flag |= VVFSLOCK;
	    locked = 1;
	    mutex_exit(&vp->v_lock);
	}

	if (afs_globalVp) {
	    gvp = afs_globalVp;
	    afs_globalVp = NULL;
	    afs_PutVCache(gvp);
	}

	if (!(code = afs_InitReq(&treq, proc->p_cred))
	    && !(code = afs_CheckInit())) {
	    tvp = afs_GetVCache(&afs_rootFid, &treq, NULL, NULL);
	    /* we really want this to stay around */
	    if (tvp) {
		if (afs_globalVp) {
		    /* someone else got there before us! */
		    afs_PutVCache(tvp);
		    tvp = 0;
		    goto again;
		}
		afs_globalVp = tvp;
	    } else
		code = EIO;
	}
    }
    if (tvp) {
	AFS_FAST_HOLD(tvp);
	mutex_enter(&AFSTOV(tvp)->v_lock);
	AFSTOV(tvp)->v_flag |= VROOT;
	mutex_exit(&AFSTOV(tvp)->v_lock);

	afs_globalVFS = afsp;
	*avpp = AFSTOV(tvp);
    }

    afs_Trace2(afs_iclSetp, CM_TRACE_VFSROOT, ICL_TYPE_POINTER, *avpp,
	       ICL_TYPE_INT32, code);

    AFS_GUNLOCK();
    if (locked) {
	mutex_enter(&vp->v_lock);
	vp->v_flag &= ~VVFSLOCK;
	if (vp->v_flag & VVFSWAIT) {
	    vp->v_flag &= ~VVFSWAIT;
	    cv_broadcast(&vp->v_cv);
	}
    }

    return code;
}

int
afs_statvfs(struct vfs *afsp, struct statvfs64 *abp)
{
    AFS_GLOCK();

    AFS_STATCNT(afs_statfs);

    abp->f_frsize = 1024;
    abp->f_bsize = afsp->vfs_bsize;
    abp->f_blocks = abp->f_bfree = abp->f_bavail = abp->f_files =
	abp->f_favail = abp->f_ffree = AFS_VFS_FAKEFREE;
    abp->f_fsid = (AFS_VFSMAGIC << 16) || AFS_VFSFSID;

    AFS_GUNLOCK();
    return 0;
}

int
afs_sync(struct vfs *afsp, short flags, afs_ucred_t *credp)
{
    return 0;
}

int
afs_vget(struct vfs *afsp, struct vnode **avcp, struct fid *fidp)
{
    cred_t *credp = CRED();
    struct vrequest treq;
    int code;

    AFS_GLOCK();

    AFS_STATCNT(afs_vget);

    *avcp = NULL;
    if (!(code = afs_InitReq(&treq, credp))) {
	code = afs_osi_vget((struct vcache **)avcp, fidp, &treq);
    }

    afs_Trace3(afs_iclSetp, CM_TRACE_VGET, ICL_TYPE_POINTER, *avcp,
	       ICL_TYPE_INT32, treq.uid, ICL_TYPE_FID, fidp);
    code = afs_CheckCode(code, &treq, 42);

    AFS_GUNLOCK();
    return code;
}

/* This is only called by vfs_mount when afs is going to be mounted as root.
 * Since we don't support diskless clients we shouldn't come here.
 */
int afsmountroot = 0;
afs_mountroot(struct vfs *afsp, whymountroot_t why)
{
    AFS_GLOCK();
    AFS_STATCNT(afs_mountroot);
    afsmountroot++;
    AFS_GUNLOCK();
    return EINVAL;
}

/* afs_swapvp is called to setup swapping over the net for diskless clients.
 * Again not for us.
 */
int afsswapvp = 0;
afs_swapvp(struct vfs *afsp, struct vnode **avpp, char *nm)
{
    AFS_GLOCK();
    AFS_STATCNT(afs_swapvp);
    afsswapvp++;
    AFS_GUNLOCK();
    return EINVAL;
}


#if defined(AFS_SUN511_ENV)
/* The following list must always be NULL-terminated */
static const fs_operation_def_t afs_vfsops_template[] = {
    VFSNAME_MOUNT,		{ .vfs_mount = afs_mount },
    VFSNAME_UNMOUNT,		{ .vfs_unmount = afs_unmount },
    VFSNAME_ROOT,		{ .vfs_root = afs_root },
    VFSNAME_STATVFS,		{ .vfs_statvfs = afs_statvfs },
    VFSNAME_SYNC,		{ .vfs_sync = afs_sync },
    VFSNAME_VGET,		{ .vfs_vget = afs_vget },
    VFSNAME_MOUNTROOT,  	{ .vfs_mountroot = afs_mountroot },
    VFSNAME_FREEVFS,		{ .vfs_freevfs = gafs_freevfs },
    NULL,			NULL
};
struct vfsops *afs_vfsopsp;
#elif defined(AFS_SUN510_ENV)
/* The following list must always be NULL-terminated */
const fs_operation_def_t afs_vfsops_template[] = {
    VFSNAME_MOUNT,		afs_mount,
    VFSNAME_UNMOUNT,		afs_unmount,
    VFSNAME_ROOT,		afs_root,
    VFSNAME_STATVFS,		afs_statvfs,
    VFSNAME_SYNC,		afs_sync,
    VFSNAME_VGET,		afs_vget,
    VFSNAME_MOUNTROOT,  	afs_mountroot,
    VFSNAME_FREEVFS,		gafs_freevfs,
    NULL,			NULL
};
struct vfsops *afs_vfsopsp;
#else
struct vfsops Afs_vfsops = {
    afs_mount,
    afs_unmount,
    afs_root,
    afs_statvfs,
    afs_sync,
    afs_vget,
    afs_mountroot,
    afs_swapvp,
<<<<<<< HEAD
#if defined(AFS_SUN58_ENV)
    gafs_freevfs,
#endif
=======
    gafs_freevfs,
>>>>>>> 7442752b
};
#endif


/*
 * afsinit - intialize VFS
 */
int (*ufs_iallocp) ();
void (*ufs_iupdatp) ();
int (*ufs_igetp) ();
void (*ufs_itimes_nolockp) ();

int (*afs_orig_ioctl) (), (*afs_orig_ioctl32) ();
int (*afs_orig_setgroups) (), (*afs_orig_setgroups32) ();

#ifndef AFS_SUN510_ENV
struct ill_s *ill_g_headp = 0;
#endif

int afs_sinited = 0;

extern struct fs_operation_def afs_vnodeops_template[];

#if	!defined(AFS_NONFSTRANS)
int (*nfs_rfsdisptab_v2) ();
int (*nfs_rfsdisptab_v3) ();
int (*nfs_acldisptab_v2) ();
int (*nfs_acldisptab_v3) ();

int (*nfs_checkauth) ();
#endif

extern Afs_syscall();

static void *
do_mod_lookup(const char * mod, const char * sym)
{
    void * ptr;

    ptr = modlookup(mod, sym);
    if (ptr == NULL) {
        afs_warn("modlookup failed for symbol '%s' in module '%s'\n",
		 sym, mod);
    }

    return ptr;
}

#ifdef AFS_SUN510_ENV
afsinit(int fstype, char *dummy)
#else
afsinit(struct vfssw *vfsswp, int fstype)
#endif
{
    extern int afs_xioctl();
    extern int afs_xsetgroups();

    AFS_STATCNT(afsinit);

    afs_orig_setgroups = sysent[SYS_setgroups].sy_callc;
    afs_orig_ioctl = sysent[SYS_ioctl].sy_call;
    sysent[SYS_setgroups].sy_callc = afs_xsetgroups;
    sysent[SYS_ioctl].sy_call = afs_xioctl;

#if defined(AFS_SUN5_64BIT_ENV)
    afs_orig_setgroups32 = sysent32[SYS_setgroups].sy_callc;
    afs_orig_ioctl32 = sysent32[SYS_ioctl].sy_call;
    sysent32[SYS_setgroups].sy_callc = afs_xsetgroups;
    sysent32[SYS_ioctl].sy_call = afs_xioctl;
#endif /* AFS_SUN5_64BIT_ENV */

#ifdef AFS_SUN510_ENV
    vfs_setfsops(fstype, afs_vfsops_template, &afs_vfsopsp);
    afsfstype = fstype;
    vn_make_ops("afs", afs_vnodeops_template, &afs_ops);
#else /* !AFS_SUN510_ENV */
    vfsswp->vsw_vfsops = &Afs_vfsops;
    afsfstype = fstype;
#endif /* !AFS_SUN510_ENV */


#if !defined(AFS_NONFSTRANS)
    nfs_rfsdisptab_v2 = (int (*)()) do_mod_lookup("nfssrv", "rfsdisptab_v2");
    if (nfs_rfsdisptab_v2 != NULL) {
	nfs_acldisptab_v2 = (int (*)()) do_mod_lookup("nfssrv", "acldisptab_v2");
	if (nfs_acldisptab_v2 != NULL) {
	    afs_xlatorinit_v2(nfs_rfsdisptab_v2, nfs_acldisptab_v2);
	}
    }
    nfs_rfsdisptab_v3 = (int (*)()) do_mod_lookup("nfssrv", "rfsdisptab_v3");
    if (nfs_rfsdisptab_v3 != NULL) {
	nfs_acldisptab_v3 = (int (*)()) do_mod_lookup("nfssrv", "acldisptab_v3");
	if (nfs_acldisptab_v3 != NULL) {
	    afs_xlatorinit_v3(nfs_rfsdisptab_v3, nfs_acldisptab_v3);
	}
    }

    nfs_checkauth = (int (*)()) do_mod_lookup("nfssrv", "checkauth");
#endif /* !AFS_NONFSTRANS */

    ufs_iallocp = (int (*)()) do_mod_lookup("ufs", "ufs_ialloc");
    ufs_iupdatp = (void (*)()) do_mod_lookup("ufs", "ufs_iupdat");
    ufs_igetp = (int (*)()) do_mod_lookup("ufs", "ufs_iget");
    ufs_itimes_nolockp = (void (*)()) do_mod_lookup("ufs", "ufs_itimes_nolock");

    if (!ufs_iallocp || !ufs_iupdatp || !ufs_itimes_nolockp || !ufs_igetp) {
	afs_warn("AFS to UFS mapping cannot be fully initialised\n");
    }

#if !defined(AFS_SUN510_ENV)
    ill_g_headp = (struct ill_s *) do_mod_lookup("ip", "ill_g_head");
#endif /* !AFS_SUN510_ENV */

    afs_sinited = 1;
    return 0;

}

#ifdef AFS_SUN510_ENV
#ifdef AFS_SUN511_ENV
static vfsdef_t afs_vfsdef = {
    VFSDEF_VERSION,
    "afs",
    afsinit,
    VSW_STATS,
    NULL
};
#else
static struct vfsdef_v3 afs_vfsdef = {
    VFSDEF_VERSION,
    "afs",
    afsinit,
    VSW_STATS
};
#endif
#else
static struct vfssw afs_vfw = {
    "afs",
    afsinit,
    &Afs_vfsops,
    0
};
#endif

#ifndef AFS_SUN511_ENV
static struct sysent afssysent = {
    6,
    0,
    Afs_syscall
};
#endif /* AFS_SUN511_ENV */
<<<<<<< HEAD

/* inter-module dependencies */
char _depends_on[] = 
#if AFS_SUN510_ENV
	"drv/ip drv/udp strmod/rpcmod fs/ufs";
#else
	"drv/ip drv/udp strmod/rpcmod";
#endif
=======
>>>>>>> 7442752b

/*
 * Info/Structs to link the afs module into the kernel
 */
extern struct mod_ops mod_fsops;

static struct modlfs afsmodlfs = {
    &mod_fsops,
    "afs filesystem",
#ifdef AFS_SUN510_ENV
    &afs_vfsdef
#else
    &afs_vfw
#endif
};

#ifdef AFS_SUN511_ENV

extern struct modldrv afs_modldrv;

#else /* AFS_SUN511_ENV */

extern struct mod_ops mod_syscallops;
static struct modlsys afsmodlsys = {
    &mod_syscallops,
    "afs syscall interface",
    &afssysent
};

/** The two structures afssysent32 and afsmodlsys32 are being added
  * for supporting 32 bit syscalls. In Solaris 7 there are two system
  * tables viz. sysent ans sysent32. 32 bit applications use sysent32.
  * Since most of our user space binaries are going to be 32 bit
  * we need to attach to sysent32 also. Note that the entry into AFS
  * land still happens through Afs_syscall irrespective of whether we
  * land here from sysent or sysent32
  */

<<<<<<< HEAD
# if defined(AFS_SUN57_64BIT_ENV)
=======
# if defined(AFS_SUN5_64BIT_ENV)
>>>>>>> 7442752b
extern struct mod_ops mod_syscallops32;

static struct modlsys afsmodlsys32 = {
    &mod_syscallops32,
    "afs syscall interface(32 bit)",
    &afssysent
};
# endif
#endif /* !AFS_SUN511_ENV */


static struct modlinkage afs_modlinkage = {
    MODREV_1,
    (void *)&afsmodlfs,
#ifdef AFS_SUN511_ENV
    (void *)&afs_modldrv,
#else
    (void *)&afsmodlsys,
<<<<<<< HEAD
# ifdef AFS_SUN57_64BIT_ENV
=======
# ifdef AFS_SUN5_64BIT_ENV
>>>>>>> 7442752b
    (void *)&afsmodlsys32,
# endif
#endif /* !AFS_SUN511_ENV */
    NULL
};

static void
reset_sysent(void)
{
    if (afs_sinited) {
	sysent[SYS_setgroups].sy_callc = afs_orig_setgroups;
	sysent[SYS_ioctl].sy_call = afs_orig_ioctl;
<<<<<<< HEAD
#if defined(AFS_SUN57_64BIT_ENV)
=======
#if defined(AFS_SUN5_64BIT_ENV)
>>>>>>> 7442752b
	sysent32[SYS_setgroups].sy_callc = afs_orig_setgroups32;
	sysent32[SYS_ioctl].sy_call = afs_orig_ioctl32;
#endif
    }
}

/** This is the function that modload calls when loading the afs kernel
  * extensions. The solaris modload program searches for the _init
  * function in a module and calls it when modloading
  */

_init()
{
    char *sysn, *mod_getsysname();
    int code;
    extern char *sysbind;
    extern struct bind *sb_hashtab[];
    struct modctl *mp = 0;

    if (afs_sinited)
	return EBUSY;

    if ((!(mp = mod_find_by_filename("fs", "ufs"))
	 && !(mp = mod_find_by_filename(NULL, "/kernel/fs/ufs"))
	 && !(mp = mod_find_by_filename(NULL, "sys/ufs"))) || (mp
							       && !mp->
							       mod_installed))
    {
	printf
	    ("ufs module must be loaded before loading afs; use modload /kernel/fs/ufs\n");
	return (ENOSYS);
    }
#ifndef	AFS_NONFSTRANS
    if ((!(mp = mod_find_by_filename("misc", "nfssrv"))
	 && !(mp = mod_find_by_filename(NULL, NFSSRV))
	 && !(mp = mod_find_by_filename(NULL, NFSSRV_V9))
	 && !(mp = mod_find_by_filename(NULL, NFSSRV_AMD64))) || (mp
							       && !mp->
							       mod_installed))
    {
	printf
	    ("misc/nfssrv module must be loaded before loading afs with nfs-xlator\n");
	return (ENOSYS);
    }
#endif /* !AFS_NONFSTRANS */

<<<<<<< HEAD
#ifndef AFS_SUN511_ENV
    /* syscall initialization stff */

# if !defined(AFS_SUN58_ENV)
    /* 
     * Re-read the /etc/name_to_sysnum file to make sure afs isn't added after
     * reboot.  Ideally we would like to call modctl_read_sysbinding_file() but
     * unfortunately in Solaris 2.2 it became a local function so we have to do
     * the read_binding_file() direct call with the appropriate text file and
     * system call hashtable.  make_syscallname actually copies "afs" to the
     * proper slot entry and we also actually have to properly initialize the
     * global sysent[AFS_SYSCALL] entry!
     */
#  ifdef	AFS_SUN53_ENV
#   ifndef	SYSBINDFILE
#    define	SYSBINDFILE	"/etc/name_to_sysnum"
#   endif /* SYSBINDFILE */
    read_binding_file(SYSBINDFILE, sb_hashtab);
#  else /* !AFS_SUN53_ENV */
    read_binding_file(sysbind, sb_hashtab);
#  endif /* AFS_SUN53_ENV */
    make_syscallname("afs", AFS_SYSCALL);

    if (sysent[AFS_SYSCALL].sy_call == nosys) {
	if ((sysn = mod_getsysname(AFS_SYSCALL)) != NULL) {
	    sysent[AFS_SYSCALL].sy_lock =
		(krwlock_t *) kobj_zalloc(sizeof(krwlock_t), KM_SLEEP);
	    rw_init(sysent[AFS_SYSCALL].sy_lock, "afs_syscall",
#  ifdef AFS_SUN57_ENV
		    RW_DEFAULT, NULL);
#  else /* !AFS_SUN57_ENV */
		    RW_DEFAULT, DEFAULT_WT);
#  endif /* AFS_SUN57_ENV */
	}
    }
# endif /* !AFS_SUN58_ENV */
#endif /* !AFS_SUN511_ENV */
=======
>>>>>>> 7442752b

    osi_Init();			/* initialize global lock, etc */

    code = mod_install(&afs_modlinkage);
    if (code) {
	/* we failed to load, so make sure we don't leave behind any
	 * references to our syscall handlers */
	reset_sysent();
    }
    return code;
}

_info(modp)
     struct modinfo *modp;
{
    int code;

    code = mod_info(&afs_modlinkage, modp);
    return code;
}

_fini()
{
    int code;

    if (afs_globalVFS)
	return EBUSY;

    reset_sysent();
    code = mod_remove(&afs_modlinkage);
    return code;
}<|MERGE_RESOLUTION|>--- conflicted
+++ resolved
@@ -72,22 +72,12 @@
 static void
 afs_freevfs(void)
 {
-<<<<<<< HEAD
-    int i;
-    struct vcache *vc, *nvc;
-    extern struct vcache *afs_vhashT[VCSIZE];
-=======
->>>>>>> 7442752b
 
     afs_globalVFS = 0;
 
     afs_shutdown();
 }
 
-<<<<<<< HEAD
-#if defined(AFS_SUN58_ENV)
-=======
->>>>>>> 7442752b
 int
 afs_unmount(struct vfs *afsp, int flag, afs_ucred_t *credp)
 {
@@ -125,8 +115,6 @@
     }
 
     afsp->vfs_flag |= VFS_UNMOUNTED;
-<<<<<<< HEAD
-#endif /* AFS_SUN58_ENV */
 
     if (afs_globalVp) {
 	/* release the root vnode, which should be the last reference to us
@@ -135,21 +123,6 @@
 	afs_globalVp = NULL;
 	AFS_RELE(rootvp);
     }
-
-#ifndef AFS_SUN58_ENV
-    /* shutdown now, since gafs_freevfs() will not be called */
-    afs_freevfs();
-#endif /* !AFS_SUN58_ENV */
-=======
-
-    if (afs_globalVp) {
-	/* release the root vnode, which should be the last reference to us
-	 * besides the caller of afs_unmount */
-	rootvp = afs_globalVp;
-	afs_globalVp = NULL;
-	AFS_RELE(rootvp);
-    }
->>>>>>> 7442752b
 
     AFS_GUNLOCK();
     return 0;
@@ -357,13 +330,7 @@
     afs_vget,
     afs_mountroot,
     afs_swapvp,
-<<<<<<< HEAD
-#if defined(AFS_SUN58_ENV)
     gafs_freevfs,
-#endif
-=======
-    gafs_freevfs,
->>>>>>> 7442752b
 };
 #endif
 
@@ -515,17 +482,6 @@
     Afs_syscall
 };
 #endif /* AFS_SUN511_ENV */
-<<<<<<< HEAD
-
-/* inter-module dependencies */
-char _depends_on[] = 
-#if AFS_SUN510_ENV
-	"drv/ip drv/udp strmod/rpcmod fs/ufs";
-#else
-	"drv/ip drv/udp strmod/rpcmod";
-#endif
-=======
->>>>>>> 7442752b
 
 /*
  * Info/Structs to link the afs module into the kernel
@@ -564,11 +520,7 @@
   * land here from sysent or sysent32
   */
 
-<<<<<<< HEAD
-# if defined(AFS_SUN57_64BIT_ENV)
-=======
 # if defined(AFS_SUN5_64BIT_ENV)
->>>>>>> 7442752b
 extern struct mod_ops mod_syscallops32;
 
 static struct modlsys afsmodlsys32 = {
@@ -587,11 +539,7 @@
     (void *)&afs_modldrv,
 #else
     (void *)&afsmodlsys,
-<<<<<<< HEAD
-# ifdef AFS_SUN57_64BIT_ENV
-=======
 # ifdef AFS_SUN5_64BIT_ENV
->>>>>>> 7442752b
     (void *)&afsmodlsys32,
 # endif
 #endif /* !AFS_SUN511_ENV */
@@ -604,11 +552,7 @@
     if (afs_sinited) {
 	sysent[SYS_setgroups].sy_callc = afs_orig_setgroups;
 	sysent[SYS_ioctl].sy_call = afs_orig_ioctl;
-<<<<<<< HEAD
-#if defined(AFS_SUN57_64BIT_ENV)
-=======
 #if defined(AFS_SUN5_64BIT_ENV)
->>>>>>> 7442752b
 	sysent32[SYS_setgroups].sy_callc = afs_orig_setgroups32;
 	sysent32[SYS_ioctl].sy_call = afs_orig_ioctl32;
 #endif
@@ -655,46 +599,6 @@
     }
 #endif /* !AFS_NONFSTRANS */
 
-<<<<<<< HEAD
-#ifndef AFS_SUN511_ENV
-    /* syscall initialization stff */
-
-# if !defined(AFS_SUN58_ENV)
-    /* 
-     * Re-read the /etc/name_to_sysnum file to make sure afs isn't added after
-     * reboot.  Ideally we would like to call modctl_read_sysbinding_file() but
-     * unfortunately in Solaris 2.2 it became a local function so we have to do
-     * the read_binding_file() direct call with the appropriate text file and
-     * system call hashtable.  make_syscallname actually copies "afs" to the
-     * proper slot entry and we also actually have to properly initialize the
-     * global sysent[AFS_SYSCALL] entry!
-     */
-#  ifdef	AFS_SUN53_ENV
-#   ifndef	SYSBINDFILE
-#    define	SYSBINDFILE	"/etc/name_to_sysnum"
-#   endif /* SYSBINDFILE */
-    read_binding_file(SYSBINDFILE, sb_hashtab);
-#  else /* !AFS_SUN53_ENV */
-    read_binding_file(sysbind, sb_hashtab);
-#  endif /* AFS_SUN53_ENV */
-    make_syscallname("afs", AFS_SYSCALL);
-
-    if (sysent[AFS_SYSCALL].sy_call == nosys) {
-	if ((sysn = mod_getsysname(AFS_SYSCALL)) != NULL) {
-	    sysent[AFS_SYSCALL].sy_lock =
-		(krwlock_t *) kobj_zalloc(sizeof(krwlock_t), KM_SLEEP);
-	    rw_init(sysent[AFS_SYSCALL].sy_lock, "afs_syscall",
-#  ifdef AFS_SUN57_ENV
-		    RW_DEFAULT, NULL);
-#  else /* !AFS_SUN57_ENV */
-		    RW_DEFAULT, DEFAULT_WT);
-#  endif /* AFS_SUN57_ENV */
-	}
-    }
-# endif /* !AFS_SUN58_ENV */
-#endif /* !AFS_SUN511_ENV */
-=======
->>>>>>> 7442752b
 
     osi_Init();			/* initialize global lock, etc */
 
