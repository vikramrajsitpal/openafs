/*
 * Copyright 2000, International Business Machines Corporation and others.
 * All Rights Reserved.
 * 
 * This software has been released under the terms of the IBM Public
 * License.  For details, see the LICENSE file in the top-level source
 * directory or online at http://www.openafs.org/dl/license10.html
 */

#include <afsconfig.h>
#include "afs/param.h"


#include "afs/sysincludes.h"	/* Standard vendor system headers */
#include "afsincludes.h"	/* Afs-based standard headers */
#include "afs/afs_stats.h"	/* afs statistics */
#include "afs/osi_inode.h"


int afs_osicred_initialized = 0;
<<<<<<< HEAD
#ifndef AFS_SUN58_ENV
afs_ucred_t afs_osi_cred;
#endif
=======
>>>>>>> 7442752b
afs_lock_t afs_xosi;		/* lock is for tvattr */
extern struct osi_dev cacheDev;
extern struct vfs *afs_cacheVfsp;


#ifdef AFS_HAVE_VXFS

/* Support for UFS and VXFS caches. The assumption here is that the size of
 * a cache file also does not exceed 32 bits. 
 */

/* Initialized in osi_InitCacheFSType(). Used to determine inode type. */
int afs_CacheFSType = -1;

/* pointer to VXFS routine to access vnodes by inode number */
int (*vxfs_vx_vp_byino) ();

/* Initialize the cache operations. Called while initializing cache files. */
void
afs_InitDualFSCacheOps(struct vnode *vp)
{
    int code;
    static int inited = 0;
    struct vfs *vfsp;
    struct statvfs64 vfst;

    if (inited)
	return;
    inited = 1;

    if (vp == NULL)
	return;

    vfsp = vp->v_vfsp;
    if (vfsp == NULL)
	osi_Panic("afs_InitDualFSCacheOps: vp->v_vfsp is NULL");
    code = VFS_STATVFS(vfsp, &vfst);
    if (code)
	osi_Panic("afs_InitDualFSCacheOps: statvfs failed");

    if (strcmp(vfst.f_basetype, "vxfs") == 0) {
	vxfs_vx_vp_byino = (int (*)())modlookup("vxfs", "vx_vp_byino");
	if (vxfs_vx_vp_byino == NULL)
	    osi_Panic
		("afs_InitDualFSCacheOps: modlookup(vx_vp_byino) failed");

	afs_CacheFSType = AFS_SUN_VXFS_CACHE;
	return;
    }

    afs_CacheFSType = AFS_SUN_UFS_CACHE;
    return;
}

ino_t
VnodeToIno(vnode_t * vp)
{
    int code;
    struct vattr vattr;

    vattr.va_mask = AT_FSID | AT_NODEID;	/* quick return using this mask. */
#ifdef AFS_SUN511_ENV
    code = VOP_GETATTR(vp, &vattr, 0, afs_osi_credp, NULL);
#else
    code = VOP_GETATTR(vp, &vattr, 0, afs_osi_credp);
#endif
    if (code) {
	osi_Panic("VnodeToIno");
    }
    return vattr.va_nodeid;
}

dev_t
VnodeToDev(vnode_t * vp)
{
    int code;
    struct vattr vattr;

    vattr.va_mask = AT_FSID | AT_NODEID;	/* quick return using this mask. */
    AFS_GUNLOCK();
#ifdef AFS_SUN511_ENV
    code = VOP_GETATTR(vp, &vattr, 0, afs_osi_credp, NULL);
#else
    code = VOP_GETATTR(vp, &vattr, 0, afs_osi_credp);
#endif
    AFS_GLOCK();
    if (code) {
	osi_Panic("VnodeToDev");
    }
    return (dev_t) vattr.va_fsid;
}

afs_int32
VnodeToSize(vnode_t * vp)
{
    int code;
    struct vattr vattr;

    /*
     * We lock xosi in osi_Stat, so we probably should
     * lock it here too - RWH.
     */
    ObtainWriteLock(&afs_xosi, 578);
    vattr.va_mask = AT_SIZE;
    AFS_GUNLOCK();
#ifdef AFS_SUN511_ENV
    code = VOP_GETATTR(vp, &vattr, 0, afs_osi_credp, NULL);
#else
    code = VOP_GETATTR(vp, &vattr, 0, afs_osi_credp);
#endif
    AFS_GLOCK();
    if (code) {
	osi_Panic("VnodeToSize");
    }
    ReleaseWriteLock(&afs_xosi);
    return (afs_int32) (vattr.va_size);
}

void *
osi_VxfsOpen(afs_dcache_id_t *ainode)
{
    struct vnode *vp;
    struct osi_file *afile = NULL;
    afs_int32 code = 0;
    int dummy;
    afile = osi_AllocSmallSpace(sizeof(struct osi_file));
    AFS_GUNLOCK();
    code = (*vxfs_vx_vp_byino) (afs_cacheVfsp, &vp, (unsigned int)ainode->ufs);
    AFS_GLOCK();
    if (code) {
	osi_FreeSmallSpace(afile);
	osi_Panic("VxfsOpen: vx_vp_byino failed");
    }
    afile->vnode = vp;
    afile->size = VnodeToSize(afile->vnode);
    afile->offset = 0;
    afile->proc = (int (*)())0;
    return (void *)afile;
}
#endif /* AFS_HAVE_VXFS */

void *
osi_UfsOpen(afs_dcache_id_t *ainode)
{
#ifdef AFS_CACHE_VNODE_PATH
    struct vnode *vp;
#else
    struct inode *ip;
#endif
    struct osi_file *afile = NULL;
    afs_int32 code = 0;
    int dummy;
#ifdef AFS_CACHE_VNODE_PATH
    char namebuf[1024];
    struct pathname lookpn;
#endif
    struct osi_stat tstat;
    afile = osi_AllocSmallSpace(sizeof(struct osi_file));
    AFS_GUNLOCK();

    /*
     * AFS_CACHE_VNODE_PATH can be used with any file system, including ZFS or tmpfs.
     * The ainode is not an inode number but a path.
     */
#ifdef AFS_CACHE_VNODE_PATH
    /* Can not use vn_open or lookupname, they use user's CRED()
     * We need to run as root So must use low level lookuppnvp
     * assume fname starts with /
     */

    code = pn_get_buf(ainode->ufs, AFS_UIOSYS, &lookpn, namebuf, sizeof(namebuf));
    if (code != 0) 
        osi_Panic("UfsOpen: pn_get_buf failed %ld %s", code, ainode->ufs);
 
	VN_HOLD(rootdir); /* released in loopuppnvp */
	code = lookuppnvp(&lookpn, NULL, FOLLOW, NULL, &vp, 
           rootdir, rootdir, afs_osi_credp);
    if (code != 0)  
        osi_Panic("UfsOpen: lookuppnvp failed %ld %s", code, ainode->ufs);
	
#ifdef AFS_SUN511_ENV
    code = VOP_OPEN(&vp, FREAD|FWRITE, afs_osi_credp, NULL);
#else
    code = VOP_OPEN(&vp, FREAD|FWRITE, afs_osi_credp);
#endif

    if (code != 0)
        osi_Panic("UfsOpen: VOP_OPEN failed %ld %s", code, ainode->ufs);

#else
    code =
	igetinode(afs_cacheVfsp, (dev_t) cacheDev.dev, ainode->ufs, &ip,
		  CRED(), &dummy);
#endif
    AFS_GLOCK();
    if (code) {
	osi_FreeSmallSpace(afile);
	osi_Panic("UfsOpen: igetinode failed %ld %s", code, ainode->ufs);
    }
#ifdef AFS_CACHE_VNODE_PATH
    afile->vnode = vp;
    code = afs_osi_Stat(afile, &tstat);
    afile->size = tstat.size;
#else
    afile->vnode = ITOV(ip);
    afile->size = VTOI(afile->vnode)->i_size;
#endif
    afile->offset = 0;
    afile->proc = (int (*)())0;
    return (void *)afile;
}

/**
  * In Solaris 7 we use 64 bit inode numbers
  */
void *
osi_UFSOpen(afs_dcache_id_t *ainode)
{
    extern int cacheDiskType;
    AFS_STATCNT(osi_UFSOpen);
    if (cacheDiskType != AFS_FCACHE_TYPE_UFS) {
	osi_Panic("UFSOpen called for non-UFS cache\n");
    }
    if (!afs_osicred_initialized) {
<<<<<<< HEAD
#ifdef AFS_SUN58_ENV
	afs_osi_credp = kcred;
#else
	/* valid for alpha_osf, SunOS, Ultrix */
	memset(&afs_osi_cred, 0, sizeof(afs_ucred_t));
	crhold(&afs_osi_cred);	/* don't let it evaporate, since it is static */
	afs_osi_credp = &afs_osi_cred;
#endif
=======
	afs_osi_credp = kcred;
>>>>>>> 7442752b
	afs_osicred_initialized = 1;
    }
#ifdef AFS_HAVE_VXFS
    if (afs_CacheFSType == AFS_SUN_VXFS_CACHE)
	return osi_VxfsOpen(ainode);
#endif
    return osi_UfsOpen(ainode);
}

int
afs_osi_Stat(struct osi_file *afile, struct osi_stat *astat)
{
    afs_int32 code;
    struct vattr tvattr;
    AFS_STATCNT(osi_Stat);
    ObtainWriteLock(&afs_xosi, 320);
    /* Ufs doesn't seem to care about the flags so we pass 0 for now */
    tvattr.va_mask = AT_ALL;
    AFS_GUNLOCK();
#ifdef AFS_SUN511_ENV 
    code = VOP_GETATTR(afile->vnode, &tvattr, 0, afs_osi_credp, NULL);
#else
    code = VOP_GETATTR(afile->vnode, &tvattr, 0, afs_osi_credp);
#endif
    AFS_GLOCK();
    if (code == 0) {
	astat->size = tvattr.va_size;
	astat->mtime = tvattr.va_mtime.tv_sec;
	astat->atime = tvattr.va_atime.tv_sec;
    }
    ReleaseWriteLock(&afs_xosi);
    return code;
}

int
osi_UFSClose(struct osi_file *afile)
{
    AFS_STATCNT(osi_Close);
    if (afile->vnode) {
	AFS_RELE(afile->vnode);
    }

    osi_FreeSmallSpace(afile);
    return 0;
}

int
osi_UFSTruncate(struct osi_file *afile, afs_int32 asize)
{
    afs_ucred_t *oldCred;
    struct vattr tvattr;
    afs_int32 code;
    struct osi_stat tstat;
    AFS_STATCNT(osi_Truncate);

    /* This routine only shrinks files, and most systems
     * have very slow truncates, even when the file is already
     * small enough.  Check now and save some time.
     */
    code = afs_osi_Stat(afile, &tstat);
    if (code || tstat.size <= asize)
	return code;
    ObtainWriteLock(&afs_xosi, 321);
    tvattr.va_mask = AT_SIZE;
    tvattr.va_size = asize;
    /*
     * The only time a flag is used (ATTR_UTIME) is when we're changing the time 
     */
    AFS_GUNLOCK();
#ifdef AFS_SUN510_ENV
    code = VOP_SETATTR(afile->vnode, &tvattr, 0, afs_osi_credp, NULL);
#else
    code = VOP_SETATTR(afile->vnode, &tvattr, 0, afs_osi_credp);
#endif
    AFS_GLOCK();
    ReleaseWriteLock(&afs_xosi);
    return code;
}

void
osi_DisableAtimes(struct vnode *avp)
{
    if (afs_CacheFSType == AFS_SUN_UFS_CACHE) {
#ifndef AFS_CACHE_VNODE_PATH 
	struct inode *ip = VTOI(avp);
	rw_enter(&ip->i_contents, RW_READER);
	mutex_enter(&ip->i_tlock);
	ip->i_flag &= ~IACC;
	mutex_exit(&ip->i_tlock);
	rw_exit(&ip->i_contents);
#endif
    }
}


/* Generic read interface */
int
afs_osi_Read(struct osi_file *afile, int offset, void *aptr,
	     afs_int32 asize)
{
    afs_ucred_t *oldCred;
    ssize_t resid;
    afs_int32 code;
    afs_int32 cnt1 = 0;
    AFS_STATCNT(osi_Read);

    /**
      * If the osi_file passed in is NULL, panic only if AFS is not shutting
      * down. No point in crashing when we are already shutting down
      */
    if (!afile) {
	if (afs_shuttingdown == AFS_RUNNING)
	    osi_Panic("osi_Read called with null param");
	else
	    return -EIO;
    }

    if (offset != -1)
	afile->offset = offset;
    AFS_GUNLOCK();
    code =
	gop_rdwr(UIO_READ, afile->vnode, (caddr_t) aptr, asize, afile->offset,
		 AFS_UIOSYS, 0, 0, afs_osi_credp, &resid);
    AFS_GLOCK();
    if (code == 0) {
	code = asize - resid;
	afile->offset += code;
	osi_DisableAtimes(afile->vnode);
    } else {
	afs_Trace2(afs_iclSetp, CM_TRACE_READFAILED, ICL_TYPE_INT32, resid,
		   ICL_TYPE_INT32, code);
	if (code > 0) {
<<<<<<< HEAD
	    code *= -1;
=======
	    code = -code;
>>>>>>> 7442752b
	}
    }
    return code;
}

/* Generic write interface */
int
afs_osi_Write(struct osi_file *afile, afs_int32 offset, void *aptr,
	      afs_int32 asize)
{
    afs_ucred_t *oldCred;
    ssize_t resid;
    afs_int32 code;
    AFS_STATCNT(osi_Write);
    if (!afile)
	osi_Panic("afs_osi_Write called with null param");
    if (offset != -1)
	afile->offset = offset;
    AFS_GUNLOCK();
    code =
	gop_rdwr(UIO_WRITE, afile->vnode, (caddr_t) aptr, asize,
		 afile->offset, AFS_UIOSYS, 0, RLIM64_INFINITY, afs_osi_credp,
		 &resid);
    AFS_GLOCK();
    if (code == 0) {
	code = asize - resid;
	afile->offset += code;
    } else {
	if (code > 0) {
<<<<<<< HEAD
	    code *= -1;
=======
	    code = -code;
>>>>>>> 7442752b
	}
    }
    if (afile->proc) {
	(*afile->proc) (afile, code);
    }
    return code;
}


/*  This work should be handled by physstrat in ca/machdep.c.
    This routine written from the RT NFS port strategy routine.
    It has been generalized a bit, but should still be pretty clear. */
int
afs_osi_MapStrategy(int (*aproc) (), struct buf *bp)
{
    afs_int32 returnCode;

    AFS_STATCNT(osi_MapStrategy);
    returnCode = (*aproc) (bp);

    return returnCode;
}



void
shutdown_osifile(void)
{
    AFS_STATCNT(shutdown_osifile);
    if (afs_cold_shutdown) {
	afs_osicred_initialized = 0;
    }
}<|MERGE_RESOLUTION|>--- conflicted
+++ resolved
@@ -18,12 +18,6 @@
 
 
 int afs_osicred_initialized = 0;
-<<<<<<< HEAD
-#ifndef AFS_SUN58_ENV
-afs_ucred_t afs_osi_cred;
-#endif
-=======
->>>>>>> 7442752b
 afs_lock_t afs_xosi;		/* lock is for tvattr */
 extern struct osi_dev cacheDev;
 extern struct vfs *afs_cacheVfsp;
@@ -248,18 +242,7 @@
 	osi_Panic("UFSOpen called for non-UFS cache\n");
     }
     if (!afs_osicred_initialized) {
-<<<<<<< HEAD
-#ifdef AFS_SUN58_ENV
 	afs_osi_credp = kcred;
-#else
-	/* valid for alpha_osf, SunOS, Ultrix */
-	memset(&afs_osi_cred, 0, sizeof(afs_ucred_t));
-	crhold(&afs_osi_cred);	/* don't let it evaporate, since it is static */
-	afs_osi_credp = &afs_osi_cred;
-#endif
-=======
-	afs_osi_credp = kcred;
->>>>>>> 7442752b
 	afs_osicred_initialized = 1;
     }
 #ifdef AFS_HAVE_VXFS
@@ -392,11 +375,7 @@
 	afs_Trace2(afs_iclSetp, CM_TRACE_READFAILED, ICL_TYPE_INT32, resid,
 		   ICL_TYPE_INT32, code);
 	if (code > 0) {
-<<<<<<< HEAD
-	    code *= -1;
-=======
 	    code = -code;
->>>>>>> 7442752b
 	}
     }
     return code;
@@ -426,11 +405,7 @@
 	afile->offset += code;
     } else {
 	if (code > 0) {
-<<<<<<< HEAD
-	    code *= -1;
-=======
 	    code = -code;
->>>>>>> 7442752b
 	}
     }
     if (afile->proc) {
