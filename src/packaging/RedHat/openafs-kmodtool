--- conflicted
+++ resolved
@@ -157,11 +157,7 @@
     - Get "base" version-release.
   variant <uname>
     - Get variant from uname.
-<<<<<<< HEAD
-  rpmtemplate <mainpgkname> <uname> </path/to/depmod> <variants> 
-=======
   rpmtemplate <mainpgkname> <uname> </path/to/depmod> <variants>
->>>>>>> 7442752b
     - Return a template for
   version
     - Output version number and exit.
