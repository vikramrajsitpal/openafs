/*
 * Copyright 2000, International Business Machines Corporation and others.
 * All Rights Reserved.
 * 
 * This software has been released under the terms of the IBM Public
 * License.  For details, see the LICENSE file in the top-level source
 * directory or online at http://www.openafs.org/dl/license10.html
 */

/*  viced.c	- File Server main loop					 */
/* 									 */
/*  Date: 5/1/85							 */
/* 									 */
/*  Function  	- This routine has the initialization code for		 */
/* 		  FileServer II						 */
/* 									 */
/* ********************************************************************** */

#include <afsconfig.h>
#include <afs/param.h>

RCSID
    ("$Header: /cvs/openafs/src/viced/viced.c,v 1.58.2.36 2009/03/25 13:07:27 shadow Exp $");

#include <stdio.h>
#include <stdlib.h>
#include <errno.h>
#include <string.h>
#include <sys/types.h>
#include <afs/procmgmt.h>	/* signal(), kill(), wait(), etc. */
#include <sys/stat.h>
#include <fcntl.h>
#ifdef AFS_NT40_ENV
#include <io.h>
#include <windows.h>
#include <WINNT/afsevent.h>
#else
#include <sys/file.h>
#include <netinet/in.h>
#include <netdb.h>
#include <unistd.h>		/* sysconf() */

#ifndef ITIMER_REAL
#include <sys/time.h>
#endif /* ITIMER_REAL */
#include <sys/resource.h>
#endif /* AFS_NT40_ENV */
#include <afs/stds.h>
#undef SHARED
#include <rx/xdr.h>
#include <afs/nfs.h>
#ifdef AFS_PTHREAD_ENV
#include <assert.h>
#else /* AFS_PTHREAD_ENV */
#include <afs/assert.h>
#endif /* AFS_PTHREAD_ENV */
#include <lwp.h>
#include <lock.h>
#include <afs/ptclient.h>
#include <afs/afsint.h>
#include <afs/vldbint.h>
#include <afs/errors.h>
#include <afs/ihandle.h>
#include <afs/vnode.h>
#include <afs/volume.h>
#include <afs/auth.h>
#include <afs/cellconfig.h>
#include <afs/acl.h>
#include <afs/prs_fs.h>
#include <rx/rx.h>
#include <rx/rxkad.h>
#include <afs/keys.h>
#include <afs/afs_args.h>
#include <afs/vlserver.h>
#include <afs/afsutil.h>
#include <afs/fileutil.h>
#ifndef AFS_NT40_ENV
#include <afs/netutils.h>
#endif
#include "viced.h"
#include "host.h"
#ifdef AFS_PTHREAD_ENV
#include "softsig.h"
#endif
#if defined(AFS_SGI_ENV)
#include "sys/schedctl.h"
#include "sys/lock.h"
#endif
#include <rx/rx_globals.h>

#ifdef O_LARGEFILE
#define afs_stat	stat64
#define afs_fstat	fstat64
#define afs_open	open64
#define afs_fopen	fopen64
#else /* !O_LARGEFILE */
#define afs_stat	stat
#define afs_fstat	fstat
#define afs_open	open
#define afs_fopen	fopen
#endif /* !O_LARGEFILE */

extern int BreakVolumeCallBacks(), InitCallBack();
extern int BreakVolumeCallBacks(), InitCallBack(), BreakLaterCallBacks();
extern int BreakVolumeCallBacksLater();
extern int LogLevel, etext;
extern afs_int32 BlocksSpare, PctSpare;

void *ShutDown(void *);
static void ClearXStatValues(), NewParms(), PrintCounters();
static void ResetCheckDescriptors(void), ResetCheckSignal(void);
static void *CheckSignal(void *);
extern int GetKeysFromToken();
extern int RXAFS_ExecuteRequest();
extern int RXSTATS_ExecuteRequest();
afs_int32 Do_VLRegisterRPC();

int eventlog = 0, rxlog = 0;
FILE *debugFile;
FILE *console = NULL;

#ifdef AFS_PTHREAD_ENV
pthread_mutex_t fsync_glock_mutex;
pthread_cond_t fsync_cond;
#else
char fsync_wait[1];
#endif /* AFS_PTHREAD_ENV */

#ifdef AFS_NT40_ENV
#define AFS_QUIETFS_ENV 1
#define NT_OPEN_MAX    1024	/* This is an arbitrary no. we came up with for 
				 * now. We hope this will be replaced by a more
				 * intelligent estimate later. */
#endif

int SystemId;			/* ViceID of "Administrators" */
int SystemAnyUser;		/* Viceid of "System:AnyUser" */
prlist SystemAnyUserCPS;	/* CPS for "system:AnyUser */
int AnonymousID = 0;		/* ViceId of "Anonymous" */
prlist AnonCPS;			/* CPS for "Anonymous" */

struct afsconf_dir *confDir;	/* Configuration dir object */

int restartMode = RESTART_ORDINARY;

/*
 * Home for the performance statistics.
 */
struct afs_PerfStats afs_perfstats;

extern int LogLevel;
extern int Statistics;

int busyonrst = 1;
int timeout = 30;
int SawSpare;
int SawPctSpare;
int debuglevel = 0;
int printBanner = 0;
int rxJumbograms = 0;		/* default is to not send and receive jumbograms. */
int rxBind = 0;		/* don't bind */
int rxkadDisableDotCheck = 0;      /* disable check for dot in principal name */ 
int rxMaxMTU = -1;
afs_int32 implicitAdminRights = PRSFS_LOOKUP;	/* The ADMINISTER right is 
						 * already implied */
afs_int32 readonlyServer = 0;

int stack = 24;
int stackSize = 24000;
int fiveminutes = 300;		/* 5 minutes.  Change this for debugging only */
int CurrentConnections = 0;
int hostaclRefresh = 7200;	/* refresh host clients' acls every 2 hrs */
#if defined(AFS_SGI_ENV)
int SawLock;
#endif
time_t StartTime;

int rxpackets = 150;		/* 100 */
int nSmallVns = 400;		/* 200 */
int large = 400;		/* 200 */
int volcache = 400;		/* 400 */
int numberofcbs = 60000;	/* 60000 */
int lwps = 9;			/* 6 */
int buffs = 90;			/* 70 */
int novbc = 0;			/* Enable Volume Break calls */
int busy_threshold = 600;
int abort_threshold = 10;
int udpBufSize = 0;		/* UDP buffer size for receive */
int sendBufSize = 16384;	/* send buffer size */

struct timeval tp;

#ifdef AFS_PTHREAD_ENV
pthread_key_t viced_uclient_key;
#endif

/*
 * FileServer's name and IP address, both network byte order and
 * host byte order.
 */
#define ADDRSPERSITE 16		/* Same global is in rx/rx_user.c */

char FS_HostName[128] = "localhost";
afs_uint32 FS_HostAddr_NBO;
afs_uint32 FS_HostAddr_HBO;
afs_uint32 FS_HostAddrs[ADDRSPERSITE], FS_HostAddr_cnt = 0, FS_registered = 0;
/* All addresses in FS_HostAddrs are in NBO */
afsUUID FS_HostUUID;

static void FlagMsg();

/*
 * Home for the performance statistics.
 */

/* DEBUG HACK */
static void *
CheckDescriptors(void *unused)
{
#ifndef AFS_NT40_ENV
    struct afs_stat status;
    register int tsize = getdtablesize();
    register int i;
    for (i = 0; i < tsize; i++) {
	if (afs_fstat(i, &status) != -1) {
	    printf("%d: dev %x, inode %u, length %u, type/mode %x\n", i,
		   status.st_dev, status.st_ino, status.st_size,
		   status.st_mode);
	}
    }
    fflush(stdout);
    ResetCheckDescriptors();
#endif
    return 0;
}				/*CheckDescriptors */


#ifdef AFS_PTHREAD_ENV
void
CheckSignal_Signal(x)
{
    CheckSignal(NULL);
}

void
ShutDown_Signal(x)
{
    ShutDown(NULL);
}

void
CheckDescriptors_Signal(x)
{
    CheckDescriptors(NULL);
}
#else /* AFS_PTHREAD_ENV */
void
CheckSignal_Signal(x)
{
    IOMGR_SoftSig(CheckSignal, 0);
}

void
ShutDown_Signal(x)
{
    IOMGR_SoftSig(ShutDown, 0);
}

void
CheckDescriptors_Signal(x)
{
    IOMGR_SoftSig(CheckDescriptors, 0);
}
#endif /* AFS_PTHREAD_ENV */

/* check whether caller is authorized to manage RX statistics */
int
fs_rxstat_userok(struct rx_call *call)
{
    return afsconf_SuperUser(confDir, call, NULL);
}

static void
ResetCheckSignal(void)
{
    int signo;

#if defined(AFS_HPUX_ENV)
    signo = SIGPOLL;
#else
#if defined(AFS_NT40_ENV)
    signo = SIGUSR2;
#else
    signo = SIGXCPU;
#endif
#endif

#if defined(AFS_PTHREAD_ENV) && !defined(AFS_NT40_ENV)
    softsig_signal(signo, CheckSignal_Signal);
#else
    signal(signo, CheckSignal_Signal);
#endif
}

static void
ResetCheckDescriptors(void)
{
#ifndef AFS_NT40_ENV
#if defined(AFS_PTHREAD_ENV)
    softsig_signal(SIGTERM, CheckDescriptors_Signal);
#else
    (void)signal(SIGTERM, CheckDescriptors_Signal);
#endif
#endif
}

#if defined(AFS_PTHREAD_ENV)
int
threadNum(void)
{
    return (int)pthread_getspecific(rx_thread_id_key);
}
#endif

/* proc called by rxkad module to get a key */
static int
get_key(void *arock, register afs_int32 akvno, char *akey)
{
    /* find the key */
    static struct afsconf_key tkey;
    register afs_int32 code;

    if (!confDir) {
	ViceLog(0, ("conf dir not open\n"));
	return 1;
    }
    code = afsconf_GetKey(confDir, akvno, tkey.key);
    if (code) {
	ViceLog(0, ("afsconf_GetKey failure: kvno %d code %d\n", akvno, code));
	return code;
    }
    memcpy(akey, tkey.key, sizeof(tkey.key));
    return 0;

}				/*get_key */

#ifndef AFS_NT40_ENV
int
viced_syscall(afs_uint32 a3, afs_uint32 a4, void *a5)
{
    afs_uint32 rcode;
    void (*old) ();

#ifndef AFS_LINUX20_ENV
    old = (void (*)())signal(SIGSYS, SIG_IGN);
#endif
    rcode = syscall(AFS_SYSCALL, 28 /* AFSCALL_CALL */ , a3, a4, a5);
#ifndef AFS_LINUX20_ENV
    signal(SIGSYS, old);
#endif

    return rcode;
}
#endif

#if !defined(AFS_NT40_ENV)
#include "AFS_component_version_number.c"
#endif /* !AFS_NT40_ENV */

#define MAXADMINNAME 64
char adminName[MAXADMINNAME];

static void
CheckAdminName()
{
    int fd = 0;
    struct afs_stat status;

    if ((afs_stat("/AdminName", &status)) ||	/* if file does not exist */
	(status.st_size <= 0) ||	/* or it is too short */
	(status.st_size >= (MAXADMINNAME)) ||	/* or it is too long */
	!(fd = afs_open("/AdminName", O_RDONLY, 0))) {	/* or the open fails */
	strcpy(adminName, "System:Administrators");	/* use the default name */
    } else {
	(void)read(fd, adminName, status.st_size);	/* use name from the file */
    }
    if (fd)
	close(fd);		/* close fd if it was opened */

}				/*CheckAdminName */

static void
setThreadId(char *s)
{
#if defined(AFS_PTHREAD_ENV) && !defined(AFS_NT40_ENV)
    /* set our 'thread-id' so that the host hold table works */
    MUTEX_ENTER(&rx_stats_mutex);	/* protects rxi_pthread_hinum */
    ++rxi_pthread_hinum;
    pthread_setspecific(rx_thread_id_key, (void *)rxi_pthread_hinum);
    MUTEX_EXIT(&rx_stats_mutex);
    ViceLog(0,
	    ("Set thread id %d for '%s'\n",
	     pthread_getspecific(rx_thread_id_key), s));
#endif
}

/* This LWP does things roughly every 5 minutes */
static void *
FiveMinuteCheckLWP(void *unused)
{
    static int msg = 0;
    char tbuffer[32];

    ViceLog(1, ("Starting five minute check process\n"));
    setThreadId("FiveMinuteCheckLWP");
    while (1) {
#ifdef AFS_PTHREAD_ENV
	sleep(fiveminutes);
#else /* AFS_PTHREAD_ENV */
	IOMGR_Sleep(fiveminutes);
#endif /* AFS_PTHREAD_ENV */

	/* close the log so it can be removed */
	ReOpenLog(AFSDIR_SERVER_FILELOG_FILEPATH);	/* don't trunc, just append */
	ViceLog(2, ("Cleaning up timed out callbacks\n"));
	if (CleanupTimedOutCallBacks())
	    ViceLog(5, ("Timed out callbacks deleted\n"));
	ViceLog(2, ("Set disk usage statistics\n"));
	VSetDiskUsage();
	if (FS_registered == 1)
	    Do_VLRegisterRPC();
	/* Force wakeup in case we missed something; pthreads does timedwait */
#ifndef AFS_PTHREAD_ENV
	LWP_NoYieldSignal(fsync_wait);
#endif
	if (printBanner && (++msg & 1)) {	/* Every 10 minutes */
	    time_t now = FT_ApproxTime();
	    if (console != NULL) {
#ifndef AFS_QUIETFS_ENV
		fprintf(console, "File server is running at %s\r",
			afs_ctime(&now, tbuffer, sizeof(tbuffer)));
#endif /* AFS_QUIETFS_ENV */
		ViceLog(2,
			("File server is running at %s\n",
			 afs_ctime(&now, tbuffer, sizeof(tbuffer))));
	    }
	}
    }
    return NULL;
}				/*FiveMinuteCheckLWP */


/* This LWP does host checks every 5 minutes:  it should not be used for
 * other 5 minute activities because it may be delayed by timeouts when
 * it probes the workstations
 */
static void *
HostCheckLWP(void *unused)
{
    ViceLog(1, ("Starting Host check process\n"));
    setThreadId("HostCheckLWP");
    while (1) {
#ifdef AFS_PTHREAD_ENV
	sleep(fiveminutes);
#else /* AFS_PTHREAD_ENV */
	IOMGR_Sleep(fiveminutes);
#endif /* AFS_PTHREAD_ENV */
	ViceLog(2, ("Checking for dead venii & clients\n"));
	h_CheckHosts();
    }
    return NULL;
}				/*HostCheckLWP */

/* This LWP does fsync checks every 5 minutes:  it should not be used for
 * other 5 minute activities because it may be delayed by timeouts when
 * it probes the workstations
 */
static void *
FsyncCheckLWP(void *unused)
{
    afs_int32 code;
#ifdef AFS_PTHREAD_ENV
    struct timespec fsync_next;
#endif
    ViceLog(1, ("Starting fsync check process\n"));

    setThreadId("FsyncCheckLWP");

    while (1) {
	FSYNC_LOCK;
#ifdef AFS_PTHREAD_ENV
	/* rounding is fine */
	fsync_next.tv_nsec = 0;
	fsync_next.tv_sec = time(0) + fiveminutes;

	code =
	    pthread_cond_timedwait(&fsync_cond, &fsync_glock_mutex,
				   &fsync_next);
	if (code != 0 && code != ETIMEDOUT)
	    ViceLog(0, ("pthread_cond_timedwait returned %d\n", code));
#else /* AFS_PTHREAD_ENV */
	if ((code = LWP_WaitProcess(fsync_wait)) != LWP_SUCCESS)
	    ViceLog(0, ("LWP_WaitProcess returned %d\n", code));
#endif /* AFS_PTHREAD_ENV */
	FSYNC_UNLOCK;
	ViceLog(2, ("Checking for fsync events\n"));
	do {
	    code = BreakLaterCallBacks();
	} while (code != 0);
    }
    return NULL;
}

/*------------------------------------------------------------------------
 * PRIVATE ClearXStatValues
 *
 * Description:
 *	Initialize all of the values collected via the xstat
 *	interface.
 *
 * Arguments:
 *	None.
 *
 * Returns:
 *	Nothing.
 *
 * Environment:
 *	Must be called during File Server initialization.
 *
 * Side Effects:
 *	As advertised.
 *------------------------------------------------------------------------*/

static void
ClearXStatValues()
{				/*ClearXStatValues */

    struct fs_stats_opTimingData *opTimeP;	/*Ptr to timing struct */
    struct fs_stats_xferData *opXferP;	/*Ptr to xfer struct */
    int i;			/*Loop counter */

    /*
     * Zero all xstat-related structures.
     */
    memset((char *)(&afs_perfstats), 0, sizeof(struct afs_PerfStats));
#if FS_STATS_DETAILED
    memset((char *)(&afs_FullPerfStats), 0,
	   sizeof(struct fs_stats_FullPerfStats));

    /*
     * That's not enough.  We have to set reasonable minima for
     * time and xfer values in the detailed stats.
     */
    opTimeP = &(afs_FullPerfStats.det.rpcOpTimes[0]);
    for (i = 0; i < FS_STATS_NUM_RPC_OPS; i++, opTimeP++)
	opTimeP->minTime.tv_sec = 999999;

    opXferP = &(afs_FullPerfStats.det.xferOpTimes[0]);
    for (i = 0; i < FS_STATS_NUM_XFER_OPS; i++, opXferP++) {
	opXferP->minTime.tv_sec = 999999;
	opXferP->minBytes = 999999999;
    }

    /*
     * There's more.  We have to set our unique system identifier, as
     * declared in param.h.  If such a thing is not defined, we bitch
     * and declare ourselves to be an unknown system type.
     */
#ifdef SYS_NAME_ID
    afs_perfstats.sysname_ID = SYS_NAME_ID;
#else
#ifndef AFS_NT40_ENV
    ViceLog(0, ("Sys name ID constant not defined in param.h!!\n"));
    ViceLog(0, ("[Choosing ``undefined'' sys name ID.\n"));
#endif
    afs_perfstats.sysname_ID = SYS_NAME_ID_UNDEFINED;
#endif /* SYS_NAME_ID */
#endif

}				/*ClearXStatValues */


static void
PrintCounters()
{
    int dirbuff, dircall, dirio;
    struct timeval tpl;
    int workstations, activeworkstations, delworkstations;
    int processSize = 0;
    char tbuffer[32];

    TM_GetTimeOfDay(&tpl, 0);
    Statistics = 1;
    ViceLog(0,
	    ("Vice was last started at %s\n",
	     afs_ctime(&StartTime, tbuffer, sizeof(tbuffer))));

    VPrintCacheStats();
    VPrintDiskStats();
    DStat(&dirbuff, &dircall, &dirio);
    ViceLog(0,
	    ("With %d directory buffers; %d reads resulted in %d read I/Os\n",
	     dirbuff, dircall, dirio));
    rx_PrintStats(stderr);
    h_PrintStats();
    PrintCallBackStats();
#ifdef AFS_NT40_ENV
    processSize = -1;		/* TODO: */
#else
    processSize = (int)((long)sbrk(0) >> 10);
#endif
    ViceLog(0,
	    ("There are %d connections, process size %d\n",
	     CurrentConnections, processSize));
    h_GetWorkStats(&workstations, &activeworkstations, &delworkstations,
		   tpl.tv_sec - 15 * 60);
    ViceLog(0,
	    ("There are %d workstations, %d are active (req in < 15 mins), %d marked \"down\"\n",
	     workstations, activeworkstations, delworkstations));
    Statistics = 0;

}				/*PrintCounters */



static void *
CheckSignal(void *unused)
{
    if (FS_registered > 0) {
	/*
	 * We have proper ip addresses; tell the vlserver what we got; the following
	 * routine will do the proper reporting for us
	 */
	Do_VLRegisterRPC();
    }
    h_DumpHosts();
    h_PrintClients();
    DumpCallBackState();
    PrintCounters();
    ResetCheckSignal();
    return NULL;
}				/*CheckSignal */

void
ShutDownAndCore(int dopanic)
{
    time_t now = time(0);
    char tbuffer[32];

    ViceLog(0,
	    ("Shutting down file server at %s",
	     afs_ctime(&now, tbuffer, sizeof(tbuffer))));
    if (dopanic)
	ViceLog(0, ("ABNORMAL SHUTDOWN, see core file.\n"));
#ifndef AFS_QUIETFS_ENV
    if (console != NULL) {
	fprintf(console, "File server restart/shutdown received at %s\r",
		afs_ctime(&now, tbuffer, sizeof(tbuffer)));
    }
#endif
    DFlush();
    if (!dopanic)
	PrintCounters();

    /* do not allows new reqests to be served from now on, all new requests
     * are returned with an error code of RX_RESTARTING ( transient failure ) */
    rx_SetRxTranquil();		/* dhruba */
    VShutdown();

    if (debugFile) {
	rx_PrintStats(debugFile);
	fflush(debugFile);
    }
    if (console != NULL) {
	now = time(0);
	if (dopanic) {
#ifndef AFS_QUIETFS_ENV
	    fprintf(console, "File server has terminated abnormally at %s\r",
		    afs_ctime(&now, tbuffer, sizeof(tbuffer)));
#endif
	    ViceLog(0,
		    ("File server has terminated abnormally at %s\n",
		     afs_ctime(&now, tbuffer, sizeof(tbuffer))));
	} else {
#ifndef AFS_QUIETFS_ENV
	    fprintf(console, "File server has terminated normally at %s\r",
		    afs_ctime(&now, tbuffer, sizeof(tbuffer)));
#endif
	    ViceLog(0,
		    ("File server has terminated normally at %s\n",
		     afs_ctime(&now, tbuffer, sizeof(tbuffer))));
	}
    }

    if (dopanic)
	assert(0);

    exit(0);

}				/*ShutDown */

void *
ShutDown(void *unused)
{				/* backward compatibility */
    ShutDownAndCore(DONTPANIC);
    return NULL;
}


static void
FlagMsg()
{
    char buffer[1024];

    /* default supports help flag */

    strcpy(buffer, "Usage: fileserver ");
    strcpy(buffer, "[-auditlog <log path>] ");
    strcat(buffer, "[-d <debug level>] ");
    strcat(buffer, "[-p <number of processes>] ");
    strcat(buffer, "[-spare <number of spare blocks>] ");
    strcat(buffer, "[-pctspare <percentage spare>] ");
    strcat(buffer, "[-b <buffers>] ");
    strcat(buffer, "[-l <large vnodes>] ");
    strcat(buffer, "[-s <small vnodes>] ");
    strcat(buffer, "[-vc <volume cachesize>] ");
    strcat(buffer, "[-w <call back wait interval>] ");
    strcat(buffer, "[-cb <number of call backs>] ");
    strcat(buffer, "[-banner (print banner every 10 minutes)] ");
    strcat(buffer, "[-novbc (whole volume cbs disabled)] ");
    strcat(buffer, "[-implicit <admin mode bits: rlidwka>] ");
    strcat(buffer, "[-readonly (read-only file server)] ");
    strcat(buffer,
	   "[-hr <number of hours between refreshing the host cps>] ");
    strcat(buffer, "[-busyat <redirect clients when queue > n>] ");
    strcat(buffer, "[-nobusy <no VBUSY before a volume is attached>] ");
    strcat(buffer, "[-rxpck <number of rx extra packets>] ");
    strcat(buffer, "[-rxdbg (enable rx debugging)] ");
    strcat(buffer, "[-rxdbge (enable rxevent debugging)] ");
    strcat(buffer, "[-rxmaxmtu <bytes>] ");
    strcat(buffer, "[-rxbind (bind the Rx socket to one address)] ");
    strcat(buffer, "[-allow-dotted-principals (disable the rxkad principal name dot check)] ");
#if AFS_PTHREAD_ENV
    strcat(buffer, "[-vattachpar <number of volume attach threads>] ");
#endif
#ifdef	AFS_AIX32_ENV
    strcat(buffer, "[-m <min percentage spare in partition>] ");
#endif
#if defined(AFS_SGI_ENV)
    strcat(buffer, "[-lock (keep fileserver from swapping)] ");
#endif
    strcat(buffer, "[-L (large server conf)] ");
    strcat(buffer, "[-S (small server conf)] ");
    strcat(buffer, "[-k <stack size>] ");
    strcat(buffer, "[-realm <Kerberos realm name>] ");
    strcat(buffer, "[-udpsize <size of socket buffer in bytes>] ");
    strcat(buffer, "[-sendsize <size of send buffer in bytes>] ");
    strcat(buffer, "[-abortthreshold <abort threshold>] ");
    strcat(buffer, "[-nojumbo (disable jumbogram network packets - deprecated)] ");
    strcat(buffer, "[-jumbo (enable jumbogram network packets)] ");
/*   strcat(buffer, "[-enable_peer_stats] "); */
/*   strcat(buffer, "[-enable_process_stats] "); */
    strcat(buffer, "[-help]\n");
/*
    ViceLog(0, ("%s", buffer));
*/

    printf("%s", buffer);
    fflush(stdout);

}				/*FlagMsg */


static afs_int32
ParseRights(char *arights)
{
    afs_int32 mode = 0;
    int i, len;
    char tc;

    if (!arights || !strcmp(arights, "")) {
	printf("Missing list of mode bits on -implicit option\n");
	return -1;
    }
    if (!strcmp(arights, "none"))
	mode = 0;
    else if (!strcmp(arights, "read"))
	mode = PRSFS_READ | PRSFS_LOOKUP;
    else if (!strcmp(arights, "write"))
	mode =
	    PRSFS_READ | PRSFS_LOOKUP | PRSFS_INSERT | PRSFS_DELETE |
	    PRSFS_WRITE | PRSFS_LOCK;
    else if (!strcmp(arights, "all"))
	mode =
	    PRSFS_READ | PRSFS_LOOKUP | PRSFS_INSERT | PRSFS_DELETE |
	    PRSFS_WRITE | PRSFS_LOCK | PRSFS_ADMINISTER;
    else {
	len = strlen(arights);
	for (i = 0; i < len; i++) {
	    tc = *arights++;
	    if (tc == 'r')
		mode |= PRSFS_READ;
	    else if (tc == 'l')
		mode |= PRSFS_LOOKUP;
	    else if (tc == 'i')
		mode |= PRSFS_INSERT;
	    else if (tc == 'd')
		mode |= PRSFS_DELETE;
	    else if (tc == 'w')
		mode |= PRSFS_WRITE;
	    else if (tc == 'k')
		mode |= PRSFS_LOCK;
	    else if (tc == 'a')
		mode |= PRSFS_ADMINISTER;
	    else if (tc == 'A')
		mode |= PRSFS_USR0;
	    else if (tc == 'B')
		mode |= PRSFS_USR1;
	    else if (tc == 'C')
		mode |= PRSFS_USR2;
	    else if (tc == 'D')
		mode |= PRSFS_USR3;
	    else if (tc == 'E')
		mode |= PRSFS_USR4;
	    else if (tc == 'F')
		mode |= PRSFS_USR5;
	    else if (tc == 'G')
		mode |= PRSFS_USR6;
	    else if (tc == 'H')
		mode |= PRSFS_USR7;
	    else {
		printf("Illegal -implicit rights character '%c'.\n", tc);
		return -1;
	    }
	}
    }
    return mode;
}

/*
 * Limit MAX_FILESERVER_THREAD by the system limit on the number of
 * pthreads (sysconf(_SC_THREAD_THREADS_MAX)), if applicable and
 * available.
 *
 * AIX:         sysconf() limit is real
 * HP-UX:       sysconf() limit is real
 * IRIX:        sysconf() limit is apparently NOT real -- too small
 * DUX:         sysconf() limit is apparently NOT real -- too big
 * Linux:       sysconf() limit is apparently NOT real -- too big
 * Solaris:     no sysconf() limit
 */
static int
max_fileserver_thread(void)
{
#if defined(AFS_PTHREAD_ENV)
#if defined(AFS_AIX_ENV) || defined(AFS_HPUX_ENV)
    long ans;

    ans = sysconf(_SC_THREAD_THREADS_MAX);
    if (0 < ans && ans < MAX_FILESERVER_THREAD)
	return (int)ans;
#endif
#endif /* defined(AFS_PTHREAD_ENV) */
    return MAX_FILESERVER_THREAD;
}

static int
ParseArgs(int argc, char *argv[])
{
    int SawL = 0, SawS = 0, SawVC = 0;
    int Sawrxpck = 0, Sawsmall = 0, Sawlarge = 0, Sawcbs = 0, Sawlwps =
	0, Sawbufs = 0;
    int Sawbusy = 0;
    int i;
    int bufSize = 0;		/* temp variable to read in udp socket buf size */

    for (i = 1; i < argc; i++) {
	if (!strcmp(argv[i], "-d")) {
            if ((i + 1) >= argc) {
		fprintf(stderr, "missing argument for -d\n"); 
		return -1; 
	    }
	    debuglevel = atoi(argv[++i]);
	    LogLevel = debuglevel;
	} else if (!strcmp(argv[i], "-banner")) {
	    printBanner = 1;
	} else if (!strcmp(argv[i], "-implicit")) {
            if ((i + 1) >= argc) {
		fprintf(stderr, "missing argument for -implicit\n"); 
		return -1; 
	    }
	    implicitAdminRights = ParseRights(argv[++i]);
	    if (implicitAdminRights < 0)
		return implicitAdminRights;
	} else if (!strcmp(argv[i], "-readonly")) {
	    readonlyServer = 1;
	} else if (!strcmp(argv[i], "-L")) {
	    SawL = 1;
	} else if (!strcmp(argv[i], "-S")) {
	    SawS = 1;
	} else if (!strcmp(argv[i], "-p")) {
	    int lwps_max =
		max_fileserver_thread() - FILESERVER_HELPER_THREADS;
	    Sawlwps = 1;
            if ((i + 1) >= argc) {
		fprintf(stderr, "missing argument for -p\n"); 
		return -1; 
	    }
	    lwps = atoi(argv[++i]);
	    if (lwps > lwps_max)
		lwps = lwps_max;
	    else if (lwps < 6)
		lwps = 6;
	} else if (!strcmp(argv[i], "-b")) {
	    Sawbufs = 1;
            if ((i + 1) >= argc) {
		fprintf(stderr, "missing argument for -b\n"); 
		return -1; 
	    }
	    buffs = atoi(argv[++i]);
	} else if (!strcmp(argv[i], "-l")) {
	    Sawlarge = 1;
            if ((i + 1) >= argc) {
		fprintf(stderr, "missing argument for -l\n"); 
		return -1; 
	    }
	    large = atoi(argv[++i]);
	} else if (!strcmp(argv[i], "-vc")) {
	    SawVC = 1;
            if ((i + 1) >= argc) {
		fprintf(stderr, "missing argument for -vc\n"); 
		return -1; 
	    }
	    volcache = atoi(argv[++i]);
	} else if (!strcmp(argv[i], "-novbc")) {
	    novbc = 1;
	} else if (!strcmp(argv[i], "-rxpck")) {
	    Sawrxpck = 1;
            if ((i + 1) >= argc) {
		fprintf(stderr, "missing argument for -rxpck\n"); 
		return -1; 
	    }
	    rxpackets = atoi(argv[++i]);
#ifdef AFS_PTHREAD_ENV
	} else if (!strcmp(argv[i], "-vattachpar")) {
            if ((i + 1) >= argc) {
		fprintf(stderr, "missing argument for -vattachpar\n"); 
		return -1; 
	    }
	    vol_attach_threads = atoi(argv[++i]);
#endif /* AFS_PTHREAD_ENV */
	} else if (!strcmp(argv[i], "-s")) {
	    Sawsmall = 1;
            if ((i + 1) >= argc) {
		fprintf(stderr, "missing argument for -s\n"); 
		return -1; 
	    }
	    nSmallVns = atoi(argv[++i]);
	} else if (!strcmp(argv[i], "-abortthreshold")) {
            if ((i + 1) >= argc) {
		fprintf(stderr, "missing argument for -abortthreshold\n"); 
		return -1; 
	    }
	    abort_threshold = atoi(argv[++i]);
	} else if (!strcmp(argv[i], "-k")) {
            if ((i + 1) >= argc) {
		fprintf(stderr, "missing argument for -k\n"); 
		return -1; 
	    }
	    stack = atoi(argv[++i]);
	}
#if defined(AFS_SGI_ENV)
	else if (!strcmp(argv[i], "-lock")) {
	    SawLock = 1;
	}
#endif
	else if (!strcmp(argv[i], "-spare")) {
            if ((i + 1) >= argc) {
		fprintf(stderr, "missing argument for -spare\n"); 
		return -1; 
	    }
	    BlocksSpare = atoi(argv[++i]);
	    SawSpare = 1;
	} else if (!strcmp(argv[i], "-pctspare")) {
            if ((i + 1) >= argc) {
		fprintf(stderr, "missing argument for -pctspare\n"); 
		return -1; 
	    }
	    PctSpare = atoi(argv[++i]);
	    BlocksSpare = 0;	/* has non-zero default */
	    SawPctSpare = 1;
	} else if (!strcmp(argv[i], "-w")) {
            if ((i + 1) >= argc) {
		fprintf(stderr, "missing argument for -w\n"); 
		return -1; 
	    }
	    fiveminutes = atoi(argv[++i]);
	} else if (!strcmp(argv[i], "-hr")) {
	    int hr;
            if ((i + 1) >= argc) {
		fprintf(stderr, "missing argument for -hr\n"); 
		return -1; 
	    }
	    hr = atoi(argv[++i]);
	    if ((hr < 1) || (hr > 36)) {
		printf
		    ("host acl refresh interval of %d hours is invalid; hours must be between 1 and 36\n\n",
		     hr);
		return -1;
	    }
	    hostaclRefresh = hr * 60 * 60;
	} else if (!strcmp(argv[i], "-rxdbg"))
	    rxlog = 1;
	else if (!strcmp(argv[i], "-rxdbge"))
	    eventlog = 1;
	else if (!strcmp(argv[i], "-cb")) {
	    Sawcbs = 1;
            if ((i + 1) >= argc) {
		fprintf(stderr, "missing argument for -cb\n"); 
		return -1; 
	    }
	    numberofcbs = atoi(argv[++i]);
	    if ((numberofcbs < 10000) || (numberofcbs > 2147483647)) {
		printf
		    ("number of cbs %d invalid; must be between 10000 and 2147483647\n",
		     numberofcbs);
		return -1;
	    }
	} else if (!strcmp(argv[i], "-busyat")) {
	    Sawbusy = 1;
	    if ((i + 1) >= argc) {
		fprintf(stderr, "missing argument for -busyat\n"); 
		return -1; 
	    }
	    busy_threshold = atoi(argv[++i]);
	    if (busy_threshold < 10) {
		printf
		    ("Busy threshold %d is too low, will compute default.\n",
		     busy_threshold);
		Sawbusy = 0;
	    }
	} else if (!strcmp(argv[i], "-nobusy"))
	    busyonrst = 0;
#ifdef	AFS_AIX32_ENV
	else if (!strcmp(argv[i], "-m")) {
	    extern int aixlow_water;
	    if ((i + 1) >= argc) {
		fprintf(stderr, "missing argument for -m\n"); 
		return -1; 
	    }
	    aixlow_water = atoi(argv[++i]);
	    if ((aixlow_water < 0) || (aixlow_water > 30)) {
		printf("space reserved %d% invalid; must be between 0-30%\n",
		       aixlow_water);
		return -1;
	    }
	}
#endif
	else if (!strcmp(argv[i], "-nojumbo")) {
	    rxJumbograms = 0;
	} else if (!strcmp(argv[i], "-jumbo")) {
	    rxJumbograms = 1;
	} else if (!strcmp(argv[i], "-rxbind")) {
	    rxBind = 1;
	} else if (!strcmp(argv[i], "-allow-dotted-principals")) {
	    rxkadDisableDotCheck = 1;
	} else if (!strcmp(argv[i], "-rxmaxmtu")) {
	    if ((i + 1) >= argc) {
		fprintf(stderr, "missing argument for -rxmaxmtu\n"); 
		return -1; 
	    }
	    rxMaxMTU = atoi(argv[++i]);
	    if ((rxMaxMTU < RX_MIN_PACKET_SIZE) || 
		(rxMaxMTU > RX_MAX_PACKET_DATA_SIZE)) {
		printf("rxMaxMTU %d% invalid; must be between %d-%d\n",
		       rxMaxMTU, RX_MIN_PACKET_SIZE, 
		       RX_MAX_PACKET_DATA_SIZE);
		return -1;
	    }
	} else if (!strcmp(argv[i], "-realm")) {
	    extern char local_realms[AFS_NUM_LREALMS][AFS_REALM_SZ];
	    extern int  num_lrealms;
	    if ((i + 1) >= argc) {
		fprintf(stderr, "missing argument for -realm\n"); 
		return -1; 
	    }
	    if (strlen(argv[++i]) >= AFS_REALM_SZ) {
		printf
		    ("-realm argument must contain fewer than %d characters.\n",
		     AFS_REALM_SZ);
		return -1;
	    }
<<<<<<< HEAD
	    if (num_lrealms == -1)
=======
	    if (num_lrealms == -1) 
>>>>>>> a75274d8
		num_lrealms = 0;
	    if (num_lrealms >= AFS_NUM_LREALMS) {
		printf
		    ("a maximum of %d -realm arguments can be specified.\n",
		     AFS_NUM_LREALMS);
		return -1;
	    }
	    strncpy(local_realms[num_lrealms++], argv[i], AFS_REALM_SZ);
	} else if (!strcmp(argv[i], "-udpsize")) {
	    if ((i + 1) >= argc) {
		printf("You have to specify -udpsize <integer value>\n");
		return -1;
	    }
	    bufSize = atoi(argv[++i]);
	    if (bufSize < rx_GetMinUdpBufSize())
		printf
		    ("Warning:udpsize %d is less than minimum %d; ignoring\n",
		     bufSize, rx_GetMinUdpBufSize());
	    else
		udpBufSize = bufSize;
	} else if (!strcmp(argv[i], "-sendsize")) {
	    if ((i + 1) >= argc) {
		printf("You have to specify -sendsize <integer value>\n");
		return -1;
	    }
	    bufSize = atoi(argv[++i]);
	    if (bufSize < 16384)
		printf
		    ("Warning:sendsize %d is less than minimum %d; ignoring\n",
		     bufSize, 16384);
	    else
		sendBufSize = bufSize;
	} else if (!strcmp(argv[i], "-enable_peer_stats")) {
	    rx_enablePeerRPCStats();
	} else if (!strcmp(argv[i], "-enable_process_stats")) {
	    rx_enableProcessRPCStats();
	}
	else if (strcmp(argv[i], "-auditlog") == 0) {
	    char *fileName = argv[++i];

            osi_audit_file(fileName);
	}
#ifndef AFS_NT40_ENV
	else if (strcmp(argv[i], "-syslog") == 0) {
	    /* set syslog logging flag */
	    serverLogSyslog = 1;
	} else if (strncmp(argv[i], "-syslog=", 8) == 0) {
	    serverLogSyslog = 1;
	    serverLogSyslogFacility = atoi(argv[i] + 8);
	}
#endif
	else if (strcmp(argv[i], "-mrafslogs") == 0) {
	    /* set syslog logging flag */
	    mrafsStyleLogs = 1;
	} 
	else {
	    return (-1);
	}
    }
    if (SawS && SawL) {
	printf("Only one of -L, or -S must be specified\n");
	return -1;
    }
    if (SawS) {
	if (!Sawrxpck)
	    rxpackets = 100;
	if (!Sawsmall)
	    nSmallVns = 200;
	if (!Sawlarge)
	    large = 200;
	if (!Sawcbs)
	    numberofcbs = 20000;
	if (!Sawlwps)
	    lwps = 6;
	if (!Sawbufs)
	    buffs = 70;
	if (!SawVC)
	    volcache = 200;
    }
    if (SawL) {
	if (!Sawrxpck)
	    rxpackets = 200;
	if (!Sawsmall)
	    nSmallVns = 600;
	if (!Sawlarge)
	    large = 600;
	if (!Sawcbs)
	    numberofcbs = 64000;
	if (!Sawlwps)
	    lwps = 128;
	if (!Sawbufs)
	    buffs = 120;
	if (!SawVC)
	    volcache = 600;
    }
    if (!Sawbusy)
	busy_threshold = 3 * rxpackets / 2;

    return (0);

}				/*ParseArgs */


#define MAXPARMS 15

static void
NewParms(int initializing)
{
    static struct afs_stat sbuf;
    register int i, fd;
    char *parms;
    char *argv[MAXPARMS];
    register int argc;

    if (!(afs_stat("/vice/file/parms", &sbuf))) {
	parms = (char *)malloc(sbuf.st_size);
	if (!parms)
	    return;
	fd = afs_open("parms", O_RDONLY, 0666);
	if (fd <= 0) {
	    ViceLog(0, ("Open for parms failed with errno = %d\n", errno));
	    return;
	}

	i = read(fd, parms, sbuf.st_size);
	close(fd);
	if (i != sbuf.st_size) {
	    if (i < 0) {
		ViceLog(0, ("Read on parms failed with errno = %d\n", errno));
	    } else {
		ViceLog(0,
			("Read on parms failed; expected %d bytes but read %d\n",
			 sbuf.st_size, i));
	    }
	    free(parms);
	    return;
	}

	for (i = 0; i < MAXPARMS; argv[i++] = 0);

	for (argc = i = 0; i < sbuf.st_size; i++) {
	    if ((*(parms + i) != ' ') && (*(parms + i) != '\n')) {
		if (argv[argc] == 0)
		    argv[argc] = (parms + i);
	    } else {
		*(parms + i) = '\0';
		if (argv[argc] != 0) {
		    if (++argc == MAXPARMS)
			break;
		}
		while ((*(parms + i + 1) == ' ')
		       || (*(parms + i + 1) == '\n'))
		    i++;
	    }
	}
	if (ParseArgs(argc, argv) == 0) {
	    ViceLog(0, ("Change parameters to:"));
	} else {
	    ViceLog(0, ("Invalid parameter in:"));
	}
	for (i = 0; i < argc; i++) {
	    ViceLog(0, (" %s", argv[i]));
	}
	ViceLog(0, ("\n"));
	free(parms);
    } else if (!initializing)
	ViceLog(0,
		("Received request to change parms but no parms file exists\n"));

}				/*NewParms */


/* Miscellaneous routines */
void
Die(char *msg)
{
    ViceLog(0, ("%s\n", msg));
    assert(0);

}				/*Die */


afs_int32
InitPR()
{
    register code;

    /*
     * If this fails, it's because something major is wrong, and is not
     * likely to be time dependent.
     */
    code = pr_Initialize(2, AFSDIR_SERVER_ETC_DIRPATH, 0);
    if (code != 0) {
	ViceLog(0,
		("Couldn't initialize protection library; code=%d.\n", code));
	return code;
    }

#ifdef AFS_PTHREAD_ENV
    assert(pthread_key_create(&viced_uclient_key, NULL) == 0);
#endif

    SystemId = SYSADMINID;
    SystemAnyUser = ANYUSERID;
    SystemAnyUserCPS.prlist_len = 0;
    SystemAnyUserCPS.prlist_val = NULL;
    AnonCPS.prlist_len = 0;
    AnonCPS.prlist_val = NULL;
    while (1) {
	code = pr_GetCPS(SystemAnyUser, &SystemAnyUserCPS);
	if (code != 0) {
	    ViceLog(0,
		    ("Couldn't get CPS for AnyUser, will try again in 30 seconds; code=%d.\n",
		     code));
	    goto sleep;
	}
	code = pr_GetCPS(ANONYMOUSID, &AnonCPS);
	if (code != 0) {
	    ViceLog(0,
		    ("Couldn't get Anonymous CPS, exiting; code=%d.\n",
		     code));
	    return -1;
	}
	AnonymousID = ANONYMOUSID;
	return 0;
      sleep:
#ifdef AFS_PTHREAD_ENV
	sleep(30);
#else /* AFS_PTHREAD_ENV */
	IOMGR_Sleep(30);
#endif /* AFS_PTHREAD_ENV */
    }
}				/*InitPR */

struct rx_connection *serverconns[MAXSERVERS];
struct ubik_client *cstruct;

afs_int32
vl_Initialize(char *confDir)
{
    afs_int32 code, scIndex = 0, i;
    struct afsconf_dir *tdir;
    struct rx_securityClass *sc;
    struct afsconf_cell info;

    tdir = afsconf_Open(confDir);
    if (!tdir) {
	ViceLog(0,
		("Could not open configuration directory (%s).\n", confDir));
	exit(1);
    }
    code = afsconf_ClientAuth(tdir, &sc, &scIndex);
    if (code) {
	ViceLog(0, ("Could not get security object for localAuth\n"));
	exit(1);
    }
    code = afsconf_GetCellInfo(tdir, NULL, AFSCONF_VLDBSERVICE, &info);
    if (info.numServers > MAXSERVERS) {
	ViceLog(0,
		("vl_Initialize: info.numServers=%d (> MAXSERVERS=%d)\n",
		 info.numServers, MAXSERVERS));
	exit(1);
    }
    for (i = 0; i < info.numServers; i++)
	serverconns[i] =
	    rx_NewConnection(info.hostAddr[i].sin_addr.s_addr,
			     info.hostAddr[i].sin_port, USER_SERVICE_ID, sc,
			     scIndex);
    code = ubik_ClientInit(serverconns, &cstruct);
    afsconf_Close(tdir);
    if (code) {
	ViceLog(0, ("vl_Initialize: ubik client init failed.\n"));
	return code;
    }
    return 0;
}

#define SYSIDMAGIC	0x88aabbcc
#define SYSIDVERSION	1

afs_int32
ReadSysIdFile()
{
    afs_int32 fd, nentries, i;
    struct versionStamp vsn;
    struct afs_stat status;
    afsUUID uuid;

    if ((afs_stat(AFSDIR_SERVER_SYSID_FILEPATH, &status))
	|| (status.st_size <= 0)) {
	ViceLog(0, ("%s: doesn't exist\n", AFSDIR_SERVER_SYSID_FILEPATH));
	return ENOENT;
    }
    if (!(fd = afs_open(AFSDIR_SERVER_SYSID_FILEPATH, O_RDONLY, 0))) {
	ViceLog(0,
		("%s: can't open (%d)\n", AFSDIR_SERVER_SYSID_FILEPATH,
		 errno));
	return EIO;
    }
    if ((i = read(fd, (char *)&vsn, sizeof(vsn))) != sizeof(vsn)) {
	ViceLog(0,
		("%s: Read failed (%d)\n", AFSDIR_SERVER_SYSID_FILEPATH,
		 errno));
	return EIO;
    }
    if (vsn.magic != SYSIDMAGIC) {
	ViceLog(0,
		("%s: wrong magic %x (we support %x)\n",
		 AFSDIR_SERVER_SYSID_FILEPATH, vsn.magic, SYSIDMAGIC));
	return EIO;
    }
    if (vsn.version != SYSIDVERSION) {
	ViceLog(0,
		("%s: wrong version %d (we support %d)\n",
		 AFSDIR_SERVER_SYSID_FILEPATH, vsn.version, SYSIDVERSION));
	return EIO;
    }
    if ((i =
	 read(fd, (char *)&uuid,
	      sizeof(struct afsUUID))) != sizeof(struct afsUUID)) {
	ViceLog(0,
		("%s: read of uuid failed (%d)\n",
		 AFSDIR_SERVER_SYSID_FILEPATH, errno));
	return EIO;
    }
    afs_ntohuuid(&uuid);
    FS_HostUUID = uuid;
    if ((i =
	 read(fd, (char *)&nentries,
	      sizeof(afs_int32))) != sizeof(afs_int32)) {
	ViceLog(0,
		("%s: Read of entries failed (%d)\n",
		 AFSDIR_SERVER_SYSID_FILEPATH, errno));
	return EIO;
    }
    if (nentries <= 0 || nentries > ADDRSPERSITE) {
	ViceLog(0,
		("%s: invalid num of interfaces: %d\n",
		 AFSDIR_SERVER_SYSID_FILEPATH, nentries));
	return EIO;
    }
    if (FS_HostAddr_cnt == 0) {
	FS_HostAddr_cnt = nentries;
	for (i = 0; i < nentries; i++) {
	    if (read(fd, (char *)&FS_HostAddrs[i], sizeof(afs_int32)) !=
		sizeof(afs_int32)) {
		ViceLog(0,
			("%s: Read of addresses failed (%d)\n",
			 AFSDIR_SERVER_SYSID_FILEPATH, errno));
		FS_HostAddr_cnt = 0;	/* reset it */
		return EIO;
	    }
	}
    } else {
	ViceLog(1,
		("%s: address list ignored (NetInfo/NetRestrict override)\n",
		 AFSDIR_SERVER_SYSID_FILEPATH));
    }
    close(fd);
    return 0;
}

afs_int32
WriteSysIdFile()
{
    afs_int32 fd, i;
    struct versionStamp vsn;
    struct afs_stat status;
    afsUUID uuid;

    if (!afs_stat(AFSDIR_SERVER_SYSID_FILEPATH, &status)) {
	/*
	 * File exists; keep the old one around
	 */
	renamefile(AFSDIR_SERVER_SYSID_FILEPATH,
		   AFSDIR_SERVER_OLDSYSID_FILEPATH);
    }
    fd = afs_open(AFSDIR_SERVER_SYSID_FILEPATH, O_WRONLY | O_TRUNC | O_CREAT,
		  0666);
    if (fd < 1) {
	ViceLog(0,
		("%s: can't create (%d)\n", AFSDIR_SERVER_SYSID_FILEPATH,
		 errno));
	return EIO;
    }
    vsn.magic = SYSIDMAGIC;
    vsn.version = 1;
    if ((i = write(fd, (char *)&vsn, sizeof(vsn))) != sizeof(vsn)) {
	ViceLog(0,
		("%s: write failed (%d)\n", AFSDIR_SERVER_SYSID_FILEPATH,
		 errno));
	return EIO;
    }
    uuid = FS_HostUUID;
    afs_htonuuid(&uuid);
    if ((i =
	 write(fd, (char *)&uuid,
	       sizeof(struct afsUUID))) != sizeof(struct afsUUID)) {
	ViceLog(0,
		("%s: write of uuid failed (%d)\n",
		 AFSDIR_SERVER_SYSID_FILEPATH, errno));
	return EIO;
    }
    if ((i =
	 write(fd, (char *)&FS_HostAddr_cnt,
	       sizeof(afs_int32))) != sizeof(afs_int32)) {
	ViceLog(0,
		("%s: write of # of entries failed (%d)\n",
		 AFSDIR_SERVER_SYSID_FILEPATH, errno));
	return EIO;
    }
    for (i = 0; i < FS_HostAddr_cnt; i++) {
	if (write(fd, (char *)&FS_HostAddrs[i], sizeof(afs_int32)) !=
	    sizeof(afs_int32)) {
	    ViceLog(0,
		    ("%s: write of addresses failed (%d)\n",
		     AFSDIR_SERVER_SYSID_FILEPATH, errno));
	    return EIO;
	}
    }
    close(fd);
    return 0;
}

/*
 * defect 10966 
 * This routine sets up the buffers for the VL_RegisterAddrs RPC. All addresses
 * in FS_HostAddrs[] are in NBO, while the RPC treats them as a "blob" of data
 * and so we need to convert each of them into HBO which is what the extra 
 * array called FS_HostAddrs_HBO is used here.
 */
afs_int32
Do_VLRegisterRPC()
{
    register int code;
    bulkaddrs addrs;
    extern int VL_RegisterAddrs();
    afs_uint32 FS_HostAddrs_HBO[ADDRSPERSITE];
    int i = 0;

    for (i = 0; i < FS_HostAddr_cnt; i++)
	FS_HostAddrs_HBO[i] = ntohl(FS_HostAddrs[i]);
    addrs.bulkaddrs_len = FS_HostAddr_cnt;
    addrs.bulkaddrs_val = (afs_uint32 *) FS_HostAddrs_HBO;
    code = ubik_VL_RegisterAddrs(cstruct, 0, &FS_HostUUID, 0, &addrs);
    if (code) {
	if (code == VL_MULTIPADDR) {
	    ViceLog(0,
		    ("VL_RegisterAddrs rpc failed; The IP address exists on a different server; repair it\n"));
	    ViceLog(0,
		    ("VL_RegisterAddrs rpc failed; See VLLog for details\n"));
	    return code;
	} else if (code == RXGEN_OPCODE) {
	    ViceLog(0,
		    ("vlserver doesn't support VL_RegisterAddrs rpc; ignored\n"));
	    FS_registered = 2;	/* So we don't have to retry in the gc daemon */
	} else {
	    ViceLog(0,
		    ("VL_RegisterAddrs rpc failed; will retry periodically (code=%d, err=%d)\n",
		     code, errno));
	}
    } else {
	FS_registered = 2;	/* So we don't have to retry in the gc daemon */
	WriteSysIdFile();
    }

    return 0;
}

afs_int32
SetupVL()
{
    afs_int32 code;
    extern int rxi_numNetAddrs;
    extern afs_uint32 rxi_NetAddrs[];

#ifndef AFS_NT40_ENV
    if (AFSDIR_SERVER_NETRESTRICT_FILEPATH || AFSDIR_SERVER_NETINFO_FILEPATH) {
	/*
	 * Find addresses we are supposed to register as per the netrestrict 
	 * and netinfo files (/usr/afs/local/NetInfo and 
	 * /usr/afs/local/NetRestict)
	 */
	char reason[1024];
	afs_int32 code = parseNetFiles(FS_HostAddrs, NULL, NULL,
				       ADDRSPERSITE, reason,
				       AFSDIR_SERVER_NETINFO_FILEPATH,
				       AFSDIR_SERVER_NETRESTRICT_FILEPATH);
	if (code < 0) {
	    ViceLog(0, ("Can't register any valid addresses: %s\n", reason));
	    exit(1);
	}
	FS_HostAddr_cnt = (afs_uint32) code;
    } else
#endif
    {
	FS_HostAddr_cnt = rx_getAllAddr(FS_HostAddrs, ADDRSPERSITE);
    }

    if (FS_HostAddr_cnt == 1 && rxBind == 1)
	code = FS_HostAddrs[0];
    else 
	code = htonl(INADDR_ANY);
    return code;
}

afs_int32
InitVL()
{
    afs_int32 code;
    extern int rxi_numNetAddrs;
    extern afs_uint32 rxi_NetAddrs[];

    /*
     * If this fails, it's because something major is wrong, and is not
     * likely to be time dependent.
     */
    code = vl_Initialize(AFSDIR_SERVER_ETC_DIRPATH);
    if (code != 0) {
	ViceLog(0,
		("Couldn't initialize protection library; code=%d.\n", code));
	return code;
    }

    /* Read or create the sysid file and register the fileserver's
     * IP addresses with the vlserver.
     */
    code = ReadSysIdFile();
    if (code) {
	/* Need to create the file */
	ViceLog(0, ("Creating new SysID file\n"));
	if ((code = afs_uuid_create(&FS_HostUUID))) {
	    ViceLog(0, ("Failed to create new uuid: %d\n", code));
	    exit(1);
	}
    }
    /* A good sysid file exists; inform the vlserver. If any conflicts,
     * we always use the latest interface available as the real truth.
     */

    code = Do_VLRegisterRPC();
    return code;
}

int
main(int argc, char *argv[])
{
    afs_int32 code;
    char tbuffer[32];
    struct rx_securityClass *sc[4];
    struct rx_service *tservice;
#ifdef AFS_PTHREAD_ENV
    pthread_t serverPid;
    pthread_attr_t tattr;
#else /* AFS_PTHREAD_ENV */
    PROCESS parentPid, serverPid;
#endif /* AFS_PTHREAD_ENV */
    struct hostent *he;
    int minVnodesRequired;	/* min size of vnode cache */
#ifndef AFS_NT40_ENV
    struct rlimit rlim;		/* max number of open file descriptors */
#endif
    int curLimit;
    time_t t;
    afs_uint32 rx_bindhost;

#ifdef	AFS_AIX32_ENV
    struct sigaction nsa;

    sigemptyset(&nsa.sa_mask);
    nsa.sa_handler = SIG_DFL;
    nsa.sa_flags = SA_FULLDUMP;
    sigaction(SIGABRT, &nsa, NULL);
    sigaction(SIGSEGV, &nsa, NULL);
#endif
    osi_audit_init();

    /* Initialize dirpaths */
    if (!(initAFSDirPath() & AFSDIR_SERVER_PATHS_OK)) {
#ifdef AFS_NT40_ENV
	ReportErrorEventAlt(AFSEVT_SVR_NO_INSTALL_DIR, 0, argv[0], 0);
#endif
	fprintf(stderr, "%s: Unable to obtain AFS server directory.\n",
		argv[0]);
	exit(2);
    }
#ifndef AFS_QUIETFS_ENV
    console = afs_fopen("/dev/console", "w");
#endif

    if (ParseArgs(argc, argv)) {
	FlagMsg();
	exit(-1);
    }
#ifdef AFS_PTHREAD_ENV
    assert(pthread_mutex_init(&fileproc_glock_mutex, NULL) == 0);
#endif /* AFS_PTHREAD_ENV */

#ifdef AFS_SGI_VNODE_GLUE
    if (afs_init_kernel_config(-1) < 0) {
	printf
	    ("Can't determine NUMA configuration, not starting fileserver.\n");
	exit(1);
    }
#endif
    confDir = afsconf_Open(AFSDIR_SERVER_ETC_DIRPATH);
    if (!confDir) {
	fprintf(stderr, "Unable to open config directory %s\n",
		AFSDIR_SERVER_ETC_DIRPATH);
	exit(-1);
    }

    NewParms(1);

    /* Open FileLog on stdout, stderr, fd 1 and fd2 (for perror), sigh. */
#ifndef AFS_NT40_ENV
    serverLogSyslogTag = "fileserver";
#endif
    OpenLog(AFSDIR_SERVER_FILELOG_FILEPATH);
    SetupLogSignals();

    if (SawSpare && SawPctSpare) {
	ViceLog(0, ("Both -spare and -pctspare specified, exiting.\n"));
	exit(-1);
    }
#ifdef AFS_SGI_XFS_IOPS_ENV
    ViceLog(0, ("XFS/EFS File server starting\n"));
#else
    ViceLog(0, ("File server starting\n"));
#endif

#if defined(AFS_PTHREAD_ENV) && !defined(AFS_NT40_ENV)
    /* initialize the pthread soft signal handler thread */
    softsig_init();
#endif

    /* install signal handlers for controlling the fileserver process */
    ResetCheckSignal();		/* set CheckSignal_Signal() sig handler */
    ResetCheckDescriptors();	/* set CheckDescriptors_Signal() sig handler */

#if defined(AFS_SGI_ENV)
    /* give this guy a non-degrading priority so help busy servers */
    schedctl(NDPRI, 0, NDPNORMMAX);
    if (SawLock)
	plock(PROCLOCK);
#else
#ifndef AFS_NT40_ENV
    nice(-5);			/* TODO: */
#endif
#endif
    assert(DInit(buffs) == 0);

#ifdef AFS_NT40_ENV
    if (afs_winsockInit() < 0) {
	ReportErrorEventAlt(AFSEVT_SVR_WINSOCK_INIT_FAILED, 0, argv[0], 0);
	ViceLog(0, ("File server failed to intialize winsock.\n"));
	exit(1);
    }
#endif
    CheckAdminName();

    /* if we support more than 16 threads, then we better have the ability 
     ** to keep open a large number of files simultaneously 
     */
#if	defined(AFS_AIX_ENV) && !defined(AFS_AIX42_ENV)
    curLimit = OPEN_MAX;	/* for pre AIX 4.2 systems */
#elif defined(AFS_NT40_ENV)
    curLimit = NT_OPEN_MAX;	/* open file descriptor limit on NT */
#else

    curLimit = 0;		/* the number of open file descriptors */
    code = getrlimit(RLIMIT_NOFILE, &rlim);
    if (code == 0) {
	curLimit = rlim.rlim_cur;
	rlim.rlim_cur = rlim.rlim_max;
	code = setrlimit(RLIMIT_NOFILE, &rlim);
	if (code == 0)
	    curLimit = rlim.rlim_max;
    }
    if (code != 0)
	ViceLog(0, ("Failed to increase open file limit, using default\n"));

#endif /* defined(AFS_AIX_ENV) && !defined(AFS_AIX42_ENV) */

    curLimit -= 32;		/* leave a slack of 32 file descriptors */
    if (lwps > curLimit) {
	if (curLimit > 0)
	    lwps = curLimit;
	else if (lwps > 16)
	    lwps = 16;		/* default to a maximum of 16 threads */
	ViceLog(0,
		("The system supports a max of %d open files and we are starting %d threads\n",
		 curLimit, lwps));
    }
#ifndef AFS_PTHREAD_ENV
    assert(LWP_InitializeProcessSupport(LWP_MAX_PRIORITY - 2, &parentPid) ==
	   LWP_SUCCESS);
#endif /* !AFS_PTHREAD_ENV */

    /* Initialize volume support */
    if (!novbc) {
	V_BreakVolumeCallbacks = BreakVolumeCallBacksLater;
    }

#ifdef AFS_PTHREAD_ENV
    SetLogThreadNumProgram( threadNum );
#endif

    /* initialize libacl routines */
    acl_Initialize(ACL_VERSION);

    /* initialize RX support */
#ifndef AFS_NT40_ENV
    rxi_syscallp = viced_syscall;
#endif
    rx_extraPackets = rxpackets;
    rx_extraQuota = 4;		/* for outgoing prserver calls from R threads */
    rx_SetBusyThreshold(busy_threshold, VBUSY);
    rx_SetCallAbortThreshold(abort_threshold);
    rx_SetConnAbortThreshold(abort_threshold);
#ifdef AFS_XBSD_ENV
    stackSize = 128 * 1024;
#else
    stackSize = lwps * 4000;
    if (stackSize < 32000)
	stackSize = 32000;
    else if (stackSize > 44000)
	stackSize = 44000;
#endif
#if defined(AFS_HPUX_ENV) || defined(AFS_SUN_ENV) || defined(AFS_SGI51_ENV) || defined(AFS_XBSD_ENV)
    rx_SetStackSize(1, stackSize);
#endif
    if (udpBufSize)
	rx_SetUdpBufSize(udpBufSize);	/* set the UDP buffer size for receive */
    rx_bindhost = SetupVL();

    if (rx_InitHost(rx_bindhost, (int)htons(7000)) < 0) {
	ViceLog(0, ("Cannot initialize RX\n"));
	exit(1);
    }
    if (!rxJumbograms) {
	/* Don't send and don't allow 3.4 clients to send jumbograms. */
	rx_SetNoJumbo();
    }
    if (rxMaxMTU != -1) {
	rx_SetMaxMTU(rxMaxMTU);
    }
    rx_GetIFInfo();
    rx_SetRxDeadTime(30);
    sc[0] = rxnull_NewServerSecurityObject();
    sc[1] = 0;			/* rxvab_NewServerSecurityObject(key1, 0) */
    sc[2] = rxkad_NewServerSecurityObject(rxkad_clear, NULL, get_key, NULL);
    sc[3] = rxkad_NewServerSecurityObject(rxkad_crypt, NULL, get_key, NULL);
    tservice = rx_NewServiceHost(rx_bindhost,  /* port */ 0, /* service id */ 
				 1,	/*service name */
				 "AFS",
				 /* security classes */ sc,
				 /* numb sec classes */
				 4, RXAFS_ExecuteRequest);
    if (!tservice) {
	ViceLog(0,
		("Failed to initialize RX, probably two servers running.\n"));
	exit(-1);
    }
    if (rxkadDisableDotCheck) {
        rx_SetSecurityConfiguration(tservice, RXS_CONFIG_FLAGS,
                                    (void *)RXS_CONFIG_FLAGS_DISABLE_DOTCHECK,
                                    NULL);
    }
    rx_SetMinProcs(tservice, 3);
    rx_SetMaxProcs(tservice, lwps);
    rx_SetCheckReach(tservice, 1);
    rx_SetServerIdleDeadErr(tservice, VNOSERVICE);

    tservice =
	rx_NewService(0, RX_STATS_SERVICE_ID, "rpcstats", sc, 4,
		      RXSTATS_ExecuteRequest);
    if (!tservice) {
	ViceLog(0, ("Failed to initialize rpc stat service.\n"));
	exit(-1);
    }
    rx_SetMinProcs(tservice, 2);
    rx_SetMaxProcs(tservice, 4);

    /*
     * Enable RX hot threads, which allows the listener thread to trade
     * places with an idle thread and moves the context switch from listener
     * to worker out of the critical path.
     */
    rx_EnableHotThread();

    /* Some rx debugging */
    if (rxlog || eventlog) {
	debugFile = afs_fopen("rx_dbg", "w");
	if (rxlog)
	    rx_debugFile = debugFile;
	if (eventlog)
	    rxevent_debugFile = debugFile;
    }

    init_sys_error_to_et();	/* Set up error table translation */
    h_InitHostPackage();	/* set up local cellname and realmname */
    InitCallBack(numberofcbs);
    ClearXStatValues();

    code = InitVL();
    if (code) {
	ViceLog(0, ("Fatal error in library initialization, exiting!!\n"));
	exit(1);
    }

    code = InitPR();
    if (code) {
	ViceLog(0, ("Fatal error in protection initialization, exiting!!\n"));
	exit(1);
    }

    /* allow super users to manage RX statistics */
    rx_SetRxStatUserOk(fs_rxstat_userok);

#ifdef AFS_PTHREAD_ENV
    assert(pthread_cond_init(&fsync_cond, NULL) == 0);
    assert(pthread_mutex_init(&fsync_glock_mutex, NULL) == 0);
#endif

    rx_StartServer(0);		/* now start handling requests */

    /* we ensure that there is enough space in the vnode buffer to satisfy
     ** requests from all concurrent threads. 
     ** the maximum number of vnodes used by a single thread at any one time
     ** is three ( "link" uses three vnodes simultaneously, one vLarge and
     ** two vSmall for linking files and two vLarge and one vSmall for linking
     ** files  ) : dhruba 
     */
    minVnodesRequired = 2 * lwps + 1;
    if (minVnodesRequired > nSmallVns) {
	nSmallVns = minVnodesRequired;
	ViceLog(0,
		("Overriding -s command line parameter with %d\n",
		 nSmallVns));
    }
    if (minVnodesRequired > large) {
	large = minVnodesRequired;
	ViceLog(0, ("Overriding -l command line parameter with %d\n", large));
    }

    /* We now do this after getting the listener up and running, so that client
     * connections don't timeout (maybe) if a file server is restarted, since it
     * will be available "real soon now".  Worry about whether we can satisfy the 
     * calls in the volume package itself.
     */
    if (VInitVolumePackage(fileServer, large, nSmallVns, 0, volcache)) {
	ViceLog(0,
		("Shutting down: errors encountered initializing volume package\n"));
	VShutdown();
	exit(1);
    }

    /*
     * We are done calling fopen/fdopen. It is safe to use a large
     * of the file descriptor cache.
     */
    ih_UseLargeCache();

#ifdef AFS_PTHREAD_ENV
    ViceLog(5, ("Starting pthreads\n"));
    assert(pthread_attr_init(&tattr) == 0);
    assert(pthread_attr_setdetachstate(&tattr, PTHREAD_CREATE_DETACHED) == 0);

    assert(pthread_create
	   (&serverPid, &tattr, FiveMinuteCheckLWP,
	    &fiveminutes) == 0);
    assert(pthread_create
	   (&serverPid, &tattr, HostCheckLWP, &fiveminutes) == 0);
    assert(pthread_create
	   (&serverPid, &tattr, FsyncCheckLWP, &fiveminutes) == 0);
#else /* AFS_PTHREAD_ENV */
    ViceLog(5, ("Starting LWP\n"));
    assert(LWP_CreateProcess
	   (FiveMinuteCheckLWP, stack * 1024, LWP_MAX_PRIORITY - 2,
	    &fiveminutes, "FiveMinuteChecks",
	    &serverPid) == LWP_SUCCESS);

    assert(LWP_CreateProcess
	   (HostCheckLWP, stack * 1024, LWP_MAX_PRIORITY - 2,
	    &fiveminutes, "HostCheck", &serverPid) == LWP_SUCCESS);
    assert(LWP_CreateProcess
	   (FsyncCheckLWP, stack * 1024, LWP_MAX_PRIORITY - 2,
	    &fiveminutes, "FsyncCheck", &serverPid) == LWP_SUCCESS);
#endif /* AFS_PTHREAD_ENV */

    TM_GetTimeOfDay(&tp, 0);

#ifndef AFS_QUIETFS_ENV
    if (console != NULL) { 
        time_t t = tp.tv_sec;
	fprintf(console, "File server has started at %s\r",
		afs_ctime(&t, tbuffer, sizeof(tbuffer)));
    }
#endif

    /*
     * Figure out the FileServer's name and primary address.
     */
    ViceLog(0, ("Getting FileServer name...\n"));
    code = gethostname(FS_HostName, 64);
    if (code) {
	ViceLog(0, ("gethostname() failed\n"));
    }
    ViceLog(0, ("FileServer host name is '%s'\n", FS_HostName));

    ViceLog(0, ("Getting FileServer address...\n"));
    he = gethostbyname(FS_HostName);
    if (!he) {
	ViceLog(0, ("Can't find address for FileServer '%s'\n", FS_HostName));
    } else {
	char hoststr[16];
	memcpy(&FS_HostAddr_NBO, he->h_addr, 4);
	(void)afs_inet_ntoa_r(FS_HostAddr_NBO, hoststr);
	FS_HostAddr_HBO = ntohl(FS_HostAddr_NBO);
	ViceLog(0,
		("FileServer %s has address %s (0x%x or 0x%x in host byte order)\n",
		 FS_HostName, hoststr, FS_HostAddr_NBO, FS_HostAddr_HBO));
    }

    /* Install handler to catch the shutdown signal;
     * bosserver assumes SIGQUIT shutdown
     */
#if defined(AFS_PTHREAD_ENV) && !defined(AFS_NT40_ENV)
    softsig_signal(SIGQUIT, ShutDown_Signal);
#else
    (void)signal(SIGQUIT, ShutDown_Signal);
#endif

    t = tp.tv_sec;
    ViceLog(0,
	    ("File Server started %s",
	     afs_ctime(&t, tbuffer, sizeof(tbuffer))));
#if FS_STATS_DETAILED
    afs_FullPerfStats.det.epoch.tv_sec = StartTime = tp.tv_sec;
#endif
#ifdef AFS_PTHREAD_ENV
    while (1) {
	sleep(1000);		/* long time */
    }
#else /* AFS_PTHREAD_ENV */
    assert(LWP_WaitProcess(&parentPid) == LWP_SUCCESS);
#endif /* AFS_PTHREAD_ENV */
    return 0;
}<|MERGE_RESOLUTION|>--- conflicted
+++ resolved
@@ -1090,11 +1090,7 @@
 		     AFS_REALM_SZ);
 		return -1;
 	    }
-<<<<<<< HEAD
-	    if (num_lrealms == -1)
-=======
 	    if (num_lrealms == -1) 
->>>>>>> a75274d8
 		num_lrealms = 0;
 	    if (num_lrealms >= AFS_NUM_LREALMS) {
 		printf
