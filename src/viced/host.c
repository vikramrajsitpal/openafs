--- conflicted
+++ resolved
@@ -3177,12 +3177,7 @@
 	return 1;
     }
 
-<<<<<<< HEAD
-    if ((host->z.hostFlags & HWHO_INPROGRESS) || !(host->z.hostFlags & ALTADDR)) {
-	/* We shouldn't hit this if the host wasn't locked, but just in case... */
-=======
-    if (hostBusyFlags(host->hostFlags)) {
->>>>>>> 62d19df6
+    if (hostBusyFlags(host->z.hostFlags)) {
 	return 1;
     }
 
