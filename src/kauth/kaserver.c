--- conflicted
+++ resolved
@@ -431,11 +431,7 @@
 	exit(2);
     }
 
-<<<<<<< HEAD
-    sca[RX_SCINDEX_NULL] = rxnull_NewServerSecurityObject();
-=======
     sca[RX_SECIDX_NULL] = rxnull_NewServerSecurityObject();
->>>>>>> 7442752b
 
     tservice =
 	rx_NewServiceHost(host, 0, KA_AUTHENTICATION_SERVICE,
