/*
 * Copyright 2000, International Business Machines Corporation and others.
 * All Rights Reserved.
 *
 * This software has been released under the terms of the IBM Public
 * License.  For details, see the LICENSE file in the top-level source
 * directory or online at http://www.openafs.org/dl/license10.html
 */

/*
 * ALL RIGHTS RESERVED
 */

/*
 * Routines to log kaserver activity
 *
 */

#include <afsconfig.h>
#include <afs/param.h>

#include <roken.h>

<<<<<<< HEAD
#include <stdio.h>
#include <afs/afsutil.h>
#include <string.h>
#ifdef HAVE_FCNTL_H
#include <fcntl.h>
#endif
#include <sys/types.h>
#include <time.h>
#include <signal.h>
=======
>>>>>>> 7442752b
#include <afs/afsutil.h>
#include "kauth.h"
#include "kalog.h"

extern afs_int32 verbose_track;

#ifdef AUTH_DBM_LOG

DBM *kalog_db;

void
kalog_Init(void)
{
    struct logOptions logopts;

    memset(&logopts, 0, sizeof(logopts));
    logopts.lopt_dest = logDest_file;
    logopts.lopt_filename = AFSDIR_SERVER_KALOGDB_FILEPATH;
    logopts.lopt_rotateOnOpen = 1;
    logopts.lopt_rotateStyle = logRotate_old;
    OpenLog(&logopts);
    SetupLogSignals();
    kalog_db =
	dbm_open(AFSDIR_SERVER_KALOG_FILEPATH, O_WRONLY | O_CREAT,
		 KALOG_DB_MODE);
    if (!kalog_db)
	ViceLog(0, ("Cannot open dbm database - no DB logging possible\n"));
}

/* log a ticket usage */
void
kalog_log(char *principal, char *instance, char *sprincipal,
	  char *sinstance, char *realm, int hostaddr, int type)
{
    char keybuf[512];		/* not random! 63 . 63 , 63 . 63 max key */
    datum key, data;
    kalog_elt rdata;

    if (!kalog_db)
	return;
    if (*principal)
	strcpy(keybuf, principal);
    if (realm) {
	strcat(keybuf, "@");
	strcat(keybuf, realm);
    }
    if (*instance) {
	strcat(keybuf, ".");
	strcat(keybuf, instance);
    }

    /* unlike the name/instance, the services can come down as NULL */
    if (sprincipal && *sprincipal) {
	strcat(keybuf, ",");
	strcat(keybuf, sprincipal);
	if (sinstance && *sinstance) {
	    strcat(keybuf, ".");
	    strcat(keybuf, sinstance);
	}
    }
    switch (type) {
    case LOG_CRUSER:
	strcat(keybuf, ":cruser");
	break;
    case LOG_CHPASSWD:
	strcat(keybuf, ":chp");
	break;
    case LOG_AUTHENTICATE:
	strcat(keybuf, ":auth");
	break;
    case LOG_AUTHFAILED:
	strcat(keybuf, ":authnot");
	break;
    case LOG_SETFIELDS:
	strcat(keybuf, ":setf");
	break;
    case LOG_DELUSER:
	strcat(keybuf, ":delu");
	break;
    case LOG_UNLOCK:
	strcat(keybuf, ":unlok");
	break;
    case LOG_GETTICKET:
	strcat(keybuf, ":gtck");
	break;
    case LOG_TGTREQUEST:
	strcat(keybuf, ":tgtreq");
	break;
    default:
	break;
    }

    key.dptr = keybuf;
    key.dsize = strlen(keybuf) + 1;	/* store the key in a string w/ null */
    rdata.last_use = time((time_t *) 0);
    rdata.host = hostaddr;
    data.dptr = (char *)&rdata;
    data.dsize = sizeof(kalog_elt);

    dbm_store(kalog_db, key, data, DBM_REPLACE);

    ViceLog(verbose_track, ("%s from %x\n", keybuf, hostaddr));
}


#endif /* AUTH_DBM_LOG */


/* log a ticket usage to the text log */
void
ka_log(char *principal, char *instance, char *sprincipal, char *sinstance,
       char *realm, int hostaddr, int type)
{
    char logbuf[512];		/* not random! 63 . 63 , 63 . 63 max key */

    logbuf[0] = '\0';		/* Empty string */

    if (*principal)
	strlcpy(logbuf, principal, sizeof(logbuf));
    if (realm) {
	strlcat(logbuf, "@", sizeof(logbuf));
	strlcat(logbuf, realm, sizeof(logbuf));
    }
    if (*instance) {
	strlcat(logbuf, ".", sizeof(logbuf));
	strlcat(logbuf, instance, sizeof(logbuf));
    }

    /* unlike the name/instance, the services can come down as NULL */
    if (sprincipal && *sprincipal) {
	strlcat(logbuf, ",", sizeof(logbuf));
	strlcat(logbuf, sprincipal, sizeof(logbuf));
	if (sinstance && *sinstance) {
	    strlcat(logbuf, ".", sizeof(logbuf));
	    strlcat(logbuf, sinstance, sizeof(logbuf));
	}
    }
    switch (type) {
    case LOG_CRUSER:
	strlcat(logbuf, ":cruser", sizeof(logbuf));
	break;
    case LOG_CHPASSWD:
	strlcat(logbuf, ":chp", sizeof(logbuf));
	break;
    case LOG_AUTHENTICATE:
	strlcat(logbuf, ":auth", sizeof(logbuf));
	break;
    case LOG_AUTHFAILED:
	strlcat(logbuf, ":authnot", sizeof(logbuf));
	break;
    case LOG_SETFIELDS:
	strlcat(logbuf, ":setf", sizeof(logbuf));
	break;
    case LOG_DELUSER:
	strlcat(logbuf, ":delu", sizeof(logbuf));
	break;
    case LOG_UNLOCK:
	strlcat(logbuf, ":unlok", sizeof(logbuf));
	break;
    case LOG_GETTICKET:
	strlcat(logbuf, ":gtck", sizeof(logbuf));
	break;
    case LOG_TGTREQUEST:
        strlcat(logbuf, ":tgtreq", sizeof(logbuf));
        break;
    default:
	break;
    }

    ViceLog(verbose_track, ("%s from %x\n", logbuf, hostaddr));
}<|MERGE_RESOLUTION|>--- conflicted
+++ resolved
@@ -21,18 +21,6 @@
 
 #include <roken.h>
 
-<<<<<<< HEAD
-#include <stdio.h>
-#include <afs/afsutil.h>
-#include <string.h>
-#ifdef HAVE_FCNTL_H
-#include <fcntl.h>
-#endif
-#include <sys/types.h>
-#include <time.h>
-#include <signal.h>
-=======
->>>>>>> 7442752b
 #include <afs/afsutil.h>
 #include "kauth.h"
 #include "kalog.h"
