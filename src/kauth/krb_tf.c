--- conflicted
+++ resolved
@@ -52,11 +52,7 @@
 
 #include <rx/xdr.h>
 #include <afs/auth.h>
-<<<<<<< HEAD
-#include <afs/afsutil.h>
-=======
 
->>>>>>> 7442752b
 #include "kauth.h"
 #include "kautils.h"
 #include "kauth_internal.h"
@@ -88,13 +84,8 @@
     if ((tf_name = (char *)getenv("KRBTKFILE")))
 	fd = open(tf_name, O_WRONLY | O_CREAT | O_TRUNC, 0700);
     else {
-<<<<<<< HEAD
-	afs_asprintf(&tf_name, "%s/tkt%d", gettmpdir(), getuid());
-	if (tf_name == NULL)
-=======
 	count = asprintf(&tf_name, "%s/tkt%d", gettmpdir(), getuid());
 	if (count < 0 || tf_name == NULL)
->>>>>>> 7442752b
 	    return ENOMEM;
 	fd = open(tf_name, O_WRONLY | O_CREAT | O_TRUNC, 0700);
 	free(tf_name);
