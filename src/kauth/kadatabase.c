/*
 * Copyright 2000, International Business Machines Corporation and others.
 * All Rights Reserved.
 *
 * This software has been released under the terms of the IBM Public
 * License.  For details, see the LICENSE file in the top-level source
 * directory or online at http://www.openafs.org/dl/license10.html
 */

#include <afsconfig.h>
#include <afs/param.h>

#include <roken.h>

#include <ubik.h>
#include <rx/xdr.h>
#include <rx/rx.h>
#include <afs/afsutil.h>

#include "kauth.h"
#include "kautils.h"
#include "kaserver.h"

#if !defined(offsetof)
#include <stddef.h>             /* for definition of offsetof() */
#endif

extern Date cheaderReadTime;	/* time cheader last read in */

#define set_header_word(tt,field,value) \
	( \
	    (cheader.field) = (value), \
	    kawrite((tt), ((char *)&(cheader.field) - (char *)&cheader), \
		    (char *)&(cheader.field), sizeof(afs_int32)) \
	)

#define inc_header_word(tt,field) kawrite ((tt), (offsetof(struct kaheader, field)), ((cheader.field = (htonl(ntohl(cheader.field)+1))), (char *)&(cheader.field)), sizeof(afs_int32))

static int index_OK(afs_int32);

afs_int32
NameHash(char *aname, char *ainstance)
{
    unsigned int hash;
    int i;

    /* stolen directly from the HashString function in the vol package */
    hash = 0;
    for (i = strlen(aname), aname += i - 1; i--; aname--)
	hash = (hash * 31) + (*((unsigned char *)aname) - 31);
    for (i = strlen(ainstance), ainstance += i - 1; i--; ainstance--)
	hash = (hash * 31) + (*((unsigned char *)ainstance) - 31);
    return (hash % HASHSIZE);
}

/* package up seek and write into one procedure for ease of use */

afs_int32
kawrite(struct ubik_trans *tt, afs_int32 pos, char *buff, afs_int32 len)
{
    afs_int32 code;

    code = ubik_Seek(tt, 0, pos);
    if (code)
	return code;
    code = ubik_Write(tt, buff, len);
    return code;
}

/* same thing for read */

afs_int32
karead(struct ubik_trans *tt, afs_int32 pos, char *buff, afs_int32 len)
{
    afs_int32 code;

    code = ubik_Seek(tt, 0, pos);
    if (code)
	return code;
    code = ubik_Read(tt, buff, len);
    return code;
}

static struct Lock keycache_lock;

static int maxCachedKeys;

static struct cachedKey {
    Date used;
    int superseded;		/* NEVERDATE => this is current key */
    afs_int32 kvno;
    struct ktc_encryptionKey key;
    char name[MAXKTCNAMELEN];
    char inst[MAXKTCNAMELEN];
} *keyCache;
static afs_int32 keyCacheVersion = 0;

static afs_int32 maxKeyLifetime;
static int dbfixup = 0;

void
init_kadatabase(int initFlags)
{
    Lock_Init(&keycache_lock);

    maxCachedKeys = 10;
    keyCache = malloc(maxCachedKeys * sizeof(struct cachedKey));
    keyCacheVersion = 0;
    if (initFlags & 4) {
	maxKeyLifetime = 90;
    } else {
	maxKeyLifetime = MAXKTCTICKETLIFETIME;
    }
    if (initFlags & 8)
	dbfixup++;
}

/* check that the database has been initialized.  Be careful to fail in a safe
   manner, to avoid bogusly reinitializing the db.  */
/**
 * reads in db cache from ubik.
 *
 * @param[in] ut ubik transaction
 * @param[in] rock  opaque pointer to an int (*) (struct ubik_trans *), which
 *                  will be called on rebuilding the database (or NULL to not
 *                  rebuild the db)
 *
 * @return operation status
 *   @retval 0 success
 */
static afs_int32
UpdateCache(struct ubik_trans *at, void *rock)
{
    int (*db_init) (struct ubik_trans *) = rock;
    afs_int32 code;
    afs_int32 iversion;
    afs_int32 tversion;

    if ((code = karead(at, 0, (char *)&iversion, sizeof(iversion)))
	|| (code =
	    karead(at, sizeof(cheader) - sizeof(afs_int32), (char *)&tversion,
		   sizeof(afs_int32)))) {
	if (code == UEOF)
	    printf("No data base\n");
	else
	    printf("I/O Error\n");
    } else {
	iversion = ntohl(iversion);	/* convert to host order */
	tversion = ntohl(tversion);
	if ((iversion == KADBVERSION) && (tversion == KADBVERSION)) {
	    code = karead(at, 0, (char *)&cheader, sizeof(cheader));
	    if (code) {
		printf("SetupHeader failed\n");
		code = KAIO;
	    } else {
		cheaderReadTime = time(0);
	    }
	} else {
	    printf("DB version should be %d; Initial = %d; Terminal = %d\n",
		   KADBVERSION, iversion, tversion);
	    code = KAIO;
	}
    }
    if (code == 0)
	return 0;

    /* if here, we have no version number or the wrong version number in the
     * file */
    if ((code == UEOF) || ((iversion == 0) && (tversion == 0)))
	code = KAEMPTY;
    else
	code = KAIO;

    if ((db_init == 0) || (code == KAIO))
	return code;

    printf("Error discovered in header, rebuilding.\n");

    /* try to write a good header */
    memset(&cheader, 0, sizeof(cheader));
    cheader.version = htonl(KADBVERSION);
    cheader.checkVersion = htonl(KADBVERSION);
    cheader.headerSize = htonl(sizeof(cheader));
    cheader.freePtr = 0;
    cheader.eofPtr = htonl(sizeof(cheader));
    cheader.kvnoPtr = 0;
    cheader.specialKeysVersion = htonl(time(0));	/* anything non-zero will do */
    cheader.stats.cpws = cheader.stats.allocs = cheader.stats.frees = 0;
    cheader.admin_accounts = 0;
    cheader.hashsize = htonl(HASHSIZE);
    code = kawrite(at, 0, (char *)&cheader, sizeof(cheader));
    if (code)
	return KAIO;		/* return the error code */

    return db_init(at);		/* initialize the db */
}

afs_int32
CheckInit(struct ubik_trans *at,
          int (*db_init) (struct ubik_trans *))		/* procedure to call if rebuilding DB */
{
    return ubik_CheckCache(at, UpdateCache, db_init);
}

/* Allocate a free block of storage for entry, returning address of a new
   zeroed entry.  If zero is returned, a Ubik I/O error can be assumed.  */

afs_int32
AllocBlock(struct ubik_trans *at, struct kaentry *tentry)
{
    afs_int32 code;
    afs_int32 temp;

    if (cheader.freePtr) {
	/* allocate this dude */
	temp = ntohl(cheader.freePtr);
	code = karead(at, temp, (char *)tentry, sizeof(kaentry));
	if (code)
	    return 0;		/* can't read block */
	code = set_header_word(at, freePtr, tentry->next);
    } else {
	/* hosed, nothing on free list, grow file */
	temp = ntohl(cheader.eofPtr);	/* remember this guy */
	code = set_header_word(at, eofPtr, htonl(temp + sizeof(kaentry)));
    }
    if (code)
	return 0;

    code = inc_header_word(at, stats.allocs);
    if (code)
	return 0;
    memset(tentry, 0, sizeof(kaentry));	/* zero new entry */
    return temp;
}

/* Free a block given its index.  It must already have been unthreaded.
   Returns zero for success or an error code on failure. */

afs_int32
FreeBlock(struct ubik_trans *at, afs_int32 index)
{
    struct kaentry tentry;
    int code;

    /* check index just to be on the safe side */
    if (!index_OK(index))
	return KABADINDEX;

    memset(&tentry, 0, sizeof(kaentry));
    tentry.next = cheader.freePtr;
    tentry.flags = htonl(KAFFREE);
    code = set_header_word(at, freePtr, htonl(index));
    if (code)
	return KAIO;
    code = kawrite(at, index, (char *)&tentry, sizeof(kaentry));
    if (code)
	return KAIO;

    code = inc_header_word(at, stats.frees);
    if (code)
	return KAIO;
    return 0;
}

/* Look for a block by name and instance.  If found read the block's contents
   into the area pointed to by tentry and return the block's index.  If not
   found offset is set to zero.  If an error is encountered a non-zero code is
   returned. */

afs_int32
FindBlock(struct ubik_trans *at, char *aname, char *ainstance, afs_int32 *toP,
	  struct kaentry *tentry)
{
    afs_int32 i, code;
    afs_int32 to;

    *toP = 0;
    i = NameHash(aname, ainstance);
    for (to = ntohl(cheader.nameHash[i]); to != NULLO;
	 to = ntohl(tentry->next)) {
	code = karead(at, to, (char *)tentry, sizeof(kaentry));
	if (code)
	    return code;
	/* see if the name matches */
	if (!strcmp(aname, tentry->userID.name)
	    && (ainstance == (char *)0
		|| !strcmp(ainstance, tentry->userID.instance))) {
	    *toP = to;		/* found it */
	    return 0;
	}
    }
    *toP = 0;			/* no such entry */
    return 0;
}

/* Add a block to the hash table given a pointer to the block and its index.
   The block is threaded onto the hash table and written to disk.  The routine
   returns zero if there were no errors. */

afs_int32
ThreadBlock(struct ubik_trans *at, afs_int32 index,
	    struct kaentry *tentry)
{
    int code;
    int hi;			/* hash index */

    if (!index_OK(index))
	return KABADINDEX;
    hi = NameHash(tentry->userID.name, tentry->userID.instance);
    tentry->next = cheader.nameHash[hi];
    code = set_header_word(at, nameHash[hi], htonl(index));
    if (code)
	return KAIO;
    code = kawrite(at, index, (char *)tentry, sizeof(kaentry));
    if (code)
	return KAIO;
    return 0;
}

/* Remove a block from the hash table.  If success return 0, else return an
   error code. */

afs_int32
UnthreadBlock(struct ubik_trans *at, struct kaentry *aentry)
{
    afs_int32 i, code;
    afs_int32 to;
    afs_int32 lo;
    struct kaentry tentry;

    i = NameHash(aentry->userID.name, aentry->userID.instance);
    lo = 0;
    for (to = ntohl(cheader.nameHash[i]); to != NULLO;
	 to = ntohl(tentry.next)) {
	code = karead(at, to, (char *)&tentry, sizeof(kaentry));
	if (code)
	    return KAIO;
	/* see if the name matches */
	if (!strcmp(aentry->userID.name, tentry.userID.name)
	    && !strcmp(aentry->userID.instance, tentry.userID.instance)) {
	    /* found it */
	    if (lo) {		/* unthread from last block */
		code =
		    kawrite(at, lo, (char *)&tentry.next, sizeof(afs_int32));
		if (code)
		    return KAIO;
	    } else {		/* unthread from hash table */
		code = set_header_word(at, nameHash[i], tentry.next);
		if (code)
		    return KAIO;
	    }
	    aentry->next = 0;	/* just to be sure */
	    return 0;
	}
	lo = DOFFSET(to, &tentry, &tentry.next);
    }
    return KANOENT;
}

/* Given an index to the last block (or zero the first time) read the contents
   of the next block and return its index.  The last argument is a pointer to
   an estimate of the number of remaining blocks to read out.  The remaining
   count is an estimate because it may include free blocks that are not
   returned.  If there are no more blocks remaining is zero and the returned
   index is zero.  A non-zero index indicates that tentry has been filled with
   valid data.  If an error is encountered the returned index is zero and the
   remaining count is negative.  */

afs_int32
NextBlock(struct ubik_trans *at, afs_int32 index, struct kaentry *tentry,
	  afs_int32 *remaining)
{
    int code;
    afs_int32 last;

    if (index == 0)		/* get first one */
	index = sizeof(cheader);
    else {
	if (!index_OK(index)) {
	    *remaining = -1;	/* error */
	    return 0;
	}
	index += sizeof(kaentry);
    }
    /* now search for the first entry that isn't free */
    for (last = ntohl(cheader.eofPtr); index < last; index += sizeof(kaentry)) {
	code = karead(at, index, (char *)tentry, sizeof(kaentry));
	if (code) {
	    *remaining = -1;
	    return 0;
	}
	if (!(ntohl(tentry->flags) & (KAFFREE | KAFOLDKEYS))) {
	    /* estimate remaining number of entries, not including this one */
	    *remaining = (last - index) / sizeof(kaentry) - 1;
	    return index;
	}
    }
    *remaining = 0;		/* no more entries */
    return 0;
}

/* These are a collections of routines that deal with externally known keys.
   They maintain a database of key version numbers and the corresponding key
   and pointer to the user entry. */

afs_int32
ka_NewKey(struct ubik_trans *tt, afs_int32 tentryaddr,
	  struct kaentry *tentry, struct ktc_encryptionKey *key)
{
    struct kaOldKeys okeys;	/* old keys block */
    afs_int32 okeysaddr, nextaddr;	/* offset of old keys block */
    afs_int32 prevptr, nextprevptr;
    int code, i;
    Date now = time(0);
    afs_int32 newkeyver;	/* new key version number */
    afs_int32 newtotalkeyentries = 0, oldtotalkeyentries = 0, keyentries;
    int addednewkey = 0, modified;
#ifdef AUTH_DBM_LOG
    int foundcurrentkey = 0;
#endif
<<<<<<< HEAD

=======
>>>>>>> 7442752b

    es_Report("Newkey for %s.%s\n", tentry->userID.name,
	      tentry->userID.instance);

    newkeyver = ntohl(tentry->key_version) + 1;
    if ((newkeyver < 1) || (newkeyver >= MAXKAKVNO))
	newkeyver = 1;

    /* An entry may have more than one oldkeys blocks. The entry
     * points to the most current, but all the oldkeys blocks for an
     * entry are not linked together. All oldkeys blocks for all
     * entries are linked together off of the header. So we follow
     * this link.
     */
    for (prevptr = 0, okeysaddr = ntohl(cheader.kvnoPtr); okeysaddr;
	 prevptr = nextprevptr, okeysaddr = nextaddr) {
	/* foreacholdkeysblock */
	/* Read the oldKeys block */
	code = karead(tt, okeysaddr, (char *)&okeys, sizeof(okeys));
	if (code)
	    return code;

	nextaddr = ntohl(okeys.next);
	nextprevptr = DOFFSET(okeysaddr, &okeys, &okeys.next);

	/* We only want oldkey blocks that belong to this entry */
	if (ntohl(okeys.entry) != tentryaddr)
	    continue;

	modified = 0;		/* This oldkeys block has not been modified */
	keyentries = 0;		/* Number of valid key entries in the block */
	for (i = 0; i < NOLDKEYS; i++) {
	    /* foreachkey */
	    /* Keep count of number of entries found */
	    if (okeys.keys[i].superseded != 0) {
		oldtotalkeyentries++;
	    }

	    /* If we find the entry that is not superseded, then supersede it */
	    if (ntohl(okeys.keys[i].superseded) == NEVERDATE) {
		okeys.keys[i].superseded = htonl(now);
		modified = 1;
#ifdef AUTH_DBM_LOG
		if (foundcurrentkey) {
		    ViceLog(0,
			    ("Warning: Entry %s.%s contains more than one valid key: fixing\n",
			     tentry->userID.name, tentry->userID.instance));
		}
		foundcurrentkey = 1;
#endif
	    }

	    /* If we find an oldkey of the same version or
	     * an old key that has expired, then delete it.
	     */
	    if ((ntohl(okeys.keys[i].version) == newkeyver)
		|| ((now - ntohl(okeys.keys[i].superseded) > maxKeyLifetime))) {
		okeys.keys[i].superseded = 0;
		okeys.keys[i].version = htonl(-1);
		memset(&okeys.keys[i].key, 0,
		       sizeof(struct ktc_encryptionKey));
		modified = 1;

		es_Report("Dropped oldkey %d seconds old with kvno %d\n",
			  now - ntohl(okeys.keys[i].superseded),
			  ntohl(okeys.keys[i].version));
	    }

	    /* Add our key here if its free */
	    if (!addednewkey && (okeys.keys[i].superseded == 0)) {
		okeys.keys[i].version = htonl(newkeyver);
		okeys.keys[i].superseded = htonl(NEVERDATE);
		memcpy(&okeys.keys[i].key, key,
		       sizeof(struct ktc_encryptionKey));
		modified = 1;
		addednewkey = okeysaddr;
	    }

	    /* Keep count of number of entries found */
	    if (okeys.keys[i].superseded != 0) {
		keyentries++;
		newtotalkeyentries++;
	    }
	}			/* foreachkey */

	/* If we modified the block, write it out */
	if (modified && keyentries) {
	    code = kawrite(tt, okeysaddr, (char *)&okeys, sizeof(okeys));
	    if (code)
		return code;
	}

	/* If there are no more entries in this oldkeys block, delete it */
	if (keyentries == 0) {
	    if (!prevptr) {
		code = set_header_word(tt, kvnoPtr, okeys.next);
	    } else {
		code =
		    kawrite(tt, prevptr, (char *)&okeys.next,
			    sizeof(afs_int32));
	    }
	    if (code)
		return code;
	    code = FreeBlock(tt, okeysaddr);
	    if (code)
		return code;

	    nextprevptr = prevptr;	/* won't bump prevptr */
	}
    }				/* foreacholdkeysblock */

    /* If we could not add the key, create a new oldkeys block */
    if (!addednewkey) {
	/* Allocate and fill in an oldkeys block */
	addednewkey = AllocBlock(tt, (struct kaentry *)&okeys);
	if (!addednewkey)
	    return KACREATEFAIL;
	okeys.flags = htonl(KAFOLDKEYS);
	okeys.entry = htonl(tentryaddr);
	okeys.keys[0].version = htonl(newkeyver);
	okeys.keys[0].superseded = htonl(NEVERDATE);
	memcpy(&okeys.keys[0].key, key, sizeof(struct ktc_encryptionKey));
	newtotalkeyentries++;

	/* Thread onto the header's chain of oldkeys */
	okeys.next = cheader.kvnoPtr;
	code = set_header_word(tt, kvnoPtr, htonl(addednewkey));
	if (code)
	    return code;

	/* Write the oldkeys block out */
	code = kawrite(tt, addednewkey, (char *)&okeys, sizeof(okeys));
	if (code)
	    return code;

	es_Report("New oldkey block allocated at %d\n", addednewkey);
    }
#ifdef AUTH_DBM_LOG
    if (oldtotalkeyentries != ntohl(tentry->misc.asServer.nOldKeys)) {
	ViceLog(0,
		("Warning: Entry %s.%s reports %d oldkeys, found %d: fixing\n",
		 tentry->userID.name, tentry->userID.instance,
		 ntohl(tentry->misc.asServer.nOldKeys), oldtotalkeyentries));
    }
#endif

    /* Update the tentry. We rely on caller to write it out */
    tentry->misc.asServer.oldKeys = htonl(addednewkey);
    tentry->misc.asServer.nOldKeys = htonl(newtotalkeyentries);
    tentry->key_version = htonl(newkeyver);
    memcpy(&tentry->key, key, sizeof(tentry->key));

    /* invalidate key caches everywhere */
    code = inc_header_word(tt, specialKeysVersion);
    if (code)
	return code;

    es_Report("New kvno is %d, now are %d oldkeys\n", newkeyver,
	      newtotalkeyentries);
    return 0;
}

afs_int32
ka_DelKey(struct ubik_trans *tt, afs_int32 tentryaddr,
	  struct kaentry *tentry)
{
    int code;
    struct kaOldKeys okeys;	/* old keys block */
    afs_int32 okeysaddr, nextaddr;	/* offset of old keys block */
    afs_int32 prevptr = 0;

    es_Report("DelKey for %s.%s\n", tentry->userID.name,
	      tentry->userID.instance);

    /* An entry may have more than one oldkeys blocks. The entry
     * points to the most current, but all the oldkeys blocks for an
     * entry are not linked together. All oldkeys blocks for all
     * entries are linked together off of the header. So we follow
     * this link.
     */
    for (okeysaddr = ntohl(cheader.kvnoPtr); okeysaddr; okeysaddr = nextaddr) {
	/* foreacholdkeysblock */
	/* Read the oldKeys block */
	code = karead(tt, okeysaddr, (char *)&okeys, sizeof(okeys));
	if (code)
	    return code;
	nextaddr = ntohl(okeys.next);

	/* We only want oldkey blocks that belong to this entry */
	if (ntohl(okeys.entry) != tentryaddr) {
	    prevptr = DOFFSET(okeysaddr, &okeys, &okeys.next);
	    continue;
	}

	/* Delete the oldkeys block */
	if (prevptr) {
	    code =
		kawrite(tt, prevptr, (char *)&okeys.next, sizeof(afs_int32));
	} else {
	    code = set_header_word(tt, kvnoPtr, okeys.next);
	}
	if (code)
	    return code;
	code = FreeBlock(tt, okeysaddr);
	if (code)
	    return code;
    }				/* foreacholdkeysblock */

    /* Update the tentry. We rely on caller to write it out */
    tentry->misc.asServer.oldKeys = 0;
    tentry->misc.asServer.nOldKeys = 0;

    /* invalidate key caches everywhere */
    code = inc_header_word(tt, specialKeysVersion);
    if (code)
	return code;

    return 0;
}

void
ka_debugKeyCache(struct ka_debugInfo *info)
{
    int i;

    /* cheader_lock no longer exists */
    memset(&info->cheader_lock, 0, sizeof(info->cheader_lock));
    memcpy(&info->keycache_lock, &keycache_lock, sizeof(info->keycache_lock));

    info->kcVersion = keyCacheVersion;
    info->kcSize = maxCachedKeys;
    info->kcUsed = 0;
    for (i = 0; i < maxCachedKeys; i++) {
	if (keyCache[i].used) {
	    if (info->kcUsed < KADEBUGKCINFOSIZE) {
		int j = info->kcUsed;
		char principal[sizeof(keyCache[0].name) +
			       sizeof(keyCache[0].inst)];

		info->kcInfo[j].used = keyCache[i].superseded;
		info->kcInfo[j].kvno = keyCache[i].kvno;
		info->kcInfo[j].primary =
		    (keyCache[i].superseded == NEVERDATE);
		info->kcInfo[j].keycksum = 0;
#if DEBUG_KEY_CACHE
		{
		    int k;
		    for (k = 0; k < sizeof(struct ktc_encryptionKey); k++)
			info->kcInfo[j].keycksum +=
			    ((char *)&keyCache[i].key)[k];
		}
#endif
		strcpy(principal, keyCache[i].name);
		strcat(principal, ".");
		strcat(principal, keyCache[i].inst);
		strncpy(info->kcInfo[j].principal, principal,
			sizeof(info->kcInfo[0].principal));
	    }
	    info->kcUsed++;
	}
    }
}

/* Add a key to the key cache, expanding it if necessary. */

void
ka_Encache(char *name, char *inst, afs_int32 kvno,
	   struct ktc_encryptionKey *key, Date superseded)
{
    int i;

    ObtainWriteLock(&keycache_lock);
    if (keyCacheVersion != ntohl(cheader.specialKeysVersion)) {
	for (i = 0; i < maxCachedKeys; i++)
	    keyCache[i].used = 0;
    }

    for (i = 0; i < maxCachedKeys; i++)
	if (keyCache[i].used == 0) {
	  encache:
	    keyCache[i].kvno = kvno;
	    strncpy(keyCache[i].name, name, sizeof(keyCache[i].name));
	    strncpy(keyCache[i].inst, inst, sizeof(keyCache[i].inst));
	    keyCacheVersion = ntohl(cheader.specialKeysVersion);
	    memcpy(&keyCache[i].key, key, sizeof(*key));
	    keyCache[i].superseded = superseded;
	    keyCache[i].used = time(0);

	    ReleaseWriteLock(&keycache_lock);
	    return;
	}
    /* i == maxCachedKeys */
    keyCache = realloc(keyCache, (maxCachedKeys *=2)
				  * sizeof(struct cachedKey));
    if (keyCache == 0) {
	es_Report("Can't realloc keyCache! out of memory?");
	exit(123);
    }

    {
	int j = i;		/* initialize new storage */
	while (j < maxCachedKeys)
	    keyCache[j++].used = 0;
    }
    goto encache;
}

/* Look up the key given a principal and a kvno.  This is called by GetTicket
   to get the decryption key for the authenticating ticket.  It is also called
   by the rxkad security module to decrypt admin tickets.  The rxkad call is
   with tt==0, since Rx can't call Ubik. */

afs_int32
ka_LookupKvno(struct ubik_trans *tt, char *name, char *inst, afs_int32 kvno,
	      struct ktc_encryptionKey *key)
{
    int i;
    int code = 0;
    afs_int32 to;
    struct kaentry tentry;
    afs_int32 ko;
    struct kaOldKeys okeys;

    ObtainReadLock(&keycache_lock);
    if (keyCacheVersion != ntohl(cheader.specialKeysVersion))
	code = KAKEYCACHEINVALID;
    else {
	for (i = 0; i < maxCachedKeys; i++) {
	    if (keyCache[i].used) {	/* zero used date means invalid */
		if ((keyCache[i].kvno == kvno)
		    && (strcmp(keyCache[i].name, name) == 0)
		    && (strcmp(keyCache[i].inst, inst) == 0)) {
		    memcpy(key, &keyCache[i].key, sizeof(*key));
		    keyCache[i].used = time(0);
		    ReleaseReadLock(&keycache_lock);
		    return 0;
		}
	    }
	}
	code = KAUNKNOWNKEY;
    }
    ReleaseReadLock(&keycache_lock);
    if (!tt)
	return code;

    /* we missed in the cache so need to look in the Ubik database */
    code = FindBlock(tt, name, inst, &to, &tentry);
    if (code)
	return code;
    if (to == 0)
	return KANOENT;

    /* first check the current key */
    if (tentry.key_version == htonl(kvno)) {
	memcpy(key, &tentry.key, sizeof(*key));
	ka_Encache(name, inst, kvno, key, NEVERDATE);
	return 0;
    }
    for (ko = ntohl(cheader.kvnoPtr); ko; ko = ntohl(okeys.next)) {
	code = karead(tt, ko, (char *)&okeys, sizeof(okeys));
	if (code)
	    return KAIO;
	if (ntohl(okeys.entry) == to)
	    for (i = 0; i < NOLDKEYS; i++)
		if (okeys.keys[i].superseded
		    && (ntohl(okeys.keys[i].version) == kvno)) {
		    memcpy(key, &okeys.keys[i].key, sizeof(*key));
		    ka_Encache(name, inst, kvno, key,
			       ntohl(okeys.keys[i].superseded));
		    return 0;
		}
    }
    return KAUNKNOWNKEY;
}

/* Look up the primary key and key version for a principal. */

afs_int32
ka_LookupKey(struct ubik_trans *tt,
	     char *name,
	     char *inst,
	     afs_int32 *kvno, 			/* returned */
	     struct ktc_encryptionKey *key)	/* copied out */
{
    int i;
    afs_int32 to;
    struct kaentry tentry;
    afs_int32 code = 0;

    ObtainReadLock(&keycache_lock);
    if (keyCacheVersion != ntohl(cheader.specialKeysVersion))
	code = KAKEYCACHEINVALID;
    else {
	for (i = 0; i < maxCachedKeys; i++) {
	    if (keyCache[i].used) {	/* zero used date means invalid */
		if ((keyCache[i].superseded == NEVERDATE)
		    && (strcmp(keyCache[i].name, name) == 0)
		    && (strcmp(keyCache[i].inst, inst) == 0)) {
		    memcpy(key, &keyCache[i].key, sizeof(*key));
		    *kvno = keyCache[i].kvno;
		    keyCache[i].used = time(0);
		    ReleaseReadLock(&keycache_lock);
		    return 0;
		}
	    }
	}
	code = KAUNKNOWNKEY;
    }
    ReleaseReadLock(&keycache_lock);
    if (!tt)
	return code;

    /* we missed in the cache so need to look in the Ubik database */
    code = FindBlock(tt, name, inst, &to, &tentry);
    if (code)
	return code;
    if (to == 0)
	return KANOENT;
    memcpy(key, &tentry.key, sizeof(*key));
    *kvno = ntohl(tentry.key_version);
    ka_Encache(name, inst, *kvno, key, NEVERDATE);
    return 0;
}

/* This is, hopefully a temporary mechanism to fill the cache will all keys
   since filling cache misses during rxkad challenge responses will deadlock if
   Ubik needs to use Rx. */

afs_int32
ka_FillKeyCache(struct ubik_trans *tt)
{
    int nfound;
    afs_int32 ko;
    int code;
    int i;
    struct ktc_encryptionKey k;
    struct kaOldKeys okeys;
    struct kaentry tentry;

    /* this is a little marginal, but... */
    if (keyCacheVersion == ntohl(cheader.specialKeysVersion))
	return 0;

    nfound = 0;
    for (ko = ntohl(cheader.kvnoPtr); ko; ko = ntohl(okeys.next)) {
	code = karead(tt, ko, (char *)&okeys, sizeof(okeys));
	if (code)
	    return KAIO;
	/* get name & instance */
	code =
	    karead(tt, ntohl(okeys.entry), (char *)&tentry, sizeof(tentry));
	if (code)
	    return KAIO;

	/* get all the old keys in this block */
	for (i = 0; i < NOLDKEYS; i++)
	    if (okeys.keys[i].superseded) {
		code =
		    ka_LookupKvno(tt, tentry.userID.name,
				  tentry.userID.instance,
				  ntohl(okeys.keys[i].version), &k);
		if (code)
		    return code;
	    }
    }
    if (++nfound > maxCachedKeys)
	return KADATABASEINCONSISTENT;
    return 0;
}

afs_int32
update_admin_count(struct ubik_trans *tt, int delta)
{
    afs_int32 to;
    afs_int32 code;

    cheader.admin_accounts = htonl(ntohl(cheader.admin_accounts) + delta);
    to = DOFFSET(0, &cheader, &cheader.admin_accounts);
    code =
	kawrite(tt, to, (char *)&cheader.admin_accounts, sizeof(afs_int32));
    if (code)
	return KAIO;
    return 0;
}

static int
index_OK(afs_int32 index)
{
    if ((index < sizeof(cheader)) || (index >= ntohl(cheader.eofPtr))
	|| ((index - sizeof(cheader)) % sizeof(kaentry) != 0))
	return 0;
    return 1;
}

#define LEGALCHARS ".ABCDEFGHIJKLMNOPQRSTUVWXYZabcdefghijklmnopqrstuvwxyz0123456789-_"

int
name_instance_legal(char *name, char *instance)
{
    int code;

/* No string checks apply anymore.  The international people want to use full 8
   bit ascii without problems. */
#if 1
    code = (strlen(name) < MAXKTCNAMELEN)
	&& (strlen(instance) < MAXKTCNAMELEN);
#else
    map = LEGALCHARS;		/* permitted chars, instance allows <period> */
    code = (strlen(name) > 0) && string_legal(instance, map)
	&& string_legal(name, map + 1);
#endif
    if (!code)
	dynamic_statistics.string_checks++;
    return code;
}

#if 0
static int
string_legal(char *str, char *map)
{
    int slen;

    slen = strlen(str);
    if (slen >= MAXKTCNAMELEN)
	return 0;		/* with trailing null must fit in data base */
    return (slen == strspn(str, map));	/* strspn returns length(str) if all chars in map */
}
#endif
<|MERGE_RESOLUTION|>--- conflicted
+++ resolved
@@ -418,10 +418,6 @@
 #ifdef AUTH_DBM_LOG
     int foundcurrentkey = 0;
 #endif
-<<<<<<< HEAD
-
-=======
->>>>>>> 7442752b
 
     es_Report("Newkey for %s.%s\n", tentry->userID.name,
 	      tentry->userID.instance);
