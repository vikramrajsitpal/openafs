/*
 *
 * ka_util: Program to dump the AFS authentication server database
 *         into an ascii file.
 *
 *	Assumptions: We *cheat* here and read the datafile directly, ie.
 *	             not going through the ubik distributed data manager.
 *		     therefore the database must be quiescent for the
 *		     output of this program to be valid.
 */
<<<<<<< HEAD

#include <afsconfig.h>
#include <afs/param.h>

#include <sys/types.h>
#include <sys/time.h>
#include <stdio.h>
#include <ctype.h>
#include <string.h>
#include <sys/file.h>

=======
#include <afsconfig.h>
#include <afs/param.h>

#include <roken.h>

#include <ctype.h>
>>>>>>> 7442752b

#include <lock.h>
#define UBIK_INTERNALS
#include <ubik.h>
#include <rx/xdr.h>
#include <rx/rx.h>
#include <rx/rxkad.h>

#include "kauth.h"
#include "kaserver.h"
#include "kautils.h"

#define IDHash(x) (abs(x) % HASHSIZE)
#define print_id(x) ( ((flags&DO_SYS)==0 && (x<-32767 || x>97536)) || \
		      ((flags&DO_OTR)==0 && (x>-32768 && x<97537)))

extern char *optarg;
extern int optind;
extern int errno;

int display_entry();

static struct kaheader kah;
static struct ubik_version uv;
struct kadstats dynamic_statistics;

char buffer[1024];
int dbase_fd;
FILE *dfp;

int nflag = 0;
int wflag = 0;
int flags = 0;

afs_int32
es_Report()
{
}

struct afsconf_dir *KA_conf;
struct ubik_dbase *KA_dbase;
int MinHours = 0;
int npwSums = KA_NPWSUMS;
afs_int32 verbose_track = 1;
afs_uint32 myHost = 0;

main(argc, argv)
     int argc;
     char **argv;
{
    int i;
    long code;
    long cc, upos = 0, gpos;
    struct ubik_hdr *uh;
    char *dfile = 0;
    char *pfile = "/usr/afs/db/kaserver.DB0";

    while ((cc = getopt(argc, argv, "wugmxsnp:d:")) != EOF) {
	switch (cc) {
	case 'p':
	    pfile = optarg;
	    break;
	case 'd':
	    dfile = optarg;
	    break;
	case 'n':
	    nflag++;
	    break;
	case 'w':
	    wflag++;
	    break;
	default:
	    fprintf(stderr, "Usage: ka_util [options] [-d data] [-p prdb]\n");
	    fputs("  Options:\n", stderr);
	    fputs("    -w  Update prdb with contents of data file\n", stderr);
	    fputs("    -u  Display users\n", stderr);
	    fputs("    -g  Display groups\n", stderr);
	    fputs("    -m  Display group members\n", stderr);
	    fputs("    -n  Follow name hash chains (not id hashes)\n",
		  stderr);
	    fputs("    -s  Display only system data\n", stderr);
	    fputs("    -x  Display extra users/groups\n", stderr);
	    exit(1);
	}
    }
    if ((dbase_fd = open(pfile, (wflag ? O_RDWR : O_RDONLY) | O_CREAT, 0600))
	< 0) {
	fprintf(stderr, "ka_util: cannot open %s: %s\n", pfile,
		strerror(errno));
	exit(1);
    }
    if (read(dbase_fd, buffer, HDRSIZE) < 0) {
	fprintf(stderr, "ka_util: error reading %s: %s\n", pfile,
		strerror(errno));
	exit(1);
    }

    if (dfile) {
	if ((dfp = fopen(dfile, wflag ? "r" : "w")) == 0) {
	    fprintf(stderr, "ka_util: error opening %s: %s\n", dfile,
		    strerror(errno));
	    exit(1);
	}
    } else
	dfp = (wflag ? stdin : stdout);

    uh = (struct ubik_hdr *)buffer;
    if (ntohl(uh->magic) != UBIK_MAGIC)
	fprintf(stderr, "ka_util: %s: Bad UBIK_MAGIC. Is %x should be %x\n",
		pfile, ntohl(uh->magic), UBIK_MAGIC);
    memcpy(&uv, &uh->version, sizeof(struct ubik_version));
    if (wflag && uv.epoch == 0 && uv.counter == 0) {
	uv.epoch = 2;		/* a ubik version of 0 or 1 has special meaning */
	memcpy(&uh->version, &uv, sizeof(struct ubik_version));
	lseek(dbase_fd, 0, SEEK_SET);
	if (write(dbase_fd, buffer, HDRSIZE) < 0) {
	    fprintf(stderr, "ka_util: error writing ubik version to %s: %s\n",
		    pfile, strerror(errno));
	    exit(1);
	}
    }
    fprintf(stderr, "Ubik Version is: %d.%d\n", uv.epoch, uv.counter);
    if (read(dbase_fd, &kah, sizeof(struct kaheader)) < 0) {
	fprintf(stderr, "ka_util: error reading %s: %s\n", pfile,
		strerror(errno));
	exit(1);
    }

    initialize_KA_error_table();

    if (wflag) {
	struct kaheader header;
	afs_int32 ltime = time(0);
	memset(&header, 0, sizeof(header));
	header.version = htonl(KADBVERSION);
	header.headerSize = htonl(sizeof(header));
	header.freePtr = 0;
	header.eofPtr = htonl(sizeof(header));
	header.kvnoPtr = 0;
	header.stats.allocs = 0;
	header.stats.frees = 0;
	header.stats.cpws = 0;
	header.admin_accounts = 0;
	header.specialKeysVersion = htonl(ltime);
	header.hashsize = htonl(HASHSIZE);
	header.checkVersion = htonl(KADBVERSION);

	write(dbase_fd, &header, sizeof(header));
	while (fgets(buffer, sizeof(buffer), dfp)) {
	    struct kaentry tentry;
	    int flags, exp, modtime, modid, cpwtime, maxlife, kvno;
	    char kaname[64 + 64 + 2], key[33], name[64], instance[64],
		rlm[64];
	    afs_int32 maxLifetime;

	    sscanf(buffer, "%s %d %d %d %d %d %d %d %s", kaname, &flags, &exp,
		   &modtime, &modid, &cpwtime, &maxlife, &kvno, key);

	    printf("%s %d %d %d %d %d %d %d %s", kaname, flags, exp, modtime,
		   modid, cpwtime, maxlife, kvno, key);
	    memset(name, 0, sizeof(name));
	    memset(instance, 0, sizeof(instance));
	    ka_ParseLoginName(&kaname, &name, &instance, &rlm);
	    printf("%s %s %s\n", kaname, name, instance);
	    strncpy(tentry.userID.name, name, sizeof(tentry.userID.name));
	    strncpy(tentry.userID.instance, instance,
		    sizeof(tentry.userID.instance));
	    tentry.flags = htonl(flags);
	    memcpy(&tentry.key, key, sizeof(tentry.key));
	    tentry.key_version = htonl(kvno);

	    tentry.user_expiration = htonl(exp);

	    /* time and addr of entry for guy changing this entry */
	    tentry.modification_time = htonl(modtime);
	    tentry.modification_id = htonl(modid);
	    tentry.change_password_time = htonl(cpwtime);

	    if (strcmp(name, KA_TGS_NAME) == 0)
		maxLifetime = MAXKTCTICKETLIFETIME;
	    else if (strcmp(name, KA_ADMIN_NAME) == 0)
		maxLifetime = 10 * 3600;
	    else if (strcmp(name, AUTH_SUPERUSER) == 0)
		maxLifetime = 100 * 3600;
	    else
		maxLifetime = 25 * 3600;	/* regular users */
	    if (maxlife)
		tentry.max_ticket_lifetime = htonl(maxlife);
	    else
		tentry.max_ticket_lifetime = htonl(maxLifetime);

	    write(dbase_fd, &tentry, sizeof(tentry));
	}
	/*CheckInit(0,0); */
    } else {
	while (1) {
	    gpos = display_entry(upos * sizeof(struct kaentry));
	    if (gpos < 0)
		break;
	    upos++;
	}
    }

    lseek(dbase_fd, 0, L_SET);	/* rewind to beginning of file */
    if (read(dbase_fd, buffer, HDRSIZE) < 0) {
	fprintf(stderr, "ka_util: error reading %s: %s\n", pfile,
		strerror(errno));
	exit(1);
    }
    uh = (struct ubik_hdr *)buffer;
    if ((uh->version.epoch != uv.epoch)
	|| (uh->version.counter != uv.counter)) {
	fprintf(stderr,
		"ka_util: Ubik Version number changed during execution.\n");
	fprintf(stderr, "Old Version = %d.%d, new version = %d.%d\n",
		uv.epoch, uv.counter, uh->version.epoch, uh->version.counter);
    }
    close(dbase_fd);
    exit(0);
}

int
display_entry(offset)
     int offset;
{
    int i;
    struct kaentry dbentry;
    int count;
    unsigned char x[8];
    char thiskey[33];

    if (lseek(dbase_fd, offset + HDRSIZE + sizeof(struct kaheader), L_SET) <
	0)
	return -1;
    i = read(dbase_fd, &dbentry, sizeof(struct kaentry));
    if (i < sizeof(struct kaentry))
	return -1;
    if (!strcmp(dbentry.userID.name, ""))
	return 1;
    memcpy(x, &dbentry.key, 8);

    fprintf(dfp, "%s%s%s %d %d %d %d %d %d %d ", dbentry.userID.name,
	    ((dbentry.userID.instance && strcmp(dbentry.userID.instance, ""))
	     ? "." : ""), ((dbentry.userID.instance
			    && strcmp(dbentry.userID.instance, ""))
			   ? dbentry.userID.instance : ""), dbentry.flags,
	    dbentry.user_expiration, dbentry.modification_time,
	    dbentry.modification_id, dbentry.change_password_time,
	    dbentry.max_ticket_lifetime, dbentry.key_version);
    for (count = 0; count < 8; count++) {
	fprintf(dfp, "\\%03o", (unsigned char *)x[count]);
    }

    fprintf(dfp, "\n");
    return 0;
}<|MERGE_RESOLUTION|>--- conflicted
+++ resolved
@@ -8,26 +8,12 @@
  *		     therefore the database must be quiescent for the
  *		     output of this program to be valid.
  */
-<<<<<<< HEAD
-
 #include <afsconfig.h>
 #include <afs/param.h>
 
-#include <sys/types.h>
-#include <sys/time.h>
-#include <stdio.h>
+#include <roken.h>
+
 #include <ctype.h>
-#include <string.h>
-#include <sys/file.h>
-
-=======
-#include <afsconfig.h>
-#include <afs/param.h>
-
-#include <roken.h>
-
-#include <ctype.h>
->>>>>>> 7442752b
 
 #include <lock.h>
 #define UBIK_INTERNALS
