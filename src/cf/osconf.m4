
AC_DEFUN([OPENAFS_OSCONF], [

dnl defaults, override in case below as needed
RXDEBUG="-DRXDEBUG"
SHLIB_SUFFIX="so"
CCOBJ="\$(CC)"
MT_CC="\$(CC)"
XLIBS="${LIB_AFSDB} ${LIB_libintl}"
MT_LIBS='-lpthread ${XLIBS}'
XCFLAGS=

dnl debugging and optimization flag defaults
dnl Note, these are all the defaults for if debug/optimize turned on, and
dnl the arch cases below do override as needed
KERN_DBG=-g
KERN_OPTMZ=-O
DBG=-g
OPTMZ=-O
LWP_DBG=-g
NO_STRIP_BIN=
LWP_OPTMZ=-O
PAM_DBG=-g
PAM_OPTMZ=

dnl standard programs
AC_PROG_RANLIB
AC_CHECK_PROGS(AS, as, [${am_missing_run}as])
AC_CHECK_PROGS(AR, ar, [${am_missing_run}ar])
AC_CHECK_PROGS(MV, mv, [${am_missing_run}mv])
AC_CHECK_PROGS(RM, rm, [${am_missing_run}rm])
AC_CHECK_PROGS(LD, ld, [${am_missing_run}ld])
AC_CHECK_PROGS(CP, cp, [${am_missing_run}cp])
AC_CHECK_PROGS(STRIP, strip, [${am_missing_run}strip])
AC_CHECK_PROGS(LORDER, lorder, [${am_missing_run}lorder])
AC_CHECK_PROGS(GENCAT, gencat, [${am_missing_run}gencat])

dnl TODO - need to disable STRIP if we are doing debugging in any user space code

case $AFS_SYSNAME in
	alpha_dux40)
		CC="cc"
		CSTATIC="-non_shared"
		DBG="-g3"
		MT_CFLAGS='-D_REENTRANT=1 -pthread'
		MT_LIBS="-pthread -lpthread -lmach -lexc -lc"
		XCFLAGS="-D_NO_PROTO -DOSF"
		SHLIB_LINKER="${CC} -all -shared -expect_unresolved \"*\""
		;;

	alpha_dux50 | alpha_dux51)
		CC="cc"
		DBG="-g3"
		CSTATIC="-non_shared"
		LWP_OPTMZ="-O2"
		MT_CFLAGS='-D_REENTRANT=1 -pthread'
		MT_LIBS="-pthread -lpthread -lmach -lexc -lc"
		XCFLAGS="-D_NO_PROTO -DOSF"
		SHLIB_LINKER="${CC} -all -shared -expect_unresolved \"*\""
		;;

	alpha_linux_22 | alpha_linux_24 | alpha_linux_26)
		CCOBJ="\$(CC) -fPIC"
		MT_CFLAGS='-pthread -D_REENTRANT'
		PAM_OPTMZ=-O2
		PAM_CFLAGS="-Dlinux -DLINUX_PAM -fPIC"
		SHLIB_CFLAGS="-fPIC"
		SHLIB_LDFLAGS="-shared -Xlinker -x"
		SHLIB_LINKER="${CC} -shared"
		;;

	arm_linux_24 | arm_linux26)
		CCOBJ="\$(CC) -fPIC"
		MT_CFLAGS='-pthread -D_REENTRANT'
		PAM_OPTMZ=-O2
		PAM_CFLAGS="-Dlinux -DLINUX_PAM -fPIC"
		SHLIB_CFLAGS="-fPIC"
		SHLIB_LDFLAGS="-shared -Xlinker -x"
		SHLIB_LINKER="${CC} -shared"
		;;

	hp_ux102)
		AS="/usr/ccs/bin/as"
		CC="/opt/ansic/bin/cc -Ae"
		DBM="/lib/libndbm.a"
		LD="/bin/ld"
		LEX="/opt/langtools/bin/lex"
		LWP_OPTMZ="-O"
		MT_CFLAGS='-D_POSIX_C_SOURCE=199506L'
		MT_LIBS='-L/opt/dce/lib -ldce ${XLIBS}'
		MV="/bin/mv"
		OPTMZ="-O"
		PAM_CFLAGS="+DA1.0 +z -Wl,+k"
		PAM_LIBS="/usr/lib/libpam.1"
		RANLIB="/usr/bin/ranlib"
		RM="/bin/rm"
		SHLIB_LDFLAGS="-b -Bsymbolic"
		SHLIB_SUFFIX="sl"
		VFSCK_CFLAGS="-D_FILE64"
		XCFLAGS0="-ldld -lc -Wp,-H200000 -Wl,-a,archive -DAUTH_DBM_LOG +z -Wl,+k -D_LARGEFILE64_SOURCE"
		XCFLAGS64="${XCFLAGS0} +DA2.0W"
		XCFLAGS="${XCFLAGS0} +DA1.0"
		YACC="/opt/langtools/bin/yacc"
		SHLIB_LINKER="ld -b"
		;;

	hp_ux11*)
		AR="/usr/bin/ar"
		AS="/usr/ccs/bin/as"
		CC="/opt/ansic/bin/cc"
		DBM="/lib/libndbm.a"
		LD="/bin/ld   "
		LEX="/opt/langtools/bin/lex"
		LWP_OPTMZ="-O"
		MT_CFLAGS='-D_POSIX_C_SOURCE=199506L'
		MV="/bin/mv"
		OPTMZ="-O"
		PAM_CFLAGS="+DA1.0 +z -Wl,+k"
		PAM_LIBS="/usr/lib/libpam.1"
		RANLIB="/usr/bin/ranlib"
		RM="/bin/rm"
		SHLIB_LDFLAGS="-b -Bsymbolic"
		SHLIB_SUFFIX="sl"
		VFSCK_CFLAGS="-I/usr/old/usr/include -D_FILE64"
		XCFLAGS0="-ldld -lc -Wp,-H200000 -Wl,-a,archive -DAUTH_DBM_LOG +z -Wl,+k -D_LARGEFILE64_SOURCE"
		XCFLAGS64="${XCFLAGS0} +DA2.0W"
		XCFLAGS="${XCFLAGS0} +DA1.0"
		XLIBELFA="-lelf"
		YACC="/opt/langtools/bin/yacc"
		SHLIB_LINKER="ld -b"
		;;

	ia64_hpux*)
		AR="/usr/bin/ar"
		AS="/usr/ccs/bin/as"
		CC="/opt/ansic/bin/cc"
		DBM="/lib/hpux32/libndbm.so"
		LD="/bin/ld   "
		LEX="/opt/langtools/bin/lex"
		LWP_OPTMZ=""
		MT_CFLAGS='-D_POSIX_C_SOURCE=199506L'
		MV="/bin/mv"
		OPTMZ="-O"
		PAM_CFLAGS="-b +z -Wl,+k"
		PAM_LIBS="/usr/lib/hpux32/libpam.so"
		RANLIB="/usr/bin/ranlib"
		RM="/bin/rm"
		SHLIB_LDFLAGS="-b -Bsymbolic"
		SHLIB_SUFFIX="sl"
		VFSCK_CFLAGS="-I/usr/old/usr/include -D_FILE64"
		XCFLAGS0="-ldld -lc -Wp,-H200000 -Wl,-a,archive_shared -DAUTH_DBM_LOG +z -Wl,+k -D_LARGEFILE64_SOURCE"
		XCFLAGS64="${XCFLAGS0} +DD64"
		XCFLAGS="${XCFLAGS0}"
		XLIBELFA="-lelf"
		YACC="/opt/langtools/bin/yacc"
		SHLIB_LINKER="ld -b"
		;;

	i386_fbsd_*)
		MT_CFLAGS='-pthread -D_REENTRANT'
		PAM_OPTMZ=-O2
		PAM_CFLAGS="-pipe -fPIC"
		SHLIB_LDFLAGS="-shared -Xlinker -x"
		SHLIB_LINKER="${CC} -shared"
		XCFLAGS="-pipe"
		;;

	i386_dfbsd_*)
		MT_CFLAGS='-pthread -D_REENTRANT'
		PAM_OPTMZ=-O2
		PAM_CFLAGS="-pipe -fPIC"
		SHLIB_LDFLAGS="-shared -Xlinker -x"
		SHLIB_LINKER="${CC} -shared"
		XCFLAGS="-pipe"
		;;

	amd64_fbsd_*)
		MT_CFLAGS='-pthread -D_REENTRANT'
		PAM_CFLAGS="-O2 -pipe -fPIC"
		SHLIB_LDFLAGS="-shared -Xlinker -x"
		SHLIB_LINKER="${CC} -shared"
		XCFLAGS="-O2 -pipe -fPIC"
		;;

	*nbsd2*|*nbsd3*|*nbsd4*|*nbsd5*|*nbsd6*|*nbsd7*)
		MT_CFLAGS='-pthread -D_REENTRANT'
		PAM_OPTMZ=-O2
		PAM_CFLAGS="-pipe -fPIC"
		SHLIB_CFLAGS="-fPIC"
		SHLIB_LDFLAGS="-shared -Xlinker -x"
		SHLIB_LINKER="${CC} -shared"
		XCFLAGS="-pipe"
		;;

	*nbsd15|*nbsd16)
		MT_LIBS='${XLIBS}'
		PAM_OPTMZ=-O2
		PAM_CFLAGS="-pipe -fPIC"
		SHLIB_LDFLAGS="-shared -Xlinker -x"
		SHLIB_LINKER="${CC} -shared"
		XCFLAGS="-pipe"
		;;

	ia64_linux26)
		KERN_OPTMZ=-O2
		MT_CFLAGS='-pthread -D_REENTRANT'
		PAM_OPTMZ=-O2
		PAM_CFLAGS="-Dlinux -DLINUX_PAM -fPIC"
		SHLIB_CFLAGS="-fPIC"
		SHLIB_LDFLAGS="-shared -Xlinker -x"
		XCFLAGS="-G0"
		SHLIB_LINKER="${CC} -shared"
		;;

	amd64_linux*)
		CCOBJ="\$(CC) -fPIC"
		KERN_OPTMZ=-O2
		MT_CFLAGS='-pthread -D_REENTRANT'
		PAM_OPTMZ=-O2
		PAM_CFLAGS="-Dlinux -DLINUX_PAM -fPIC"
		SHLIB_CFLAGS="-fPIC"
		SHLIB_LDFLAGS="-shared -Xlinker -x"
		SHLIB_LINKER="${CC} -shared"
		;;

	ppc64_linux26)
		MT_CFLAGS='-pthread -D_REENTRANT'
		PAM_OPTMZ=-O2
		PAM_CFLAGS="-Dlinux -DLINUX_PAM -fPIC"
		SHLIB_LDFLAGS="-shared -Xlinker -x"
		SHLIB_CFLAGS="-fPIC"
		SHLIB_LINKER="${CC} -shared -m64"
		XCFLAGS="-m64"
		XLDFLAGS="-m64"
		ASFLAGS="-a64"
		;;

	i386_linux*)
		KERN_OPTMZ=-O2
		MT_CFLAGS='-pthread -D_REENTRANT'
		DBG=-g
		KERN_DBG=-g
		LWP_DBG=-g
		LWP_OPTMZ=-O2
		OPTMZ=-O2
		PAM_CFLAGS="-Dlinux -DLINUX_PAM -fPIC"
		SHLIB_CFLAGS="-fPIC"
		SHLIB_LDFLAGS="-shared -Xlinker -x"
		SHLIB_LINKER="${CC} -shared"
		;;

	i386_umlinux26)
		MT_CFLAGS='-pthread -D_REENTRANT'
		DBG=-g
		LWP_DBG=-g
		LWP_OPTMZ=-O2
		OPTMZ=-O2
		PAM_OPTMZ=-O2
		PAM_CFLAGS="-Dlinux -DLINUX_PAM -fPIC"
		SHLIB_CFLAGS="-fPIC"
		SHLIB_LDFLAGS="-shared -Xlinker -x"
		SHLIB_LINKER="${CC} -shared"
		;;

	*_obsd*)
		KERN_OPTMZ=-O2
		MT_CFLAGS='-pthread -D_REENTRANT'
		LWP_OPTMZ=-O2
		OPTMZ=-O2
		PAM_OPTMZ=-O2
		PAM_CFLAGS="-pipe -fpic"
		SHLIB_CFLAGS="-fpic"
		SHLIB_LDFLAGS="-shared -Xlinker -x"
		SHLIB_LINKER="${CC} -shared"
		XCFLAGS=
		;;

	ppc_darwin_70)
		CC="cc"
		AFSD_LDFLAGS="-F/System/Library/PrivateFrameworks -framework DiskArbitration -framework SystemConfiguration -framework IOKit -framework CoreFoundation"
		MT_CFLAGS='-D_REENTRANT'
		KROOT=
		KINCLUDES='-I$(KROOT)/System/Library/Frameworks/Kernel.framework/Headers'
		LWP_OPTMZ="-O2"
		REGEX_OBJ="regex.lo"
		XCFLAGS="-no-cpp-precomp"
		EXTRA_VLIBOBJS="fstab.o"
		SHLIB_LINKER="${CC} \${ARCHFLAGS} -dynamiclib"
		SHLIB_SUFFIX="dylib"
		XLIBS="${LIB_AFSDB} -framework CoreFoundation"
		;;

	*_darwin_80)
		CC="cc"
		AFSD_LDFLAGS="-F/System/Library/PrivateFrameworks -framework DiskArbitration -framework SystemConfiguration -framework IOKit -framework CoreFoundation"
		MT_CFLAGS="-D_REENTRANT"
		KROOT=
		KINCLUDES='-I$(KROOT)/System/Library/Frameworks/Kernel.framework/Headers'
		KERN_OPTMZ="-Os"
		LWP_OPTMZ="-Os"
		OPTMZ="-Os"
		REGEX_OBJ="regex.lo"
		EXTRA_VLIBOBJS="fstab.o"
		SHLIB_LINKER="${CC} \${ARCHFLAGS} -dynamiclib"
		SHLIB_SUFFIX="dylib"
		RANLIB="ranlib -c"
		XLIBS="${LIB_AFSDB} -framework CoreFoundation"
		;;

	*_darwin_90)
		AFSD_LDFLAGS="-F/System/Library/PrivateFrameworks -framework DiskArbitration -framework SystemConfiguration -framework IOKit -framework CoreFoundation"
		MT_CFLAGS="-D_REENTRANT"
		KROOT=
		KINCLUDES='-I$(KROOT)/System/Library/Frameworks/Kernel.framework/Headers'
		LD="cc"
		KERN_OPTMZ="-Os"
		LWP_OPTMZ="-Os"
		OPTMZ="-Os"
		REGEX_OBJ="regex.lo"
		EXTRA_VLIBOBJS="fstab.o"
		SHLIB_LINKER="${CC} \${ARCHFLAGS} -dynamiclib"
		SHLIB_SUFFIX="dylib"
		RANLIB="ranlib -c"
		XLIBS="${LIB_AFSDB} -framework CoreFoundation"
		;;

	arm_darwin_100)
		AFSD_LDFLAGS="-F/System/Library/PrivateFrameworks -framework SystemConfiguration -framework IOKit -framework CoreFoundation"
		MT_CFLAGS="-D_REENTRANT"
		MT_LIBS="${LIB_AFSDB} -framework CoreFoundation"
		KROOT=
		KINCLUDES='-I$(KROOT)/System/Library/Frameworks/Kernel.framework/Headers'
		LD="cc"
		KERN_OPTMZ="-Os"
		LWP_OPTMZ="-Os"
		OPTMZ="-Os"
		PAM_LIBS="-lpam"
		REGEX_OBJ="regex.lo"
		TXLIBS="-lncurses"
		EXTRA_VLIBOBJS="fstab.o"
		SHLIB_LINKER="${CC} -dynamiclib"
		SHLIB_SUFFIX="dylib"
		RANLIB="ranlib"
		XLIBS="${LIB_AFSDB} -framework CoreFoundation"
		;;

	*_darwin_100 | *_darwin_110 | *_darwin_120 | *_darwin_130 | *_darwin_140 | *_darwin_150 | *_darwin_160)
		AFSD_LDFLAGS="-F/System/Library/PrivateFrameworks -framework DiskArbitration -framework SystemConfiguration -framework IOKit -framework CoreFoundation"
		MT_CFLAGS="-D_REENTRANT"
		MT_LIBS='${XLIBS}'
		KROOT=
		KINCLUDES='-I$(KROOT)/System/Library/Frameworks/Kernel.framework/Headers'
		LD="cc"
		KERN_OPTMZ="-Os"
		LWP_OPTMZ="-Os"
		OPTMZ="-Os"
		PAM_LIBS="-lpam"
		REGEX_OBJ="regex.lo"
		EXTRA_VLIBOBJS="fstab.o"
		SHLIB_LINKER="${CC} \${ARCHFLAGS} -dynamiclib"
		SHLIB_SUFFIX="dylib"
		RANLIB="ranlib"
		XLIBS="${LIB_AFSDB} -framework CoreFoundation"
		;;

	ppc_linux*)
		KERN_OPTMZ=-O2
		MT_CFLAGS='-pthread -D_REENTRANT'
		PAM_OPTMZ=-O2
		PAM_CFLAGS="-Dlinux -DLINUX_PAM -fPIC"
		SHLIB_CFLAGS="-fPIC"
		SHLIB_LDFLAGS="-shared -Xlinker -x"
		SHLIB_LINKER="${CC} -shared"
		;;

	rs_aix42)
		CC="cc"
		DBG=""
		LIBSYS_AIX_EXP="afsl.exp"
		MT_CC="xlc_r"
		SHLIB_SUFFIX="o"
		XCFLAGS="-K -D_NONSTD_TYPES -D_MBI=void"
		XLIBS="${LIB_AFSDB} ${LIB_libintl} -ldl"
		SHLIB_LINKER="${MT_CC} -bM:SRE -berok"
		AIX32="yes"
		AIX64="no"
		;;

	rs_aix51 | rs_aix52 | rs_aix53)	
		CC="cc"
		DBG="-g"
		LIBSYS_AIX_EXP="afsl.exp"
		MT_CC="xlc_r"
		SHLIB_SUFFIX="o"
		XCFLAGS="-K -D_NONSTD_TYPES -D_MBI=void"
		XLIBS="${LIB_AFSDB} ${LIB_libintl} -ldl"
		SHLIB_LINKER="${MT_CC} -bM:SRE -berok"
		AIX32="yes"
		AIX64="yes"
		;;

	rs_aix61)	
		CC="cc"
		DBG="-g"
		LIBSYS_AIX_EXP="afsl.exp"
		MT_CC="xlc_r"
		SHLIB_SUFFIX="o"
		XCFLAGS="-K -D_NONSTD_TYPES -D_MBI=void"
		XLIBS="${LIB_AFSDB} ${LIB_libintl} -ldl"
		SHLIB_LINKER="${MT_CC} -bM:SRE -berok"
		AIX32="no"
		AIX64="yes"
		;;

	s390_linux26)
		LD="ld"
		KERN_OPTMZ=-O2
		MT_CFLAGS='-pthread -D_REENTRANT'
		PAM_OPTMZ=-O2
		PAM_CFLAGS="-Dlinux -DLINUX_PAM -fPIC"
		SHLIB_CFLAGS="-fPIC"
		SHLIB_LDFLAGS="-shared -Xlinker -x"
		SHLIB_LINKER="${CC} -shared"
		;;

	s390x_linux26)
		CCOBJ="\$(CC) -fPIC"
		LD="ld"
		KERN_OPTMZ=-O2
		MT_CFLAGS='-pthread -D_REENTRANT'
		PAM_OPTMZ=-O
		PAM_CFLAGS="-Dlinux -DLINUX_PAM -fPIC"
		SHLIB_CFLAGS="-fPIC"
		SHLIB_LDFLAGS="-shared -Xlinker -x -Xlinker -Bsymbolic"
		OPTMZ=-O
		XCFLAGS="-D__s390x__"
		SHLIB_LINKER="${CC} -shared"
		;;

	sgi_62)
		CC="cc"
		AFSD_LIBS="/usr/lib/libdwarf.a /usr/lib/libelf.a"
		FSINCLUDES="-I/usr/include/sys/fs"
		MT_CFLAGS='-D_SGI_MP_SOURCE'
		XCFLAGS64="-64 -mips3"
		XCFLAGS="-o32"
		XLDFLAGS64="-64"
		XLDFLAGS="-o32"
		SHLIB_LINKER="${CC} -shared"
		;;

	sgi_63)
		CC="cc"
		AFSD_LIBS="/usr/lib/libdwarf.a /usr/lib/libelf.a"
		FSINCLUDES="-I/usr/include/sys/fs"
		MT_CFLAGS='-D_SGI_MP_SOURCE'
		XCFLAGS64="-D_BSD_COMPAT -64 -mips3"
		XCFLAGS="-D_OLD_TERMIOS -D_BSD_COMPAT -o32"
		XLDFLAGS64="-64"
		XLDFLAGS="-o32"
		SHLIB_LINKER="${CC} -shared"
		;;

	sgi_64)
		CC="cc"
		AFSD_LIBS="/usr/lib32/libdwarf.a /usr/lib32/libelf.a"
		FSINCLUDES="-I/usr/include/sys/fs"
		MT_CFLAGS='-D_SGI_MP_SOURCE'
		XCFLAGS64="-D_BSD_COMPAT -64 -mips3"
		XCFLAGS="-D_OLD_TERMIOS -D_BSD_COMPAT -n32 -woff 1009,1014,1110,1116,1164,1169,1171,1174,1177,1183,1185,1204,1233,1515,1516,1548,1169,1174,1177,1196,1498,1506,1552,3201 -Wl,-woff,84,-woff,15"
		XLDFLAGS64="-64"
		XLDFLAGS="-n32"
		SHLIB_LINKER="${CC} -shared"
		;;

	sgi_65)
		AFSD_LIBS="/usr/lib32/libdwarf.a /usr/lib32/libelf.a"
		CC="/usr/bin/cc"
		FSINCLUDES="-I/usr/include/sys/fs"
		LD="/usr/bin/ld"
		MT_CFLAGS='-D_SGI_MP_SOURCE'
		XCFLAGS64="-64 -mips3"
		XCFLAGS="-n32 -mips3 -woff 1009,1014,1110,1116,1164,1171,1177,1183,1185,1204,1233,1515,1516,1548,1169,1174,1177,1196,1498,1506,1552,3201 -Wl,-woff,84,-woff,15"
		XLDFLAGS64="-64 -mips3"
		XLDFLAGS="-n32 -mips3"
		SHLIB_LINKER="${CC} -shared"
		;;

	sparc*_linux*)
		KERN_OPTMZ=-O2
		MT_CFLAGS='-pthread -D_REENTRANT'
		PAM_OPTMZ=-O2
		PAM_CFLAGS="-Dlinux -DLINUX_PAM -fPIC"
		SHLIB_CFLAGS="-fPIC"
		SHLIB_LDFLAGS="-shared -Xlinker -x"
		XCFLAGS64="-m64"
		XLDFLAGS64="-m64"
		SHLIB_LINKER="${CC} -shared"
		;;

	sun4x_5*)
		CC=$SOLARISCC
		LD="/usr/ccs/bin/ld"
		MT_CFLAGS='-mt'
		PAM_CFLAGS="-KPIC"
		PAM_LIBS="-lc -lpam -lsocket -lnsl -lm"
		SHLIB_CFLAGS="-KPIC"
		SHLIB_LDFLAGS="-G -Bsymbolic"
		XCFLAGS64='${XCFLAGS} -m64'
		XCFLAGS="-dy -Bdynamic"
		XLIBELFA="-lelf"
		XLIBKVM="-lkvm"
		XLIBS="${LIB_AFSDB} -lsocket -lnsl -lintl -ldl"
		SHLIB_LINKER="${CC} -G -dy -Bsymbolic -z text"
		LWP_OPTMZ="-g"
		;;

	sunx86_5*)
		case $AFS_SYSNAME in
			sunx86_58|sunx86_59)
				XARCHFLAGS=""
				;;
			*)
				if test "x`echo "${ARCHFLAGS}" | grep m32`" != "x" ; then
					CURRENTBUILDARCH=i386
				fi
				if test "x`echo "${ARCHFLAGS}" | grep m64`" != "x" ; then
					CURRENTBUILDARCH=amd64
				fi
				if test "x${CURRENTBUILDARCH}" = "x" ; then
					CURRENTBUILDARCH=`isainfo -k`
				fi
				if test "${CURRENTBUILDARCH}" = "amd64" ; then
					XARCHFLAGS="-m64"
				fi
				;;
		esac

		CC=$SOLARISCC
		CFLAGS="$CFLAGS ${XARCHFLAGS}"
		LD="/usr/ccs/bin/ld"
		MT_CFLAGS='-mt'
		PAM_CFLAGS="-KPIC"
		PAM_LIBS="-lc -lpam -lsocket -lnsl -lm"
		SHLIB_CFLAGS="-KPIC"
		SHLIB_LDFLAGS="-G -Bsymbolic"
		XCFLAGS0="-dy -Bdynamic"
		XCFLAGS64="${XCFLAGS0} -m64"
		XCFLAGS="${XCFLAGS0} ${XARCHFLAGS}"
		XLDFLAGS64="-m64"
		XLDFLAGS="${XARCHFLAGS}"
		ASFLAGS="${XARCHFLAGS}"
		XLIBELFA="-lelf"
		XLIBKVM="-lkvm"
		XLIBS="${LIB_AFSDB} -lsocket -lnsl -lintl -ldl"
		SHLIB_LINKER="${CC} ${XARCHFLAGS} -G -dy -Bsymbolic -z text"
		;;

<<<<<<< HEAD
=======
	sunx86_511)
		CC=$SOLARISCC
		CCOBJ=$SOLARISCC
		LD="/usr/ccs/bin/ld"
		MT_CC=$SOLARISCC
		MT_CFLAGS='-mt -DAFS_PTHREAD_ENV ${XCFLAGS}'
		MT_LIBS="-lpthread -lsocket"
		KERN_OPTMZ="-xO3"
		PAM_CFLAGS="-KPIC"
		PAM_LIBS="-lc -lpam -lsocket -lnsl -lm"
		SHLIB_CFLAGS="-KPIC"
		SHLIB_LDFLAGS="-G -Bsymbolic"
		XCFLAGS64='${XCFLAGS} -xarch=amd64'
		XCFLAGS="-dy -Bdynamic"
		XLIBELFA="-lelf"
		XLIBKVM="-lkvm"
		XLIBS="${LIB_AFSDB} -lsocket -lnsl -lintl -ldl"
		SHLIB_LINKER="${CC} -G -dy -Bsymbolic -z text"
		;;
>>>>>>> 62d19df6
esac

MT_CFLAGS="${MT_CFLAGS} -DAFS_PTHREAD_ENV"

#
# Defaults for --enable-optimize-kernel
#
if test "x$enable_optimize_kernel" = "x" ; then
  AS_CASE([$AFS_SYSNAME],
    [sunx86_510|sunx86_511],
      dnl Somewhere around Solaris Studio 12.*, the compiler started adding SSE
      dnl instructions to optimized code, without any known way to turn it off.
      dnl To cope, this condition was added to change the default to
      dnl 'no'.
      dnl Now that we have an autoconf test to allow disabling the SSE
      dnl optimizations, it's safe to once more default to 'yes' here.
      [enable_optimize_kernel=yes],
    [enable_optimize_kernel=yes])
fi

#
# Special build targets
#
case $AFS_SYSNAME in
	sgi_6*)
		IRIX_SYS_SYSTM_H_HAS_MEM_FUNCS
		XFS_SIZE_CHECK="xfs_size_check"
		install_XFS_SIZE_CHECK='$(DESTDIR)${afssrvsbindir}/xfs_size_check'
		dest_XFS_SIZE_CHECK='$(DEST)/root.server/usr/afs/bin/xfs_size_check'
	
		AC_SUBST(XFS_SIZE_CHECK)
		AC_SUBST(install_XFS_SIZE_CHECK)
		AC_SUBST(dest_XFS_SIZE_CHECK)
	;;
	*_fbsd_*)
		if test "x$enable_debug_kernel" = "xyes"; then
			DEBUG_FLAGS=-g
			AC_SUBST(DEBUG_FLAGS)
		fi
	;;
esac

dnl Disable the default for debugging/optimization if not enabled
if test "x$enable_debug_kernel" = "xno"; then
  KERN_DBG=
fi

if test "x$enable_optimize_kernel" = "xno"; then
  KERN_OPTMZ=
fi

if test "x$enable_debug" = "xno"; then
  DBG=
  NO_STRIP_BIN=-s
fi

if test "x$enable_optimize" = "xno"; then
  OPTMZ=
fi

if test "x$enable_debug_lwp" = "xno"; then
  LWP_DBG=
fi

if test "x$enable_optimize_lwp" = "xno"; then
  LWP_OPTMZ=
fi

if test "x$enable_strip_binaries" != "xno"; then
  if test "x$enable_strip_binaries" = "xmaybe" -a "x$enable_debug" = "xyes"; then
    NO_STRIP_BIN=
  else
    NO_STRIP_BIN=-s
  fi
else
  NO_STRIP_BIN=
fi

CFLAGS_NOERROR=
CFLAGS_NOSTRICT=-fno-strict-aliasing
CFLAGS_NOUNUSED=
CFLAGS_NOOLDSTYLE=
XCFLAGS_NOCHECKING="$XCFLAGS"

if test "x$GCC" = "xyes"; then
  if test "x$enable_warnings" = "xyes"; then
    XCFLAGS="${XCFLAGS} -Wall -Wstrict-prototypes -Wold-style-definition -Wpointer-arith"
  fi
  if test "x$enable_checking" != "xno"; then
    XCFLAGS="${XCFLAGS} -Wall -Wstrict-prototypes -Wold-style-definition -Werror -fdiagnostics-show-option -Wpointer-arith"
    if test "x$enable_checking" != "xall"; then
      CFLAGS_NOERROR="-Wno-error"
      CFLAGS_NOUNUSED="-Wno-unused"
      CFLAGS_NOOLDSTYLE="-Wno-old-style-definition"
      AC_DEFINE(IGNORE_SOME_GCC_WARNINGS, 1, [define to disable some gcc warnings in warnings-as-errors mode])
    else
      CFLAGS_NOSTRICT=
    fi
  fi
else
  case $AFS_SYSNAME in
    sun*_51?)
      # Solaris Studio
      warn_common="-v -errfmt=error -errtags=yes -erroff=E_ATTRIBUTE_UNKNOWN,E_END_OF_LOOP_CODE_NOT_REACHED"
      if test "x$enable_warnings" = "xyes" ; then
        XCFLAGS="${XCFLAGS} $warn_common"
      fi
      if test "x$enable_checking" != "xno" ; then
        XCFLAGS="${XCFLAGS} $warn_common -errwarn=%all"
        if test "x$enable_checking" != "xall" ; then
          CFLAGS_NOERROR="-errwarn=%none"
        fi
      fi
      ;;
  esac
fi

dnl horribly cheating, assuming double / is ok.
case $INSTALL in
  ./* ) 
    INSTALL="/@abs_top_srcdir@/install-sh -c"
  ;;
  *) 
  ;;
esac

INSTALL_PROGRAM="${INSTALL_PROGRAM} ${NO_STRIP_BIN}"

AC_SUBST(CCXPG2)
AC_SUBST(CCOBJ)
AC_SUBST(AFSD_LIBS)
AC_SUBST(AFSD_LDFLAGS)
AC_SUBST(AIX32)
AC_SUBST(AIX64)
AC_SUBST(AR)
AC_SUBST(AS)
AC_SUBST(ASFLAGS)
AC_SUBST(CP)
AC_SUBST(DBG)
AC_SUBST(FSINCLUDES)
AC_SUBST(KERN_DBG)
AC_SUBST(KERN_OPTMZ)
AC_SUBST(LD)
AC_SUBST(LEX)
AC_SUBST(LWP_DBG)
AC_SUBST(LWP_OPTMZ)
AC_SUBST(MT_CC)
AC_SUBST(MT_CFLAGS)
AC_SUBST(MT_LIBS)
AC_SUBST(MV)
AC_SUBST(NO_STRIP_BIN)
AC_SUBST(OPTMZ)
AC_SUBST(PAM_CFLAGS)
AC_SUBST(PAM_LIBS)
AC_SUBST(PAM_DBG)
AC_SUBST(PAM_OPTMZ)
AC_SUBST(RANLIB)
AC_SUBST(REGEX_OBJ)
AC_SUBST(RM)
AC_SUBST(RXDEBUG)
AC_SUBST(SHLIB_CFLAGS)
AC_SUBST(SHLIB_LDFLAGS)
AC_SUBST(SHLIB_LINKER)
AC_SUBST(SHLIB_SUFFIX)
AC_SUBST(VFSCK_CFLAGS)
AC_SUBST(XCFLAGS)
AC_SUBST(CFLAGS_NOERROR)
AC_SUBST(CFLAGS_NOSTRICT)
AC_SUBST(CFLAGS_NOUNUSED)
AC_SUBST(CFLAGS_NOOLDSTYLE)
AC_SUBST(XCFLAGS64)
AC_SUBST(XLDFLAGS)
AC_SUBST(XLDFLAGS64)
AC_SUBST(XLIBELFA)
AC_SUBST(XLIBKVM)
AC_SUBST(XLIBS)
AC_SUBST(YACC)


])<|MERGE_RESOLUTION|>--- conflicted
+++ resolved
@@ -540,6 +540,7 @@
 		CFLAGS="$CFLAGS ${XARCHFLAGS}"
 		LD="/usr/ccs/bin/ld"
 		MT_CFLAGS='-mt'
+		KERN_OPTMZ="-xO3"
 		PAM_CFLAGS="-KPIC"
 		PAM_LIBS="-lc -lpam -lsocket -lnsl -lm"
 		SHLIB_CFLAGS="-KPIC"
@@ -556,28 +557,6 @@
 		SHLIB_LINKER="${CC} ${XARCHFLAGS} -G -dy -Bsymbolic -z text"
 		;;
 
-<<<<<<< HEAD
-=======
-	sunx86_511)
-		CC=$SOLARISCC
-		CCOBJ=$SOLARISCC
-		LD="/usr/ccs/bin/ld"
-		MT_CC=$SOLARISCC
-		MT_CFLAGS='-mt -DAFS_PTHREAD_ENV ${XCFLAGS}'
-		MT_LIBS="-lpthread -lsocket"
-		KERN_OPTMZ="-xO3"
-		PAM_CFLAGS="-KPIC"
-		PAM_LIBS="-lc -lpam -lsocket -lnsl -lm"
-		SHLIB_CFLAGS="-KPIC"
-		SHLIB_LDFLAGS="-G -Bsymbolic"
-		XCFLAGS64='${XCFLAGS} -xarch=amd64'
-		XCFLAGS="-dy -Bdynamic"
-		XLIBELFA="-lelf"
-		XLIBKVM="-lkvm"
-		XLIBS="${LIB_AFSDB} -lsocket -lnsl -lintl -ldl"
-		SHLIB_LINKER="${CC} -G -dy -Bsymbolic -z text"
-		;;
->>>>>>> 62d19df6
 esac
 
 MT_CFLAGS="${MT_CFLAGS} -DAFS_PTHREAD_ENV"
