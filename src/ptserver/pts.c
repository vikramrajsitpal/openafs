--- conflicted
+++ resolved
@@ -281,11 +281,7 @@
 		return code;
 	    }
 	    if (id == 0) {
-<<<<<<< HEAD
-		printf("0 isn't a valid group id; aborting\n");
-=======
 		fprintf(stderr, "0 isn't a valid group id; aborting\n");
->>>>>>> 7442752b
 		return EINVAL;
 	    }
 	    if (id > 0) {
