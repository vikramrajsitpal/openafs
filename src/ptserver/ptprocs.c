/*
 * Copyright 2000, International Business Machines Corporation and others.
 * All Rights Reserved.
 * 
 * This software has been released under the terms of the IBM Public
 * License.  For details, see the LICENSE file in the top-level source
 * directory or online at http://www.openafs.org/dl/license10.html
 */

/*
 *                      (3) function addToGroup
 *
 *                          1. Eliminate the code that tests for adding groups
 *                             to groups. This is an error in normal AFS.
 *                          2. If adding a group to a group call AddToSGEntry
 *                             to add the id of the group it's a member of.
 *                      
 *                      (4) function Delete
 *
 *                          1. Print a messsage if an error is returned from
 *                             FindByID() and PTDEBUG is defined. 
 *                          2. If removing a group from a group call   
 *                             RemoveFromSGEntry to remove the id of the  
 *                             group it's a member of.            
 *                          3. Remove supergroup continuation records.
 *
 *                      (5) function RemoveFromGroup 
 *               
 *                          1. Eliminate the code that tests for adding groups
 *                             to groups. This is an error in normal AFS. 
 *                          2. If removing a group from a group call 
 *                             RemoveFromSGEntry to remove the id of the 
 *                             group it's a member of.
 *
 *                      (6) Add new functions PR_ListSuperGroups and 
 *                          listSuperGroups.
 *                      
 *                      (7) function isAMemberOf
 *                      
 *                          1. Allow groups to be members of groups.
 *
 *                      Transarc does not currently use opcodes past 520, but
 *                      they *could* decide at any time to use more opcodes.
 *                      If they did, then one part of our local mods,
 *                      ListSupergroups, would break.  I've therefore
 *                      renumbered it to 530, and put logic in to enable the
 *                      old opcode to work (for now).
 */

#include <afsconfig.h>
#include <afs/param.h>

RCSID
    ("$Header: /cvs/openafs/src/ptserver/ptprocs.c,v 1.21.2.10 2009/03/19 03:45:02 shadow Exp $");

#include <afs/stds.h>
#include <ctype.h>
#include <stdio.h>
#include <lock.h>
#include <afs/afsutil.h>
#include <ubik.h>
#include <rx/xdr.h>
#include <rx/rx.h>
#include <rx/rxkad.h>
#include <afs/auth.h>
#ifdef AFS_NT40_ENV
#include <winsock2.h>
#else
#include <netinet/in.h>
#include <arpa/inet.h>
#endif
#include <string.h>
#include "ptserver.h"
#include "pterror.h"
#include "ptprototypes.h"
#include "afs/audit.h"

#ifdef AFS_ATHENA_STDENV
#include <krb.h>
#endif


#define	IP_WILDCARDS	1	/* XXX Should be defined outside of here XXX */

extern int restricted;
extern struct ubik_dbase *dbase;
extern afs_int32 Initdb();
extern int pr_noAuth;
extern afs_int32 initd;
extern char *pr_realmName;
afs_int32 iNewEntry(), newEntry(), whereIsIt(), dumpEntry(), addToGroup(),
nameToID(), Delete(), removeFromGroup();
afs_int32 getCPS(), getCPS2(), getHostCPS(), listMax(), setMax(), listEntry();
afs_int32 listEntries(), changeEntry(), setFieldsEntry(), put_prentries();
afs_int32 listElements(), listOwned(), isAMemberOf(), idToName();

#if defined(SUPERGROUPS)
afs_int32 listSuperGroups();
#endif

extern int IDCmp();

extern int prp_group_default;
extern int prp_user_default;

/* When abort, reset initd so that the header is read in on next call.
 * Abort the transaction and return the code.
 */
#define ABORT_WITH(tt,code) return(initd=0,ubik_AbortTrans(tt),code)

static int
CreateOK(ut, cid, oid, flag, admin)
     struct ubik_trans *ut;
     afs_int32 cid;		/* id of caller */
     afs_int32 oid;		/* id of owner */
     afs_int32 flag;		/* indicates type of entry */
     int admin;			/* sysadmin membership */
{
    if (restricted && !admin) 
	return 0;

    if (flag & PRFOREIGN) {
	/* Foreign users are recognized by the '@' sign and 
	 * not by the PRFOREIGN flag.
	 */
	return 0;
    } else if (flag & PRGRP) {
	/* Allow anonymous group creation only if owner specified
	 * and running noAuth.
	 */
	if (cid == ANONYMOUSID) {
	    if ((oid == 0) || !pr_noAuth)
		return 0;
	}
    } else {			/* creating a user */
	if (!admin && !pr_noAuth)
	    return 0;
    }
    return 1;			/* OK! */
}

afs_int32
WhoIsThis(acall, at, aid)
     struct rx_call *acall;
     struct ubik_trans *at;
     afs_int32 *aid;
{
    int foreign = 0;
    /* aid is set to the identity of the caller, if known, else ANONYMOUSID */
    /* returns -1 and sets aid to ANONYMOUSID on any failure */
    register struct rx_connection *tconn;
    register afs_int32 code;
    char tcell[MAXKTCREALMLEN];
    char name[MAXKTCNAMELEN];
    char inst[MAXKTCNAMELEN];
    int ilen;
    char vname[256];

    *aid = ANONYMOUSID;
    tconn = rx_ConnectionOf(acall);
    code = rx_SecurityClassOf(tconn);
    if (code == 0)
	return 0;
    else if (code == 1) {	/* vab class */
	goto done;		/* no longer supported */
    } else if (code == 2) {	/* kad class */
	if ((code = rxkad_GetServerInfo(acall->conn, NULL, 0 /*was &exp */ ,
					name, inst, tcell, NULL)))
	    goto done;
#if 0
	/* This test is unnecessary, since rxkad_GetServerInfo already check.
	 * In addition, this is wrong since exp must be unsigned. */
	if (exp < FT_ApproxTime())
	    goto done;
#endif
	if (tcell[0])
	    foreign = afs_is_foreign_ticket_name(name,inst,tcell,pr_realmName);

	strncpy(vname, name, sizeof(vname));
	if (ilen = strlen(inst)) {
	    if (strlen(vname) + 1 + ilen >= sizeof(vname))
		goto done;
	    strcat(vname, ".");
	    strcat(vname, inst);
	}
	if (foreign) {
	    if (strlen(vname) + strlen(tcell) + 1 >= sizeof(vname))
		goto done;
	    strcat(vname, "@");
	    strcat(vname, tcell);
	}
	if (strcmp(AUTH_SUPERUSER, vname) == 0)
	    *aid = SYSADMINID;	/* special case for the fileserver */
	else {
	    lcstring(vname, vname, sizeof(vname));
	    code = NameToID(at, vname, aid);
	}
    }
  done:
    if (code && !pr_noAuth)
	return -1;
    return 0;
}

afs_int32
SPR_INewEntry(call, aname, aid, oid)
     struct rx_call *call;
     char aname[PR_MAXNAMELEN];
     afs_int32 aid;
     afs_int32 oid;
{
    afs_int32 code;
    afs_int32 cid = ANONYMOUSID;

    code = iNewEntry(call, aname, aid, oid, &cid);
    osi_auditU(call, PTS_INewEntEvent, code, AUD_ID, aid, AUD_STR, aname,
	       AUD_ID, oid, AUD_END);
    ViceLog(25, ("PTS_INewEntry: code %d cid %d aid %d aname %s oid %d", code, cid, aid, aname, oid));
    return code;
}

afs_int32
iNewEntry(call, aname, aid, oid, cid)
     struct rx_call *call;
     char aname[PR_MAXNAMELEN];
     afs_int32 aid;
     afs_int32 oid;
     afs_int32 * cid;
{
    /* used primarily for conversion - not intended to be used as usual means
     * of entering people into the database. */
    struct ubik_trans *tt;
    register afs_int32 code;
    afs_int32 gflag = 0;
    int admin;

    stolower(aname);
    code = Initdb();
    if (code != PRSUCCESS)
	return code;
    code = ubik_BeginTrans(dbase, UBIK_WRITETRANS, &tt);
    if (code)
	return code;
    code = ubik_SetLock(tt, 1, 1, LOCKWRITE);
    if (code)
	ABORT_WITH(tt, code);
    code = read_DbHeader(tt);
    if (code)
	ABORT_WITH(tt, code);

    code = WhoIsThis(call, tt, cid);
    if (code)
	ABORT_WITH(tt, PRPERM);
    admin = IsAMemberOf(tt, *cid, SYSADMINID);

    /* first verify the id is good */
    if (aid == 0)
	ABORT_WITH(tt, PRPERM);
    if (aid < 0) {
	gflag |= PRGRP;
	/* only sysadmin can reuse a group id */
	if (!admin && !pr_noAuth && (aid != ntohl(cheader.maxGroup) - 1))
	    ABORT_WITH(tt, PRPERM);
    }
    if (FindByID(tt, aid))
	ABORT_WITH(tt, PRIDEXIST);

    /* check a few other things */
    if (!CreateOK(tt, *cid, oid, gflag, admin))
	ABORT_WITH(tt, PRPERM);

    code = CreateEntry(tt, aname, &aid, 1, gflag, oid, *cid);
    if (code != PRSUCCESS)
	ABORT_WITH(tt, code);

    /* finally, commit transaction */
    code = ubik_EndTrans(tt);
    if (code)
	return code;
    return PRSUCCESS;
}


afs_int32
SPR_NewEntry(call, aname, flag, oid, aid)
     struct rx_call *call;
     char aname[PR_MAXNAMELEN];
     afs_int32 flag;
     afs_int32 oid;
     afs_int32 *aid;
{
    afs_int32 code;
    afs_int32 cid = ANONYMOUSID;

    code = newEntry(call, aname, flag, oid, aid, &cid);
    osi_auditU(call, PTS_NewEntEvent, code, AUD_ID, *aid, AUD_STR, aname,
	       AUD_ID, oid, AUD_END);
    ViceLog(25, ("PTS_NewEntry: code %d cid %d aid %d aname %s oid %d", code, cid, *aid, aname, oid));
    return code;
}

afs_int32
newEntry(call, aname, flag, oid, aid, cid)
     struct rx_call *call;
     char aname[PR_MAXNAMELEN];
     afs_int32 flag;
     afs_int32 oid;
     afs_int32 *aid;
     afs_int32 *cid;
{
    register afs_int32 code;
    struct ubik_trans *tt;
    int admin;
    extern afs_int32 WhoIsThisWithName();
    char cname[PR_MAXNAMELEN];
    stolower(aname);
    code = Initdb();
    if (code)
	return code;
    code = ubik_BeginTrans(dbase, UBIK_WRITETRANS, &tt);
    if (code)
	return code;
    code = ubik_SetLock(tt, 1, 1, LOCKWRITE);
    if (code)
	ABORT_WITH(tt, code);
    code = read_DbHeader(tt);
    if (code)
	ABORT_WITH(tt, code);

    /* this is for cross-cell self registration. It is not added in the
     * SPR_INewEntry because we want self-registration to only do 
     * automatic id assignment.
     */
    code = WhoIsThisWithName(call, tt, cid, cname);
    if (code != 2) {		/* 2 specifies that this is a foreign cell request */
	if (code)
	    ABORT_WITH(tt, PRPERM);
	admin = IsAMemberOf(tt, *cid, SYSADMINID);
    } else {
	admin = ((!restricted && !strcmp(aname, cname))) || IsAMemberOf(tt, *cid, SYSADMINID);
	oid = *cid = SYSADMINID;
    }
    if (!CreateOK(tt, *cid, oid, flag, admin))
	ABORT_WITH(tt, PRPERM);

    code = CreateEntry(tt, aname, aid, 0, flag, oid, *cid);
    if (code != PRSUCCESS)
	ABORT_WITH(tt, code);

    code = ubik_EndTrans(tt);
    if (code)
	return code;
    return PRSUCCESS;
}



afs_int32
SPR_WhereIsIt(call, aid, apos)
     struct rx_call *call;
     afs_int32 aid;
     afs_int32 *apos;
{
    afs_int32 code;
    afs_int32 cid = ANONYMOUSID;

    code = whereIsIt(call, aid, apos, &cid);
    osi_auditU(call, PTS_WheIsItEvent, code, AUD_ID, aid, AUD_LONG, *apos,
	       AUD_END);
    ViceLog(125, ("PTS_WhereIsIt: code %d cid %d aid %d apos %d", code, cid, aid, *apos));
    return code;
}

afs_int32
whereIsIt(call, aid, apos, cid)
     struct rx_call *call;
     afs_int32 aid;
     afs_int32 *apos;
     afs_int32 *cid;
{
    register afs_int32 code;
    struct ubik_trans *tt;
    afs_int32 temp;

    code = Initdb();
    if (code != PRSUCCESS)
	return code;
    code = ubik_BeginTransReadAny(dbase, UBIK_READTRANS, &tt);
    if (code)
	return code;
    code = ubik_SetLock(tt, 1, 1, LOCKREAD);
    if (code)
	ABORT_WITH(tt, code);
    code = read_DbHeader(tt);
    if (code)
	ABORT_WITH(tt, code);

    code = WhoIsThis(call, tt, cid);
    if (code)
	ABORT_WITH(tt, PRPERM);

    temp = FindByID(tt, aid);
    if (!temp)
	ABORT_WITH(tt, PRNOENT);
    *apos = temp;
    code = ubik_EndTrans(tt);
    if (code)
	return code;
    return PRSUCCESS;
}


afs_int32
SPR_DumpEntry(call, apos, aentry)
     struct rx_call *call;
     afs_int32 apos;
     struct prdebugentry *aentry;
{
    afs_int32 code;
    afs_int32 cid = ANONYMOUSID;

    code = dumpEntry(call, apos, aentry, &cid);
    osi_auditU(call, PTS_DmpEntEvent, code, AUD_LONG, apos, AUD_END);
    ViceLog(125, ("PTS_DumpEntry: code %d cid %d apos %d", code, cid, apos));
    return code;
}

afs_int32
dumpEntry(call, apos, aentry, cid)
     struct rx_call *call;
     afs_int32 apos;
     struct prdebugentry *aentry;
     afs_int32 *cid;
{
    register afs_int32 code;
    struct ubik_trans *tt;

    code = Initdb();
    if (code != PRSUCCESS)
	return code;
    code = ubik_BeginTransReadAny(dbase, UBIK_READTRANS, &tt);
    if (code)
	return code;
    code = ubik_SetLock(tt, 1, 1, LOCKREAD);
    if (code)
	ABORT_WITH(tt, code);
    code = read_DbHeader(tt);
    if (code)
	ABORT_WITH(tt, code);

    code = WhoIsThis(call, tt, cid);
    if (code)
	ABORT_WITH(tt, PRPERM);
    code = pr_ReadEntry(tt, 0, apos, aentry);
    if (code)
	ABORT_WITH(tt, code);

    if (!AccessOK(tt, *cid, 0, PRP_STATUS_MEM, 0))
	ABORT_WITH(tt, PRPERM);

    /* Since prdebugentry is in the form of a prentry not a coentry, we will
     * return the coentry slots in network order where the string is. */
#if 0
    if (aentry->flags & PRCONT) {	/* wrong type, get coentry instead */
	code = pr_ReadCoEntry(tt, 0, apos, aentry);
	if (code)
	    ABORT_WITH(tt, code);
    }
#endif
    code = ubik_EndTrans(tt);
    if (code)
	return code;
    return PRSUCCESS;
}

afs_int32
SPR_AddToGroup(call, aid, gid)
     struct rx_call *call;
     afs_int32 aid;
     afs_int32 gid;
{
    afs_int32 code;
    afs_int32 cid = ANONYMOUSID;

    code = addToGroup(call, aid, gid, &cid);
    osi_auditU(call, PTS_AdToGrpEvent, code, AUD_ID, gid, AUD_ID, aid,
	       AUD_END);
    ViceLog(5, ("PTS_AddToGroup: code %d cid %d gid %d aid %d", code, cid, gid, aid));
    return code;
}

afs_int32
addToGroup(call, aid, gid, cid)
     struct rx_call *call;
     afs_int32 aid;
     afs_int32 gid;
     afs_int32 *cid;
{
    register afs_int32 code;
    struct ubik_trans *tt;
    afs_int32 tempu;
    afs_int32 tempg;
    struct prentry tentry;
    struct prentry uentry;

    code = Initdb();
    if (code != PRSUCCESS)
	return code;
    if (gid == ANYUSERID || gid == AUTHUSERID)
	return PRPERM;
    if (aid == ANONYMOUSID)
	return PRPERM;
    code = ubik_BeginTrans(dbase, UBIK_WRITETRANS, &tt);
    if (code)
	return code;
    code = ubik_SetLock(tt, 1, 1, LOCKWRITE);
    if (code)
	ABORT_WITH(tt, code);
    code = read_DbHeader(tt);
    if (code)
	ABORT_WITH(tt, code);

    code = WhoIsThis(call, tt, cid);
    if (code)
	ABORT_WITH(tt, PRPERM);
    tempu = FindByID(tt, aid);
    if (!tempu)
	ABORT_WITH(tt, PRNOENT);
    memset(&uentry, 0, sizeof(uentry));
    code = pr_ReadEntry(tt, 0, tempu, &uentry);
    if (code != 0)
	ABORT_WITH(tt, code);

#if !defined(SUPERGROUPS)
    /* we don't allow groups as members of groups at present */
    if (uentry.flags & PRGRP)
	ABORT_WITH(tt, PRNOTUSER);
#endif

    tempg = FindByID(tt, gid);
    if (!tempg)
	ABORT_WITH(tt, PRNOENT);
    code = pr_ReadEntry(tt, 0, tempg, &tentry);
    if (code != 0)
	ABORT_WITH(tt, code);
    /* make sure that this is a group */
    if (!(tentry.flags & PRGRP))
	ABORT_WITH(tt, PRNOTGROUP);
    if (!AccessOK(tt, *cid, &tentry, PRP_ADD_MEM, PRP_ADD_ANY))
	ABORT_WITH(tt, PRPERM);

    code = AddToEntry(tt, &tentry, tempg, aid);
    if (code != PRSUCCESS)
	ABORT_WITH(tt, code);

#if defined(SUPERGROUPS)
    if (uentry.flags & PRGRP)
	code = AddToSGEntry(tt, &uentry, tempu, gid);	/* mod group to be in sg */
    else
#endif
	/* now, modify the user's entry as well */
	code = AddToEntry(tt, &uentry, tempu, gid);
    if (code != PRSUCCESS)
	ABORT_WITH(tt, code);
    code = ubik_EndTrans(tt);
    if (code)
	return code;
    return PRSUCCESS;
}

afs_int32
SPR_NameToID(call, aname, aid)
     struct rx_call *call;
     namelist *aname;
     idlist *aid;
{
    afs_int32 code;

    code = nameToID(call, aname, aid);
    osi_auditU(call, PTS_NmToIdEvent, code, AUD_END);
    ViceLog(125, ("PTS_NameToID: code %d", code));
    return code;
}

afs_int32
nameToID(call, aname, aid)
     struct rx_call *call;
     namelist *aname;
     idlist *aid;
{
    register afs_int32 code;
    struct ubik_trans *tt;
    afs_int32 i;
    int size;
    int count = 0;

    /* Initialize return struct */
    aid->idlist_len = 0;
    aid->idlist_val = NULL;

    size = aname->namelist_len;
    if (size == 0)
	return 0;
    if (size < 0)
	return PRTOOMANY;

    aid->idlist_val = (afs_int32 *) malloc(size * sizeof(afs_int32));
    if (!aid->idlist_val)
	return PRNOMEM;

    code = Initdb();
    if (code != PRSUCCESS)
	return code;
    code = ubik_BeginTransReadAny(dbase, UBIK_READTRANS, &tt);
    if (code)
	return code;
    code = ubik_SetLock(tt, 1, 1, LOCKREAD);
    if (code)
	ABORT_WITH(tt, code);
    code = read_DbHeader(tt);
    if (code)
	ABORT_WITH(tt, code);

    for (i = 0; i < aname->namelist_len; i++) {
	char vname[256];
	char *nameinst, *cell;

	strncpy(vname, aname->namelist_val[i], sizeof(vname));
	vname[sizeof(vname)-1] ='\0';

	nameinst = vname;
	cell = strchr(vname, '@');
	if (cell) {
	    *cell = '\0';
	    cell++;
	}

	if (cell && afs_is_foreign_ticket_name(nameinst,NULL,cell,pr_realmName))
	    code = NameToID(tt, aname->namelist_val[i], &aid->idlist_val[i]);
<<<<<<< HEAD
	else
=======
	else 
>>>>>>> a75274d8
	    code = NameToID(tt, nameinst, &aid->idlist_val[i]);

	if (code != PRSUCCESS)
	    aid->idlist_val[i] = ANONYMOUSID;
        osi_audit(PTS_NmToIdEvent, code, AUD_STR,
		   aname->namelist_val[i], AUD_ID, aid->idlist_val[i], 
		   AUD_END);
	ViceLog(125, ("PTS_NameToID: code %d aname %s aid %d", code,
		      aname->namelist_val[i], aid->idlist_val[i]));
	if (count++ > 50)
	    IOMGR_Poll(), count = 0;
    }
    aid->idlist_len = aname->namelist_len;

    code = ubik_EndTrans(tt);
    if (code)
	return code;
    return PRSUCCESS;
}

/*
 * SPR_IDToName
 * Given an array of ids, find the name for each of them.
 * The array of ids and names is unlimited.
 */
afs_int32
SPR_IDToName(call, aid, aname)
     struct rx_call *call;
     idlist *aid;
     namelist *aname;
{
    afs_int32 code;

    code = idToName(call, aid, aname);
    osi_auditU(call, PTS_IdToNmEvent, code, AUD_END);
    ViceLog(125, ("PTS_IDToName: code %d", code));
    return code;
}

afs_int32
idToName(call, aid, aname)
     struct rx_call *call;
     idlist *aid;
     namelist *aname;
{
    register afs_int32 code;
    struct ubik_trans *tt;
    afs_int32 i;
    int size;
    int count = 0;

    /* leave this first for rpc stub */
    size = aid->idlist_len;
    if (size == 0)
	return 0;
    if (size < 0)
	return PRTOOMANY;
    aname->namelist_val = (prname *) malloc(size * PR_MAXNAMELEN);
    aname->namelist_len = 0;
    if (aname->namelist_val == 0)
	return PRNOMEM;
    if (aid->idlist_len == 0)
	return 0;
    if (size == 0)
	return PRTOOMANY;	/* rxgen will probably handle this */

    code = Initdb();
    if (code != PRSUCCESS)
	return code;
    code = ubik_BeginTransReadAny(dbase, UBIK_READTRANS, &tt);
    if (code)
	return code;
    code = ubik_SetLock(tt, 1, 1, LOCKREAD);
    if (code)
	ABORT_WITH(tt, code);
    code = read_DbHeader(tt);
    if (code)
	ABORT_WITH(tt, code);

    for (i = 0; i < aid->idlist_len; i++) {
	code = IDToName(tt, aid->idlist_val[i], aname->namelist_val[i]);
	if (code != PRSUCCESS)
	    sprintf(aname->namelist_val[i], "%d", aid->idlist_val[i]);
        osi_audit(PTS_IdToNmEvent, code, AUD_ID, aid->idlist_val[i],
		  AUD_STR, aname->namelist_val[i], AUD_END);
	ViceLog(125, ("PTS_idToName: code %d aid %d aname %s", code,
		      aid->idlist_val[i], aname->namelist_val[i]));
	if (count++ > 50)
	    IOMGR_Poll(), count = 0;
    }
    aname->namelist_len = aid->idlist_len;

    code = ubik_EndTrans(tt);
    if (code)
	return code;
    return PRSUCCESS;
}

afs_int32
SPR_Delete(call, aid)
     struct rx_call *call;
     afs_int32 aid;
{
    afs_int32 code;
    afs_int32 cid = ANONYMOUSID;

    code = Delete(call, aid, &cid);
    osi_auditU(call, PTS_DelEvent, code, AUD_ID, aid, AUD_END);
    ViceLog(25, ("PTS_Delete: code %d cid %d aid %d", code, cid, aid));
    return code;
}

afs_int32
Delete(call, aid, cid)
     struct rx_call *call;
     afs_int32 aid;
     afs_int32 *cid;
{
    register afs_int32 code;
    struct ubik_trans *tt;
    struct prentry tentry;
    afs_int32 loc, nptr;
    int count;

    code = Initdb();
    if (code)
	return code;
    if (code != PRSUCCESS)
	return code;
    if (aid == SYSADMINID || aid == ANYUSERID || aid == AUTHUSERID
	|| aid == ANONYMOUSID)
	return PRPERM;
    code = ubik_BeginTrans(dbase, UBIK_WRITETRANS, &tt);
    if (code)
	return code;
    code = ubik_SetLock(tt, 1, 1, LOCKWRITE);
    if (code)
	ABORT_WITH(tt, code);
    code = read_DbHeader(tt);
    if (code)
	ABORT_WITH(tt, code);

    code = WhoIsThis(call, tt, cid);
    if (code)
	ABORT_WITH(tt, PRPERM);

    /* Read in entry to be deleted */
    loc = FindByID(tt, aid);
    if (loc == 0)
	ABORT_WITH(tt, PRNOENT);
    code = pr_ReadEntry(tt, 0, loc, &tentry);
    if (code)
	ABORT_WITH(tt, PRDBFAIL);

    /* Do some access checking */
    if (tentry.owner != *cid && !IsAMemberOf(tt, *cid, SYSADMINID)
	&& !IsAMemberOf(tt, *cid, tentry.owner) && !pr_noAuth)
	ABORT_WITH(tt, PRPERM);

    /* Delete each continuation block as a separate transaction so that no one
     * transaction become to large to complete. */
    nptr = tentry.next;
    while (nptr != (afs_int32) NULL) {
	struct contentry centry;
	int i;

	code = pr_ReadCoEntry(tt, 0, nptr, &centry);
	if (code != 0)
	    ABORT_WITH(tt, PRDBFAIL);
	for (i = 0; i < COSIZE; i++) {
	    if (centry.entries[i] == PRBADID)
		continue;
	    if (centry.entries[i] == 0)
		break;
#if defined(SUPERGROUPS)
	    if (aid < 0 && centry.entries[i] < 0)	/* Supergroup */
		code = RemoveFromSGEntry(tt, aid, centry.entries[i]);
	    else
#endif
		code = RemoveFromEntry(tt, aid, centry.entries[i]);
	    if (code)
		ABORT_WITH(tt, code);
	    tentry.count--;	/* maintain count */
	    if ((i & 3) == 0)
		IOMGR_Poll();
	}
	tentry.next = centry.next;	/* thread out this block */
	code = FreeBlock(tt, nptr);	/* free continuation block */
	if (code)
	    ABORT_WITH(tt, code);
	code = pr_WriteEntry(tt, 0, loc, &tentry);	/* update main entry */
	if (code)
	    ABORT_WITH(tt, code);

	/* end this trans and start a new one */
	code = ubik_EndTrans(tt);
	if (code)
	    return code;
	IOMGR_Poll();		/* just to keep the connection alive */
	code = ubik_BeginTrans(dbase, UBIK_WRITETRANS, &tt);
	if (code)
	    return code;
	code = ubik_SetLock(tt, 1, 1, LOCKWRITE);
	if (code)
	    ABORT_WITH(tt, code);

	/* re-read entry to get consistent uptodate info */
	loc = FindByID(tt, aid);
	if (loc == 0)
	    ABORT_WITH(tt, PRNOENT);
	code = pr_ReadEntry(tt, 0, loc, &tentry);
	if (code)
	    ABORT_WITH(tt, PRDBFAIL);

	nptr = tentry.next;
    }

#if defined(SUPERGROUPS)
    /* Delete each continuation block as a separate transaction
     * so that no one transaction become too large to complete. */
    {
	struct prentryg *tentryg = (struct prentryg *)&tentry;
	nptr = tentryg->nextsg;
	while (nptr != NULL) {
	    struct contentry centry;
	    int i;

	    code = pr_ReadCoEntry(tt, 0, nptr, &centry);
	    if (code != 0)
		ABORT_WITH(tt, PRDBFAIL);
	    for (i = 0; i < COSIZE; i++) {
		if (centry.entries[i] == PRBADID)
		    continue;
		if (centry.entries[i] == 0)
		    break;
		code = RemoveFromEntry(tt, aid, centry.entries[i]);
		if (code)
		    ABORT_WITH(tt, code);
		tentryg->countsg--;	/* maintain count */
		if ((i & 3) == 0)
		    IOMGR_Poll();
	    }
	    tentryg->nextsg = centry.next;	/* thread out this block */
	    code = FreeBlock(tt, nptr);	/* free continuation block */
	    if (code)
		ABORT_WITH(tt, code);
	    code = pr_WriteEntry(tt, 0, loc, &tentry);	/* update main entry */
	    if (code)
		ABORT_WITH(tt, code);

	    /* end this trans and start a new one */
	    code = ubik_EndTrans(tt);
	    if (code)
		return code;
	    IOMGR_Poll();	/* just to keep the connection alive */

	    code = ubik_BeginTrans(dbase, UBIK_WRITETRANS, &tt);
	    if (code)
		return code;
	    code = ubik_SetLock(tt, 1, 1, LOCKWRITE);
	    if (code)
		ABORT_WITH(tt, code);

	    /* re-read entry to get consistent uptodate info */
	    loc = FindByID(tt, aid);
	    if (loc == 0)
		ABORT_WITH(tt, PRNOENT);
	    code = pr_ReadEntry(tt, 0, loc, &tentry);
	    if (code)
		ABORT_WITH(tt, PRDBFAIL);

	    nptr = tentryg->nextsg;
	}
    }

#endif /* SUPERGROUPS */

    /* Then move the owned chain, except possibly ourself to the orphan list.
     * Because this list can be very long and so exceed the size of a ubik
     * transaction, we start a new transaction every 50 entries. */
    count = 0;
    nptr = tentry.owned;
    while (nptr != (afs_int32) NULL) {
	struct prentry nentry;

	code = pr_ReadEntry(tt, 0, nptr, &nentry);
	if (code)
	    ABORT_WITH(tt, PRDBFAIL);
	nptr = tentry.owned = nentry.nextOwned;	/* thread out */

	if (nentry.id != tentry.id) {	/* don't add us to orphan chain! */
	    code = AddToOrphan(tt, nentry.id);
	    if (code)
		ABORT_WITH(tt, code);
	    count++;
	    if ((count & 3) == 0)
		IOMGR_Poll();
	}
	if (count < 50)
	    continue;
	code = pr_WriteEntry(tt, 0, loc, &tentry);	/* update main entry */
	if (code)
	    ABORT_WITH(tt, code);

	/* end this trans and start a new one */
	code = ubik_EndTrans(tt);
	if (code)
	    return code;
	IOMGR_Poll();		/* just to keep the connection alive */
	code = ubik_BeginTrans(dbase, UBIK_WRITETRANS, &tt);
	if (code)
	    return code;
	code = ubik_SetLock(tt, 1, 1, LOCKWRITE);
	if (code)
	    ABORT_WITH(tt, code);

	/* re-read entry to get consistent uptodate info */
	loc = FindByID(tt, aid);
	if (loc == 0)
	    ABORT_WITH(tt, PRNOENT);
	code = pr_ReadEntry(tt, 0, loc, &tentry);
	if (code)
	    ABORT_WITH(tt, PRDBFAIL);

	nptr = tentry.owned;
    }

    /* now do what's left of the deletion stuff */
    code = DeleteEntry(tt, &tentry, loc);
    if (code != PRSUCCESS)
	ABORT_WITH(tt, code);

    code = ubik_EndTrans(tt);
    if (code)
	return code;
    return PRSUCCESS;
}

afs_int32
SPR_UpdateEntry(call, aid, name, uentry)
     struct rx_call *call;
     afs_int32 aid;
     char *name;
     struct PrUpdateEntry *uentry;
{
    afs_int32 code;
    afs_int32 cid = ANONYMOUSID;

    code = UpdateEntry(call, aid, name, uentry, &cid);
    osi_auditU(call, PTS_UpdEntEvent, code, AUD_ID, aid, AUD_STR, name, AUD_END);
    ViceLog(5, ("PTS_UpdateEntry: code %d cid %d aid %d name %s", code, cid, aid, name));
    return code;
}

afs_int32
UpdateEntry(call, aid, name, uentry, cid)
     struct rx_call *call;
     afs_int32 aid;
     char *name;
     struct PrUpdateEntry *uentry;
     afs_int32 *cid;
{
    register afs_int32 code;
    struct ubik_trans *tt;
    struct prentry tentry;
    afs_int32 loc;
    int id = 0;

    code = Initdb();
    if (code)
	return code;
    if (code != PRSUCCESS)
	return code;
    if (aid) {
	id = aid;
	if (aid == SYSADMINID || aid == ANYUSERID || aid == AUTHUSERID
	    || aid == ANONYMOUSID)
	    return PRPERM;
    }
    code = ubik_BeginTrans(dbase, UBIK_WRITETRANS, &tt);
    if (code)
	return code;
    code = ubik_SetLock(tt, 1, 1, LOCKWRITE);
    if (code)
	ABORT_WITH(tt, code);
    code = read_DbHeader(tt);
    if (code)
	ABORT_WITH(tt, code);

    code = WhoIsThis(call, tt, cid);
    if (code)
	ABORT_WITH(tt, PRPERM);
    code = IsAMemberOf(tt, *cid, SYSADMINID);
    if (!code && !pr_noAuth)
	ABORT_WITH(tt, PRPERM);

    /* Read in entry to be deleted */
    if (id) {
	loc = FindByID(tt, aid);
    } else {
	loc = FindByName(tt, name, &tentry);
    }
    if (loc == 0)
	ABORT_WITH(tt, PRNOENT);
    code = pr_ReadEntry(tt, 0, loc, &tentry);
    if (code)
	ABORT_WITH(tt, PRDBFAIL);

    if (uentry->Mask & PRUPDATE_NAMEHASH) {
	int tloc;
	code = RemoveFromNameHash(tt, tentry.name, &tloc);
	if (code != PRSUCCESS)
	    ABORT_WITH(tt, PRDBFAIL);
	code = AddToNameHash(tt, tentry.name, loc);
	if (code)
	    ABORT_WITH(tt, code);
    }

    if (uentry->Mask & PRUPDATE_IDHASH) {
	int tloc;
	if (!id)
	    id = tentry.id;
	code = RemoveFromIDHash(tt, id, &tloc);
	if (code != PRSUCCESS)
	    ABORT_WITH(tt, PRDBFAIL);
	code = AddToIDHash(tt, id, loc);
	if (code)
	    ABORT_WITH(tt, code);
    }

    code = ubik_EndTrans(tt);
    if (code)
	return code;
    return PRSUCCESS;
}

afs_int32
SPR_RemoveFromGroup(call, aid, gid)
     struct rx_call *call;
     afs_int32 aid;
     afs_int32 gid;
{
    afs_int32 code;
    afs_int32 cid = ANONYMOUSID;

    code = removeFromGroup(call, aid, gid, &cid);
    osi_auditU(call, PTS_RmFmGrpEvent, code, AUD_ID, gid, AUD_ID, aid,
	       AUD_END);
    ViceLog(5, ("PTS_RemoveFromGroup: code %d cid %d gid %d aid %d", code, cid, gid, aid));
    return code;
}

afs_int32
removeFromGroup(call, aid, gid, cid)
     struct rx_call *call;
     afs_int32 aid;
     afs_int32 gid;
     afs_int32 *cid;
{
    register afs_int32 code;
    struct ubik_trans *tt;
    afs_int32 tempu;
    afs_int32 tempg;
    struct prentry uentry;
    struct prentry gentry;

    code = Initdb();
    if (code != PRSUCCESS)
	return code;
    code = ubik_BeginTrans(dbase, UBIK_WRITETRANS, &tt);
    if (code)
	return code;
    code = ubik_SetLock(tt, 1, 1, LOCKWRITE);
    if (code)
	ABORT_WITH(tt, code);
    code = read_DbHeader(tt);
    if (code)
	ABORT_WITH(tt, code);

    code = WhoIsThis(call, tt, cid);
    if (code)
	ABORT_WITH(tt, PRPERM);
    tempu = FindByID(tt, aid);
    if (!tempu)
	ABORT_WITH(tt, PRNOENT);
    tempg = FindByID(tt, gid);
    if (!tempg)
	ABORT_WITH(tt, PRNOENT);
    memset(&uentry, 0, sizeof(uentry));
    memset(&gentry, 0, sizeof(gentry));
    code = pr_ReadEntry(tt, 0, tempu, &uentry);
    if (code != 0)
	ABORT_WITH(tt, code);
    code = pr_ReadEntry(tt, 0, tempg, &gentry);
    if (code != 0)
	ABORT_WITH(tt, code);
    if (!(gentry.flags & PRGRP))
	ABORT_WITH(tt, PRNOTGROUP);
#if !defined(SUPERGROUPS)
    if (uentry.flags & PRGRP)
	ABORT_WITH(tt, PRNOTUSER);
#endif
    if (!AccessOK(tt, *cid, &gentry, PRP_REMOVE_MEM, 0))
	ABORT_WITH(tt, PRPERM);
    code = RemoveFromEntry(tt, aid, gid);
    if (code != PRSUCCESS)
	ABORT_WITH(tt, code);
#if defined(SUPERGROUPS)
    if (!(uentry.flags & PRGRP))
#endif
	code = RemoveFromEntry(tt, gid, aid);
#if defined(SUPERGROUPS)
    else
	code = RemoveFromSGEntry(tt, gid, aid);
#endif
    if (code != PRSUCCESS)
	ABORT_WITH(tt, code);

    code = ubik_EndTrans(tt);
    if (code)
	return code;
    return PRSUCCESS;
}


afs_int32
SPR_GetCPS(call, aid, alist, over)
     struct rx_call *call;
     afs_int32 aid;
     prlist *alist;
     afs_int32 *over;
{
    afs_int32 code;
    afs_int32 cid = ANONYMOUSID;

    code = getCPS(call, aid, alist, over, &cid);
    osi_auditU(call, PTS_GetCPSEvent, code, AUD_ID, aid, AUD_END);
    ViceLog(125, ("PTS_GetCPS: code %d cid %d aid %d", code, cid, aid));
    return code;
}

afs_int32
getCPS(call, aid, alist, over, cid)
     struct rx_call *call;
     afs_int32 aid;
     prlist *alist;
     afs_int32 *over;
     afs_int32 *cid;
{
    register afs_int32 code;
    struct ubik_trans *tt;
    afs_int32 temp;
    struct prentry tentry;

    *over = 0;
    alist->prlist_len = 0;
    alist->prlist_val = NULL;
    code = Initdb();
    if (code != PRSUCCESS)
	return code;
    code = ubik_BeginTransReadAny(dbase, UBIK_READTRANS, &tt);
    if (code)
	return code;
    code = ubik_SetLock(tt, 1, 1, LOCKREAD);
    if (code)
	ABORT_WITH(tt, code);
    code = read_DbHeader(tt);
    if (code)
	ABORT_WITH(tt, code);

    temp = FindByID(tt, aid);
    if (!temp)
	ABORT_WITH(tt, PRNOENT);
    code = pr_ReadEntry(tt, 0, temp, &tentry);
    if (code)
	ABORT_WITH(tt, code);

    /* afs does authenticate now */
    code = WhoIsThis(call, tt, cid);
    if (code || !AccessOK(tt, *cid, &tentry, PRP_MEMBER_MEM, PRP_MEMBER_ANY))
	ABORT_WITH(tt, PRPERM);

    code = GetList(tt, &tentry, alist, 1);
    if (code != PRSUCCESS)
	ABORT_WITH(tt, code);

    code = ubik_EndTrans(tt);
    return code;
}


#ifdef IP_WILDCARDS
int
inCPS(CPS, id)
     prlist CPS;
     afs_int32 id;
{
    int i;

    for (i = (CPS.prlist_len - 1); i >= 0; i--) {
	if (CPS.prlist_val[i] == id)
	    return (1);
    }
    return (0);
}
#endif /* IP_WILDCARDS */


afs_int32
SPR_GetCPS2(call, aid, ahost, alist, over)
     struct rx_call *call;
     afs_int32 aid;
     afs_int32 ahost;
     prlist *alist;
     afs_int32 *over;
{
    afs_int32 code;
    afs_int32 cid = ANONYMOUSID;

    code = getCPS2(call, aid, ahost, alist, over, &cid);
    osi_auditU(call, PTS_GetCPS2Event, code, AUD_ID, aid, AUD_HOST, ahost,
	       AUD_END);
    ViceLog(125, ("PTS_GetCPS2: code %d cid %d aid %d ahost %d", code, cid, aid, ahost));
    return code;
}

afs_int32
getCPS2(call, aid, ahost, alist, over, cid)
     struct rx_call *call;
     afs_int32 aid;
     afs_int32 ahost;
     prlist *alist;
     afs_int32 *over;
     afs_int32 *cid;
{
    register afs_int32 code;
    struct ubik_trans *tt;
    afs_int32 temp;
    struct prentry tentry;
    struct prentry host_tentry;
    afs_int32 hostid;
    int host_list = 0;
    struct in_addr iaddr;
#if IP_WILDCARDS
    extern afs_int32 addWildCards();
#endif /* IP_WILDCARDS */

    *over = 0;
    iaddr.s_addr = ntohl(ahost);
    alist->prlist_len = 0;
    alist->prlist_val = NULL;
    code = Initdb();
    if (code != PRSUCCESS)
	return code;
    code = ubik_BeginTransReadAny(dbase, UBIK_READTRANS, &tt);
    if (code)
	return code;
    code = ubik_SetLock(tt, 1, 1, LOCKREAD);
    if (code)
	ABORT_WITH(tt, code);
    code = read_DbHeader(tt);
    if (code)
	ABORT_WITH(tt, code);

    if (aid != PRBADID) {
	temp = FindByID(tt, aid);
	if (!temp)
	    ABORT_WITH(tt, PRNOENT);
	code = pr_ReadEntry(tt, 0, temp, &tentry);
	if (code)
	    ABORT_WITH(tt, code);

	/* afs does authenticate now */
	code = WhoIsThis(call, tt, cid);
	if (code
	    || !AccessOK(tt, *cid, &tentry, PRP_MEMBER_MEM, PRP_MEMBER_ANY))
	    ABORT_WITH(tt, PRPERM);
    }
    code = NameToID(tt, inet_ntoa(iaddr), &hostid);
    if (code == PRSUCCESS && hostid != 0) {
	temp = FindByID(tt, hostid);
	if (temp) {
	    code = pr_ReadEntry(tt, 0, temp, &host_tentry);
	    if (code == PRSUCCESS)
		host_list = 1;
	    else
		fprintf(stderr, "pr_ReadEntry returned %d\n", code);
	} else
	    fprintf(stderr, "FindByID Failed -- Not found\n");
    }
    if (host_list)
	code = GetList2(tt, &tentry, &host_tentry, alist, 1);
    else
	code = GetList(tt, &tentry, alist, 1);
#if IP_WILDCARDS
    if (!code)
	code = addWildCards(tt, alist, ntohl(ahost));
#endif /* IP_WILDCARDS */
    if (code != PRSUCCESS)
	ABORT_WITH(tt, code);

    code = ubik_EndTrans(tt);
    return code;
}


afs_int32
SPR_GetHostCPS(call, ahost, alist, over)
     struct rx_call *call;
     afs_int32 ahost;
     prlist *alist;
     afs_int32 *over;
{
    afs_int32 code;

    code = getHostCPS(call, ahost, alist, over);
    osi_auditU(call, PTS_GetHCPSEvent, code, AUD_HOST, ahost, AUD_END);
    ViceLog(125, ("PTS_GetHostCPS: code %d ahost %d", code, ahost));
    return code;
}

afs_int32
getHostCPS(call, ahost, alist, over)
     struct rx_call *call;
     afs_int32 ahost;
     prlist *alist;
     afs_int32 *over;
{
    register afs_int32 code, temp;
    struct ubik_trans *tt;
    struct prentry host_tentry;
    afs_int32 hostid;
    struct in_addr iaddr;
#if IP_WILDCARDS
    extern afs_int32 addWildCards();
#endif /* IP_WILDCARDS */

    *over = 0;
    iaddr.s_addr = ntohl(ahost);
    alist->prlist_len = 0;
    alist->prlist_val = NULL;
    code = Initdb();
    if (code != PRSUCCESS)
	return code;
    code = ubik_BeginTransReadAny(dbase, UBIK_READTRANS, &tt);
    if (code)
	return code;
    code = ubik_SetLock(tt, 1, 1, LOCKREAD);
    if (code)
	ABORT_WITH(tt, code);
    code = read_DbHeader(tt);
    if (code)
	ABORT_WITH(tt, code);

    code = NameToID(tt, inet_ntoa(iaddr), &hostid);
    if (code == PRSUCCESS && hostid != 0) {
	temp = FindByID(tt, hostid);
	if (temp) {
	    code = pr_ReadEntry(tt, 0, temp, &host_tentry);
	    if (code == PRSUCCESS) {
		code = GetList(tt, &host_tentry, alist, 0);
		if (code)
		    goto bad;
	    } else
		fprintf(stderr, "pr_ReadEntry returned %d\n", code);
	} else
	    fprintf(stderr, "FindByID Failed -- Not found\n");
    }
#if IP_WILDCARDS
    code = addWildCards(tt, alist, ntohl(ahost));
#endif /* IP_WILDCARDS */
  bad:
    if (code != PRSUCCESS)
	ABORT_WITH(tt, code);

    code = ubik_EndTrans(tt);
    return code;
}


afs_int32
SPR_ListMax(call, uid, gid)
     struct rx_call *call;
     afs_int32 *uid;
     afs_int32 *gid;
{
    afs_int32 code;

    code = listMax(call, uid, gid);
    osi_auditU(call, PTS_LstMaxEvent, code, AUD_END);
    ViceLog(125, ("PTS_ListMax: code %d", code));
    return code;
}

afs_int32
listMax(call, uid, gid)
     struct rx_call *call;
     afs_int32 *uid;
     afs_int32 *gid;
{
    register afs_int32 code;
    struct ubik_trans *tt;

    code = Initdb();
    if (code != PRSUCCESS)
	return code;
    code = ubik_BeginTransReadAny(dbase, UBIK_READTRANS, &tt);
    if (code)
	return code;
    code = ubik_SetLock(tt, 1, 1, LOCKREAD);
    if (code)
	ABORT_WITH(tt, code);
    code = read_DbHeader(tt);
    if (code)
	ABORT_WITH(tt, code);

    code = GetMax(tt, uid, gid);
    if (code != PRSUCCESS)
	ABORT_WITH(tt, code);

    code = ubik_EndTrans(tt);
    if (code)
	return code;
    return PRSUCCESS;
}

afs_int32
SPR_SetMax(call, aid, gflag)
     struct rx_call *call;
     afs_int32 aid;
     afs_int32 gflag;
{
    afs_int32 code;
    afs_int32 cid = ANONYMOUSID;

    code = setMax(call, aid, gflag, &cid);
    osi_auditU(call, PTS_SetMaxEvent, code, AUD_ID, aid, AUD_LONG, gflag,
	       AUD_END);
    ViceLog(125, ("PTS_SetMax: code %d cid %d aid %d gflag %d", code, cid, aid, gflag));
    return code;
}

afs_int32
setMax(call, aid, gflag, cid)
     struct rx_call *call;
     afs_int32 aid;
     afs_int32 gflag;
     afs_int32 *cid;
{
    register afs_int32 code;
    struct ubik_trans *tt;

    code = Initdb();
    if (code != PRSUCCESS)
	return code;
    code = ubik_BeginTrans(dbase, UBIK_WRITETRANS, &tt);
    if (code)
	return code;
    code = ubik_SetLock(tt, 1, 1, LOCKWRITE);
    if (code)
	ABORT_WITH(tt, code);
    code = read_DbHeader(tt);
    if (code)
	ABORT_WITH(tt, code);

    code = WhoIsThis(call, tt, cid);
    if (code)
	ABORT_WITH(tt, PRPERM);
    if (!AccessOK(tt, *cid, 0, 0, 0))
	ABORT_WITH(tt, PRPERM);
    if (((gflag & PRGRP) && (aid > 0)) || (!(gflag & PRGRP) && (aid < 0)))
	ABORT_WITH(tt, PRBADARG);

    code = SetMax(tt, aid, gflag);
    if (code != PRSUCCESS)
	ABORT_WITH(tt, code);

    code = ubik_EndTrans(tt);
    if (code)
	return code;
    return PRSUCCESS;
}

afs_int32
SPR_ListEntry(call, aid, aentry)
     struct rx_call *call;
     afs_int32 aid;
     struct prcheckentry *aentry;
{
    afs_int32 code;
    afs_int32 cid = ANONYMOUSID;

    code = listEntry(call, aid, aentry, &cid);
    osi_auditU(call, PTS_LstEntEvent, code, AUD_ID, aid, AUD_END);
    ViceLog(125, ("PTS_ListEntry: code %d cid %d aid %d", code, cid, aid));
    return code;
}

afs_int32
listEntry(call, aid, aentry, cid)
     struct rx_call *call;
     afs_int32 aid;
     struct prcheckentry *aentry;
     afs_int32 *cid;
{
    register afs_int32 code;
    struct ubik_trans *tt;
    afs_int32 temp;
    struct prentry tentry;

    code = Initdb();
    if (code != PRSUCCESS)
	return code;
    code = ubik_BeginTransReadAny(dbase, UBIK_READTRANS, &tt);
    if (code)
	return code;
    code = ubik_SetLock(tt, 1, 1, LOCKREAD);
    if (code)
	ABORT_WITH(tt, code);
    code = read_DbHeader(tt);
    if (code)
	ABORT_WITH(tt, code);

    code = WhoIsThis(call, tt, cid);
    if (code)
	ABORT_WITH(tt, PRPERM);
    temp = FindByID(tt, aid);
    if (!temp)
	ABORT_WITH(tt, PRNOENT);
    code = pr_ReadEntry(tt, 0, temp, &tentry);
    if (code != 0)
	ABORT_WITH(tt, code);
    if (!AccessOK(tt, *cid, &tentry, PRP_STATUS_MEM, PRP_STATUS_ANY))
	ABORT_WITH(tt, PRPERM);

    aentry->flags = tentry.flags >> PRIVATE_SHIFT;
    if (aentry->flags == 0) {
	if (tentry.flags & PRGRP)
	    aentry->flags = prp_group_default >> PRIVATE_SHIFT;
	else
	    aentry->flags = prp_user_default >> PRIVATE_SHIFT;
    }
    aentry->owner = tentry.owner;
    aentry->id = tentry.id;
    strncpy(aentry->name, tentry.name, PR_MAXNAMELEN);
    aentry->creator = tentry.creator;
    aentry->ngroups = tentry.ngroups;
    aentry->nusers = tentry.nusers;
    aentry->count = tentry.count;
    memset(aentry->reserved, 0, sizeof(aentry->reserved));
    code = ubik_EndTrans(tt);
    if (code)
	return code;
    return PRSUCCESS;
}

afs_int32
SPR_ListEntries(call, flag, startindex, bulkentries, nextstartindex)
     struct rx_call *call;
     afs_int32 flag;
     afs_int32 startindex;
     prentries *bulkentries;
     afs_int32 *nextstartindex;
{
    afs_int32 code;
    afs_int32 cid = ANONYMOUSID;

    code = listEntries(call, flag, startindex, bulkentries, nextstartindex, &cid);
    osi_auditU(call, PTS_LstEntsEvent, code, AUD_LONG, flag, AUD_END);
    ViceLog(125, ("PTS_ListEntries: code %d cid %d flag %d", code, cid, flag));
    return code;
}

afs_int32
listEntries(call, flag, startindex, bulkentries, nextstartindex, cid)
     struct rx_call *call;
     afs_int32 flag;
     afs_int32 startindex;
     prentries *bulkentries;
     afs_int32 *nextstartindex;
     afs_int32 *cid;
{
    afs_int32 code;
    struct ubik_trans *tt;
    afs_int32 i, eof, pos, maxentries, f;
    struct prentry tentry;
    afs_int32 pollcount = 0;

    *nextstartindex = -1;
    bulkentries->prentries_val = 0;
    bulkentries->prentries_len = 0;

    code = Initdb();
    if (code != PRSUCCESS)
	return code;
    code = ubik_BeginTransReadAny(dbase, UBIK_READTRANS, &tt);
    if (code)
	return code;
    code = ubik_SetLock(tt, 1, 1, LOCKREAD);
    if (code)
	ABORT_WITH(tt, code);
    code = read_DbHeader(tt);
    if (code)
	ABORT_WITH(tt, code);

    /* Make sure we are an authenticated caller and that we are on the
     * SYSADMIN list.
     */
    code = WhoIsThis(call, tt, cid);
    if (code)
	ABORT_WITH(tt, PRPERM);
    code = IsAMemberOf(tt, *cid, SYSADMINID);
    if (!code && !pr_noAuth)
	ABORT_WITH(tt, PRPERM);

    eof = ntohl(cheader.eofPtr) - sizeof(cheader);
    maxentries = eof / sizeof(struct prentry);
    for (i = startindex; i < maxentries; i++) {
	pos = i * sizeof(struct prentry) + sizeof(cheader);
	code = pr_ReadEntry(tt, 0, pos, &tentry);
	if (code)
	    goto done;

	if (++pollcount > 50) {
	    IOMGR_Poll();
	    pollcount = 0;
	}

	f = (tentry.flags & PRTYPE);
	if (((flag & PRUSERS) && (f == 0)) ||	/* User  entry */
	    ((flag & PRGROUPS) && (f & PRGRP))) {	/* Group entry */
	    code = put_prentries(&tentry, bulkentries);
	    if (code == -1)
		break;		/* Filled return array */
	    if (code)
		goto done;
	}
    }
    code = 0;
    if (i < maxentries)
	*nextstartindex = i;

  done:
    if (code) {
	if (bulkentries->prentries_val)
	    free(bulkentries->prentries_val);
	bulkentries->prentries_val = 0;
	bulkentries->prentries_len = 0;
	ABORT_WITH(tt, code);
    } else {
	code = ubik_EndTrans(tt);
    }
    if (code)
	return code;
    return PRSUCCESS;
}

#define PR_MAXENTRIES 500
afs_int32
put_prentries(tentry, bulkentries)
     struct prentry *tentry;
     prentries *bulkentries;
{
    struct prlistentries *entry;

    if (bulkentries->prentries_val == 0) {
	bulkentries->prentries_len = 0;
	bulkentries->prentries_val =
	    (struct prlistentries *)malloc(PR_MAXENTRIES *
					   sizeof(struct prentry));
	if (!bulkentries->prentries_val) {
	    return (PRNOMEM);
	}
    }

    if (bulkentries->prentries_len >= PR_MAXENTRIES) {
	return (-1);
    }

    entry = (struct prlistentries *)bulkentries->prentries_val;
    entry += bulkentries->prentries_len;

    entry->flags = tentry->flags >> PRIVATE_SHIFT;
    if (entry->flags == 0) {
	entry->flags =
	    ((tentry->
	      flags & PRGRP) ? prp_group_default : prp_user_default) >>
	    PRIVATE_SHIFT;
    }
    entry->owner = tentry->owner;
    entry->id = tentry->id;
    entry->creator = tentry->creator;
    entry->ngroups = tentry->ngroups;
    entry->nusers = tentry->nusers;
    entry->count = tentry->count;
    strncpy(entry->name, tentry->name, PR_MAXNAMELEN);
    memset(entry->reserved, 0, sizeof(entry->reserved));
    bulkentries->prentries_len++;
    return 0;
}

afs_int32
SPR_ChangeEntry(call, aid, name, oid, newid)
     struct rx_call *call;
     afs_int32 aid;
     char *name;
     afs_int32 oid;
     afs_int32 newid;
{
    afs_int32 code;
    afs_int32 cid = ANONYMOUSID;

    code = changeEntry(call, aid, name, oid, newid, &cid);
    osi_auditU(call, PTS_ChgEntEvent, code, AUD_ID, aid, AUD_STR, name,
	       AUD_LONG, oid, AUD_LONG, newid, AUD_END);
    ViceLog(5, ("PTS_ChangeEntry: code %d cid %d aid %d name %s oid %d newid %d", code, cid, aid, name, oid, newid));
    return code;
}

afs_int32
changeEntry(call, aid, name, oid, newid, cid)
     struct rx_call *call;
     afs_int32 aid;
     char *name;
     afs_int32 oid;
     afs_int32 newid;
     afs_int32 *cid;
{
    register afs_int32 code;
    struct ubik_trans *tt;
    afs_int32 pos;

    if (!name)
	return PRPERM;
    stolower(name);

    code = Initdb();
    if (code)
	return code;
    if (aid == ANYUSERID || aid == AUTHUSERID || aid == ANONYMOUSID
	|| aid == SYSADMINID)
	return PRPERM;
    if (code != PRSUCCESS)
	return code;
    code = ubik_BeginTrans(dbase, UBIK_WRITETRANS, &tt);
    if (code)
	return code;
    code = ubik_SetLock(tt, 1, 1, LOCKWRITE);
    if (code)
	ABORT_WITH(tt, code);
    code = read_DbHeader(tt);
    if (code)
	ABORT_WITH(tt, code);

    code = WhoIsThis(call, tt, cid);
    if (code)
	ABORT_WITH(tt, PRPERM);
    pos = FindByID(tt, aid);
    if (!pos)
	ABORT_WITH(tt, PRNOENT);
    /* protection check in changeentry */
    code = ChangeEntry(tt, aid, *cid, name, oid, newid);
    if (code != PRSUCCESS)
	ABORT_WITH(tt, code);

    code = ubik_EndTrans(tt);
    return code;
}

afs_int32
SPR_SetFieldsEntry(call, id, mask, flags, ngroups, nusers, spare1, spare2)
     struct rx_call *call;
     afs_int32 id;
     afs_int32 mask;		/* specify which fields to update */
     afs_int32 flags, ngroups, nusers;
     afs_int32 spare1, spare2;
{
    afs_int32 code;
    afs_int32 cid = ANONYMOUSID;

    code =
	setFieldsEntry(call, id, mask, flags, ngroups, nusers, spare1,
		       spare2, &cid);
    osi_auditU(call, PTS_SetFldEntEvent, code, AUD_ID, id, AUD_END);
    ViceLog(5, ("PTS_SetFieldsEntry: code %d cid %d id %d", code, cid, id));
    return code;
}

afs_int32
setFieldsEntry(call, id, mask, flags, ngroups, nusers, spare1, spare2, cid)
     struct rx_call *call;
     afs_int32 id;
     afs_int32 mask;		/* specify which fields to update */
     afs_int32 flags, ngroups, nusers;
     afs_int32 spare1, spare2;
     afs_int32 *cid;
{
    register afs_int32 code;
    struct ubik_trans *tt;
    afs_int32 pos;
    struct prentry tentry;
    afs_int32 tflags;

    if (mask == 0)
	return 0;		/* no-op */
    code = Initdb();
    if (code)
	return code;
    if (id == ANYUSERID || id == AUTHUSERID || id == ANONYMOUSID)
	return PRPERM;
    if (code != PRSUCCESS)
	return code;
    code = ubik_BeginTrans(dbase, UBIK_WRITETRANS, &tt);
    if (code)
	return code;
    code = ubik_SetLock(tt, 1, 1, LOCKWRITE);
    if (code)
	ABORT_WITH(tt, code);
    code = read_DbHeader(tt);
    if (code)
	ABORT_WITH(tt, code);

    code = WhoIsThis(call, tt, cid);
    if (code)
	ABORT_WITH(tt, PRPERM);
    pos = FindByID(tt, id);
    if (!pos)
	ABORT_WITH(tt, PRNOENT);
    code = pr_ReadEntry(tt, 0, pos, &tentry);
    if (code)
	ABORT_WITH(tt, code);
    tflags = tentry.flags;

    if (mask & (PR_SF_NGROUPS | PR_SF_NUSERS)) {
	if (!AccessOK(tt, *cid, 0, 0, 0))
	    ABORT_WITH(tt, PRPERM);
	if ((tflags & PRQUOTA) == 0) {	/* default if only setting one */
	    tentry.ngroups = tentry.nusers = 20;
	}
    } else {
	if (!AccessOK(tt, *cid, &tentry, 0, 0))
	    ABORT_WITH(tt, PRPERM);
    }

    if (mask & 0xffff) {	/* if setting flag bits */
	afs_int32 flagsMask = mask & 0xffff;
	tflags &= ~(flagsMask << PRIVATE_SHIFT);
	tflags |= (flags & flagsMask) << PRIVATE_SHIFT;
	tflags |= PRACCESS;
    }

    if (mask & PR_SF_NGROUPS) {	/* setting group limit */
	if (ngroups < 0)
	    ABORT_WITH(tt, PRBADARG);
	tentry.ngroups = ngroups;
	tflags |= PRQUOTA;
    }

    if (mask & PR_SF_NUSERS) {	/* setting foreign user limit */
	if (nusers < 0)
	    ABORT_WITH(tt, PRBADARG);
	tentry.nusers = nusers;
	tflags |= PRQUOTA;
    }
    tentry.flags = tflags;

    code = pr_WriteEntry(tt, 0, pos, &tentry);
    if (code)
	ABORT_WITH(tt, code);

    code = ubik_EndTrans(tt);
    return code;
}

afs_int32
SPR_ListElements(call, aid, alist, over)
     struct rx_call *call;
     afs_int32 aid;
     prlist *alist;
     afs_int32 *over;
{
    afs_int32 code;
    afs_int32 cid = ANONYMOUSID;

    code = listElements(call, aid, alist, over, &cid);
    osi_auditU(call, PTS_LstEleEvent, code, AUD_ID, aid, AUD_END);
    ViceLog(125, ("PTS_ListElements: code %d cid %d aid %d", code, cid, aid));
    return code;
}

afs_int32
listElements(call, aid, alist, over, cid)
     struct rx_call *call;
     afs_int32 aid;
     prlist *alist;
     afs_int32 *over;
     afs_int32 *cid;
{
    register afs_int32 code;
    struct ubik_trans *tt;
    afs_int32 temp;
    struct prentry tentry;

    *over = 0;
    alist->prlist_len = 0;
    alist->prlist_val = NULL;

    code = Initdb();
    if (code != PRSUCCESS)
	return code;
    code = ubik_BeginTransReadAny(dbase, UBIK_READTRANS, &tt);
    if (code)
	return code;
    code = ubik_SetLock(tt, 1, 1, LOCKREAD);
    if (code)
	ABORT_WITH(tt, code);
    code = read_DbHeader(tt);
    if (code)
	ABORT_WITH(tt, code);

    code = WhoIsThis(call, tt, cid);
    if (code)
	ABORT_WITH(tt, PRPERM);

    temp = FindByID(tt, aid);
    if (!temp)
	ABORT_WITH(tt, PRNOENT);
    code = pr_ReadEntry(tt, 0, temp, &tentry);
    if (code)
	ABORT_WITH(tt, code);
    if (!AccessOK(tt, *cid, &tentry, PRP_MEMBER_MEM, PRP_MEMBER_ANY))
	ABORT_WITH(tt, PRPERM);

    code = GetList(tt, &tentry, alist, 0);
    if (code != PRSUCCESS)
	ABORT_WITH(tt, code);

    code = ubik_EndTrans(tt);
    return code;
}


afs_int32
SPR_ListSuperGroups(call, aid, alist, over)
     struct rx_call *call;
     afs_int32 aid;
     prlist *alist;
     afs_int32 *over;
{
#if defined(SUPERGROUPS)
    afs_int32 code;
    afs_int32 cid = ANONYMOUSID;

    code = listSuperGroups(call, aid, alist, over, &cid);
    osi_auditU(call, PTS_LstSGrps, code, AUD_ID, aid, AUD_END);
    ViceLog(125, ("PTS_ListSuperGroups: code %d cid %d aid %d", code, cid, aid));
    return code;
#else
    return RXGEN_OPCODE;
#endif
}

#if defined(SUPERGROUPS)
afs_int32
listSuperGroups(call, aid, alist, over, cid)
     struct rx_call *call;
     afs_int32 aid;
     prlist *alist;
     afs_int32 *over;
     afs_int32 *cid;
{
    register afs_int32 code;
    struct ubik_trans *tt;
    afs_int32 temp;
    struct prentry tentry;

    alist->prlist_len = 0;
    alist->prlist_val = (afs_int32 *) 0;

    code = Initdb();
    if (code != PRSUCCESS)
	goto done;
    code = ubik_BeginTransReadAny(dbase, UBIK_READTRANS, &tt);
    if (code)
	goto done;
    code = ubik_SetLock(tt, 1, 1, LOCKREAD);
    if (code)
	ABORT_WITH(tt, code);
    code = WhoIsThis(call, tt, cid);
    if (code)
	ABORT_WITH(tt, PRPERM);

    temp = FindByID(tt, aid);
    if (!temp)
	ABORT_WITH(tt, PRNOENT);
    code = pr_ReadEntry(tt, 0, temp, &tentry);
    if (code)
	ABORT_WITH(tt, code);
    if (!AccessOK(tt, *cid, &tentry, PRP_MEMBER_MEM, PRP_MEMBER_ANY))
	ABORT_WITH(tt, PRPERM);

    code = GetSGList(tt, &tentry, alist);
    *over = 0;
    if (code == PRTOOMANY)
	*over = 1;
    else if (code != PRSUCCESS)
	ABORT_WITH(tt, code);

    code = ubik_EndTrans(tt);

  done:
    return code;
}

#endif /* SUPERGROUPS */

/* 
 * SPR_ListOwned
 * List the entries owned by this id.  If the id is zero,
 * return the orphans list. This will return up to PR_MAXGROUPS
 * at a time with the lastP available to get the rest. The
 * maximum value is enforced in GetOwnedChain().
 */
afs_int32
SPR_ListOwned(call, aid, alist, lastP)
     struct rx_call *call;
     afs_int32 aid;
     prlist *alist;
     afs_int32 *lastP;
{
    afs_int32 code;
    afs_int32 cid = ANONYMOUSID;

    code = listOwned(call, aid, alist, lastP, &cid);
    osi_auditU(call, PTS_LstOwnEvent, code, AUD_ID, aid, AUD_END);
    ViceLog(125, ("PTS_ListOwned: code %d cid %d aid %d", code, cid, aid));
    return code;
}

afs_int32
listOwned(call, aid, alist, lastP, cid)
     struct rx_call *call;
     afs_int32 aid;
     prlist *alist;
     afs_int32 *lastP;
     afs_int32 *cid;
{
    register afs_int32 code;
    struct ubik_trans *tt;
    struct prentry tentry;
    afs_int32 head = 0;
    afs_int32 start;

    alist->prlist_len = 0;
    alist->prlist_val = NULL;

    if (!lastP)
	return PRBADARG;
    start = *lastP;
    *lastP = 0;

    code = Initdb();
    if (code != PRSUCCESS)
	return code;
    code = ubik_BeginTransReadAny(dbase, UBIK_READTRANS, &tt);
    if (code)
	return code;
    code = ubik_SetLock(tt, 1, 1, LOCKREAD);
    if (code)
	ABORT_WITH(tt, code);
    code = read_DbHeader(tt);
    if (code)
	ABORT_WITH(tt, code);

    code = WhoIsThis(call, tt, cid);
    if (code)
	ABORT_WITH(tt, PRPERM);

    if (start) {
	code = pr_ReadEntry(tt, 0, start, &tentry);
	if (!code && (tentry.owner == aid))
	    head = start;	/* pick up where we left off */
    }

    if (!head) {
	if (aid) {
	    afs_int32 loc = FindByID(tt, aid);
	    if (loc == 0)
		ABORT_WITH(tt, PRNOENT);
	    code = pr_ReadEntry(tt, 0, loc, &tentry);
	    if (code)
		ABORT_WITH(tt, code);

	    if (!AccessOK(tt, *cid, &tentry, -1, PRP_OWNED_ANY))
		ABORT_WITH(tt, PRPERM);
	    head = tentry.owned;
	} else {
	    if (!AccessOK(tt, *cid, 0, 0, 0))
		ABORT_WITH(tt, PRPERM);
	    head = ntohl(cheader.orphan);
	}
    }

    code = GetOwnedChain(tt, &head, alist);
    if (code) {
	if (code == PRTOOMANY)
	    *lastP = head;
	else
	    ABORT_WITH(tt, code);
    }

    code = ubik_EndTrans(tt);
    return code;
}

afs_int32
SPR_IsAMemberOf(call, uid, gid, flag)
     struct rx_call *call;
     afs_int32 uid;
     afs_int32 gid;
     afs_int32 *flag;
{
    afs_int32 code;
    afs_int32 cid = ANONYMOUSID;

    code = isAMemberOf(call, uid, gid, flag, &cid);
    osi_auditU(call, PTS_IsMemOfEvent, code, AUD_LONG, uid, AUD_LONG, gid,
	       AUD_END);
    ViceLog(125, ("PTS_IsAMemberOf: code %d cid %d uid %d gid %d", code, cid, uid, gid));
    return code;
}

afs_int32
isAMemberOf(call, uid, gid, flag, cid)
     struct rx_call *call;
     afs_int32 uid;
     afs_int32 gid;
     afs_int32 *flag;
     afs_int32 *cid;
{
    register afs_int32 code;
    struct ubik_trans *tt;

    code = Initdb();
    if (code != PRSUCCESS)
	return code;
    code = ubik_BeginTransReadAny(dbase, UBIK_READTRANS, &tt);
    if (code)
	return code;
    code = ubik_SetLock(tt, 1, 1, LOCKREAD);
    if (code)
	ABORT_WITH(tt, code);
    code = read_DbHeader(tt);
    if (code)
	ABORT_WITH(tt, code);

    {
	afs_int32 uloc = FindByID(tt, uid);
	afs_int32 gloc = FindByID(tt, gid);
	struct prentry uentry, gentry;

	if (!uloc || !gloc)
	    ABORT_WITH(tt, PRNOENT);
	code = WhoIsThis(call, tt, cid);
	if (code)
	    ABORT_WITH(tt, PRPERM);
	code = pr_ReadEntry(tt, 0, uloc, &uentry);
	if (code)
	    ABORT_WITH(tt, code);
	code = pr_ReadEntry(tt, 0, gloc, &gentry);
	if (code)
	    ABORT_WITH(tt, code);
#if !defined(SUPERGROUPS)
	if ((uentry.flags & PRGRP) || !(gentry.flags & PRGRP))
	    ABORT_WITH(tt, PRBADARG);
#else
	if (!(gentry.flags & PRGRP))
	    ABORT_WITH(tt, PRBADARG);
#endif
	if (!AccessOK(tt, *cid, &uentry, 0, PRP_MEMBER_ANY)
	    && !AccessOK(tt, *cid, &gentry, PRP_MEMBER_MEM, PRP_MEMBER_ANY))
	    ABORT_WITH(tt, PRPERM);
    }

    *flag = IsAMemberOf(tt, uid, gid);
    code = ubik_EndTrans(tt);
    return code;
}

#if IP_WILDCARDS
afs_int32
addWildCards(tt, alist, host)
     struct ubik_trans *tt;
     prlist *alist;
     afs_int32 host;
{
    afs_int32 temp;
    struct prentry tentry;
    prlist wlist;
    unsigned wild = htonl(0xffffff00);
    struct in_addr iaddr;
    afs_int32 hostid;
    int size = 0, i, code;
    int added = 0;

    while ((host = (host & wild))) {
	wild = htonl(ntohl(wild) << 8);
	iaddr.s_addr = host;
	code = NameToID(tt, inet_ntoa(iaddr), &hostid);
	if (code == PRSUCCESS && hostid != 0) {
	    temp = FindByID(tt, hostid);
	    if (temp) {
		code = pr_ReadEntry(tt, 0, temp, &tentry);
		if (code != PRSUCCESS)
		    continue;
	    } else
		continue;
	} else
	    continue;
	wlist.prlist_len = 0;
	wlist.prlist_val = NULL;

	code = GetList(tt, &tentry, &wlist, 0);
	if (code)
	    return code;
	added += wlist.prlist_len;
	for (i = 0; i < wlist.prlist_len; i++) {
	    if (!inCPS(*alist, wlist.prlist_val[i]))
		if ((code = AddToPRList(alist, &size, wlist.prlist_val[i]))) {
		    free(wlist.prlist_val);
		    return (code);
		}
	}
	if (wlist.prlist_val)
	    free(wlist.prlist_val);
    }
    if (added)
	qsort(alist->prlist_val, alist->prlist_len, sizeof(afs_int32), IDCmp);
    return 0;
}
#endif /* IP_WILDCARDS */

afs_int32
WhoIsThisWithName(acall, at, aid, aname)
     struct rx_call *acall;
     struct ubik_trans *at;
     afs_int32 *aid;
     char *aname;
{
    /* aid is set to the identity of the caller, if known, else ANONYMOUSID */
    /* returns -1 and sets aid to ANONYMOUSID on any failure */
    register struct rx_connection *tconn;
    register afs_int32 code;
    char tcell[MAXKTCREALMLEN];
    char name[MAXKTCNAMELEN];
    char inst[MAXKTCNAMELEN];
    int ilen;
    char vname[256];

    *aid = ANONYMOUSID;
    tconn = rx_ConnectionOf(acall);
    code = rx_SecurityClassOf(tconn);
    if (code == 0)
	return 0;
    else if (code == 1) {	/* vab class */
	goto done;		/* no longer supported */
    } else if (code == 2) {	/* kad class */

	int clen;

	if ((code = rxkad_GetServerInfo(acall->conn, NULL, 0 /*was &exp */ ,
					name, inst, tcell, NULL)))
	    goto done;


	strncpy(vname, name, sizeof(vname));
	if ((ilen = strlen(inst))) {
	    if (strlen(vname) + 1 + ilen >= sizeof(vname))
		goto done;
	    strcat(vname, ".");
	    strcat(vname, inst);
	}
	if ((clen = strlen(tcell))) {
	    int foreign = afs_is_foreign_ticket_name(name,inst,tcell,pr_realmName);

	    if (foreign) {
		if (strlen(vname) + 1 + clen >= sizeof(vname))
		    goto done;
		strcat(vname, "@");
		strcat(vname, tcell);
		lcstring(vname, vname, sizeof(vname));
		code = NameToID(at, vname, aid);
		strcpy(aname, vname);
		return 2;
	    }
	}

	if (strcmp(AUTH_SUPERUSER, vname) == 0)
	    *aid = SYSADMINID;	/* special case for the fileserver */
	else {
	    lcstring(vname, vname, sizeof(vname));
	    code = NameToID(at, vname, aid);
	}
    }
  done:
    if (code && !pr_noAuth)
	return -1;
    return 0;
}<|MERGE_RESOLUTION|>--- conflicted
+++ resolved
@@ -637,11 +637,7 @@
 
 	if (cell && afs_is_foreign_ticket_name(nameinst,NULL,cell,pr_realmName))
 	    code = NameToID(tt, aname->namelist_val[i], &aid->idlist_val[i]);
-<<<<<<< HEAD
-	else
-=======
 	else 
->>>>>>> a75274d8
 	    code = NameToID(tt, nameinst, &aid->idlist_val[i]);
 
 	if (code != PRSUCCESS)
