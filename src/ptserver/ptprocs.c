/*
 * Copyright 2000, International Business Machines Corporation and others.
 * All Rights Reserved.
 *
 * This software has been released under the terms of the IBM Public
 * License.  For details, see the LICENSE file in the top-level source
 * directory or online at http://www.openafs.org/dl/license10.html
 */

/*
 *                      (3) function addToGroup
 *
 *                          1. Eliminate the code that tests for adding groups
 *                             to groups. This is an error in normal AFS.
 *                          2. If adding a group to a group call AddToSGEntry
 *                             to add the id of the group it's a member of.
 *
 *                      (4) function Delete
 *
 *                          1. Print a messsage if an error is returned from
 *                             FindByID() and PTDEBUG is defined.
 *                          2. If removing a group from a group call
 *                             RemoveFromSGEntry to remove the id of the
 *                             group it's a member of.
 *                          3. Remove supergroup continuation records.
 *
 *                      (5) function RemoveFromGroup
 *
 *                          1. Eliminate the code that tests for adding groups
 *                             to groups. This is an error in normal AFS.
 *                          2. If removing a group from a group call
 *                             RemoveFromSGEntry to remove the id of the
 *                             group it's a member of.
 *
 *                      (6) Add new functions PR_ListSuperGroups and
 *                          listSuperGroups.
 *
 *                      (7) function isAMemberOf
 *
 *                          1. Allow groups to be members of groups.
 *
 *                      Transarc does not currently use opcodes past 520, but
 *                      they *could* decide at any time to use more opcodes.
 *                      If they did, then one part of our local mods,
 *                      ListSupergroups, would break.  I've therefore
 *                      renumbered it to 530, and put logic in to enable the
 *                      old opcode to work (for now).
 */

#include <afsconfig.h>
#include <afs/param.h>
#include <afs/stds.h>

#include <roken.h>
#include <afs/opr.h>

#include <ctype.h>

#include <lock.h>
#include <afs/afsutil.h>
#include <ubik.h>
#include <rx/xdr.h>
#include <rx/rx.h>
#include <rx/rxkad.h>
#include <afs/auth.h>
#include <afs/cellconfig.h>

#include "ptserver.h"
#include "pterror.h"
#include "ptprototypes.h"
#include "afs/audit.h"

extern int restricted;
extern int restrict_anonymous;
extern struct ubik_dbase *dbase;
extern int pr_noAuth;
extern int prp_group_default;
extern int prp_user_default;
extern struct afsconf_dir *prdir;

static afs_int32 iNewEntry(struct rx_call *call, char aname[], afs_int32 aid,
			   afs_int32 oid, afs_int32 *cid);
static afs_int32 newEntry(struct rx_call *call, char aname[], afs_int32 flag,
			  afs_int32 oid, afs_int32 *aid, afs_int32 *cid);
static afs_int32 whereIsIt(struct rx_call *call, afs_int32 aid, afs_int32 *apos,
			   afs_int32 *cid);
static afs_int32 dumpEntry(struct rx_call *call, afs_int32 apos,
			   struct prdebugentry *aentry, afs_int32 *cid);
static afs_int32 addToGroup(struct rx_call *call, afs_int32 aid, afs_int32 gid,
			    afs_int32 *cid);
static afs_int32 nameToID(struct rx_call *call, namelist *aname, idlist *aid);
static afs_int32 idToName(struct rx_call *call, idlist *aid, namelist *aname, afs_int32 *cid);
static afs_int32 Delete(struct rx_call *call, afs_int32 aid, afs_int32 *cid);
static afs_int32 UpdateEntry(struct rx_call *call, afs_int32 aid, char *name,
			     struct PrUpdateEntry *uentry, afs_int32 *cid);
static afs_int32 removeFromGroup(struct rx_call *call, afs_int32 aid,
				 afs_int32 gid, afs_int32 *cid);
static afs_int32 getCPS(struct rx_call *call, afs_int32 aid, prlist *alist,
			afs_int32 *over, afs_int32 *cid);
static afs_int32 getCPS2(struct rx_call *call, afs_int32 aid, afs_uint32 ahost,
			 prlist *alist, afs_int32 *over, afs_int32 *cid);
static afs_int32 getHostCPS(struct rx_call *call, afs_uint32 ahost,
			    prlist *alist, afs_int32 *over, afs_int32 *cid);
static afs_int32 listMax(struct rx_call *call, afs_int32 *uid, afs_int32 *gid, afs_int32 *cid);
static afs_int32 setMax(struct rx_call *call, afs_int32 aid, afs_int32 gflag,
			afs_int32 *cid);
static afs_int32 listEntry(struct rx_call *call, afs_int32 aid,
			   struct prcheckentry *aentry, afs_int32 *cid);
static afs_int32 listEntries(struct rx_call *call, afs_int32 flag,
			     afs_int32 startindex, prentries *bulkentries,
			     afs_int32 *nextstartindex, afs_int32 *cid);
static afs_int32 put_prentries(struct prentry *tentry, prentries *bulkentries);
static afs_int32 changeEntry(struct rx_call *call, afs_int32 aid, char *name,
			     afs_int32 oid, afs_int32 newid, afs_int32 *cid);
static afs_int32 setFieldsEntry(struct rx_call *call, afs_int32 id,
				afs_int32 mask, afs_int32 flags,
				afs_int32 ngroups, afs_int32 nusers,
				afs_int32 spare1, afs_int32 spare2,
				afs_int32 *cid);
static afs_int32 listElements(struct rx_call *call, afs_int32 aid,
			      prlist *alist, afs_int32 *over, afs_int32 *cid);
#if defined(SUPERGROUPS)
static afs_int32 listSuperGroups(struct rx_call *call, afs_int32 aid,
				 prlist *alist, afs_int32 *over,
				 afs_int32 *cid);
#endif
static afs_int32 listOwned(struct rx_call *call, afs_int32 aid, prlist *alist,
			   afs_int32 *lastP, afs_int32 *cid);
static afs_int32 isAMemberOf(struct rx_call *call, afs_int32 uid, afs_int32 gid,
			     afs_int32 *flag, afs_int32 *cid);
static afs_int32 addWildCards(struct ubik_trans *tt, prlist *alist,
			      afs_uint32 host);
static afs_int32 WhoIsThisWithName(struct rx_call *acall,
				   struct ubik_trans *at, afs_int32 *aid,
				   char *aname);

/* when we abort, the ubik cachedVersion will be reset, so we'll read in the
 * header on the next call.
 * Abort the transaction and return the code.
 */
#define ABORT_WITH(tt,code) return(ubik_AbortTrans(tt),code)

static int
CreateOK(struct ubik_trans *ut, afs_int32 cid, afs_int32 oid, afs_int32 flag,
	 int admin)
{
    if (restricted && !admin)
	return 0;

    if (flag & PRFOREIGN) {
	/* Foreign users are recognized by the '@' sign and
	 * not by the PRFOREIGN flag.
	 */
	return 0;
    } else if (flag & PRGRP) {
	/* Allow anonymous group creation only if owner specified
	 * and running noAuth.
	 */
	if (cid == ANONYMOUSID) {
	    if ((oid == 0) || !pr_noAuth)
		return 0;
	}
    } else {			/* creating a user */
	if (oid == ANONYMOUSID)
	    return 0;
	if (!admin && !pr_noAuth)
	    return 0;
    }
    return 1;			/* OK! */
}

afs_int32
WhoIsThis(struct rx_call *acall, struct ubik_trans *at, afs_int32 *aid)
{
    int code = WhoIsThisWithName(acall, at, aid, NULL);
    if (code == 2 && *aid == ANONYMOUSID)
	return PRNOENT;
    return code;
}

static int
WritePreamble(struct ubik_trans **tt)
{
    int code;

    code = Initdb();
    if (code)
	return code;

    code = ubik_BeginTrans(dbase, UBIK_WRITETRANS, tt);
    if (code)
	return code;

    code = ubik_SetLock(*tt, 1, 1, LOCKWRITE);
    if (code)
	goto out;

    code = read_DbHeader(*tt);

out:
    if (code)
	ubik_AbortTrans(*tt);

    return code;
}

static int
ReadPreamble(struct ubik_trans **tt)
{
    int code;

    code = Initdb();
    if (code)
	return code;

    code = ubik_BeginTransReadAny(dbase, UBIK_READTRANS, tt);
    if (code)
	return code;

    code = ubik_SetLock(*tt, 1, 1, LOCKREAD);
    if (code)
	goto out;

    code = read_DbHeader(*tt);

out:
    if (code)
	ubik_AbortTrans(*tt);

    return code;
}

afs_int32
SPR_INewEntry(struct rx_call *call, char aname[], afs_int32 aid, afs_int32 oid)
{
    afs_int32 code;
    afs_int32 cid = ANONYMOUSID;

    code = iNewEntry(call, aname, aid, oid, &cid);
    osi_auditU(call, PTS_INewEntEvent, code, AUD_ID, aid, AUD_STR, aname,
	       AUD_ID, oid, AUD_END);
    ViceLog(5, ("PTS_INewEntry: code %d cid %d aid %d aname %s oid %d\n", code, cid, aid, aname, oid));
    return code;
}

static afs_int32
iNewEntry(struct rx_call *call, char aname[], afs_int32 aid, afs_int32 oid,
	  afs_int32 *cid)
{
    /* used primarily for conversion - not intended to be used as usual means
     * of entering people into the database. */
    struct ubik_trans *tt;
    afs_int32 code;
    afs_int32 gflag = 0;
    int admin;

    stolower(aname);

    code = WritePreamble(&tt);
    if (code)
	return code;

    code = WhoIsThis(call, tt, cid);
    if (code)
	ABORT_WITH(tt, PRPERM);
    admin = IsAMemberOf(tt, *cid, SYSADMINID);

    /* first verify the id is good */
    if (aid == 0)
	ABORT_WITH(tt, PRPERM);
    if (aid < 0) {
	gflag |= PRGRP;
	/* only sysadmin can reuse a group id */
	if (!admin && !pr_noAuth && (aid != ntohl(cheader.maxGroup) - 1))
	    ABORT_WITH(tt, PRPERM);
    }
    if (FindByID(tt, aid))
	ABORT_WITH(tt, PRIDEXIST);

    /* check a few other things */
    if (!CreateOK(tt, *cid, oid, gflag, admin))
	ABORT_WITH(tt, PRPERM);

    code = CreateEntry(tt, aname, &aid, 1, gflag, oid, *cid);
    if (code != PRSUCCESS)
	ABORT_WITH(tt, code);

    /* finally, commit transaction */
    code = ubik_EndTrans(tt);
    if (code)
	return code;
    return PRSUCCESS;
}


afs_int32
SPR_NewEntry(struct rx_call *call, char aname[], afs_int32 flag, afs_int32 oid,
	     afs_int32 *aid)
{
    afs_int32 code;
    afs_int32 cid = ANONYMOUSID;

    code = newEntry(call, aname, flag, oid, aid, &cid);
    osi_auditU(call, PTS_NewEntEvent, code, AUD_ID, *aid, AUD_STR, aname,
	       AUD_ID, oid, AUD_END);
    ViceLog(5, ("PTS_NewEntry: code %d cid %d aid %d aname %s oid %d\n", code, cid, *aid, aname, oid));
    return code;
}

static afs_int32
newEntry(struct rx_call *call, char aname[], afs_int32 flag, afs_int32 oid,
	 afs_int32 *aid, afs_int32 *cid)
{
    afs_int32 code;
    struct ubik_trans *tt;
    int admin;
    int foreign = 0;
    char cname[PR_MAXNAMELEN];
    stolower(aname);

    code = WritePreamble(&tt);
    if (code)
	return code;

    /* this is for cross-cell self registration. It is not added in the
     * SPR_INewEntry because we want self-registration to only do
     * automatic id assignment.
     */
    code = WhoIsThisWithName(call, tt, cid, cname);
    if (code && code != 2)
	ABORT_WITH(tt, PRPERM);
    admin = IsAMemberOf(tt, *cid, SYSADMINID);
    if (code == 2 /* foreign cell request */) {
<<<<<<< HEAD
=======
	foreign = 1;

>>>>>>> 7442752b
	if (!restricted && (strcmp(aname, cname) == 0)) {
	    /* can't autoregister while providing an owner id */
	    if (oid != 0)
		ABORT_WITH(tt, PRPERM);

	    admin = 1;
	    oid = SYSADMINID;
<<<<<<< HEAD
	    *cid = SYSADMINID;
=======
>>>>>>> 7442752b
	}
    }
    if (!CreateOK(tt, *cid, oid, flag, admin))
	ABORT_WITH(tt, PRPERM);

    code = CreateEntry(tt, aname, aid, 0, flag, oid, *cid);
    /*
     * If this was an autoregistration then be sure to audit log
     * the proper id as the creator.
     */
    if (foreign && code == 0 && *aid > 0)
	*cid = *aid;
    if (code != PRSUCCESS)
	ABORT_WITH(tt, code);

    code = ubik_EndTrans(tt);
    if (code)
	return code;
    return PRSUCCESS;
}



afs_int32
SPR_WhereIsIt(struct rx_call *call, afs_int32 aid, afs_int32 *apos)
{
    afs_int32 code;
    afs_int32 cid = ANONYMOUSID;

    code = whereIsIt(call, aid, apos, &cid);
    osi_auditU(call, PTS_WheIsItEvent, code, AUD_ID, aid, AUD_LONG, *apos,
	       AUD_END);
    ViceLog(125, ("PTS_WhereIsIt: code %d cid %d aid %d apos %d\n", code, cid, aid, *apos));
    return code;
}

static afs_int32
whereIsIt(struct rx_call *call, afs_int32 aid, afs_int32 *apos, afs_int32 *cid)
{
    afs_int32 code;
    struct ubik_trans *tt;
    afs_int32 temp;

    code = ReadPreamble(&tt);
    if (code)
	return code;

    code = WhoIsThis(call, tt, cid);
    if (code)
	ABORT_WITH(tt, PRPERM);
    if (!pr_noAuth && restrict_anonymous && *cid == ANONYMOUSID)
	ABORT_WITH(tt, PRPERM);

    temp = FindByID(tt, aid);
    if (!temp)
	ABORT_WITH(tt, PRNOENT);
    *apos = temp;
    code = ubik_EndTrans(tt);
    if (code)
	return code;
    return PRSUCCESS;
}


afs_int32
SPR_DumpEntry(struct rx_call *call, afs_int32 apos,
	      struct prdebugentry *aentry)
{
    afs_int32 code;
    afs_int32 cid = ANONYMOUSID;

    code = dumpEntry(call, apos, aentry, &cid);
    osi_auditU(call, PTS_DmpEntEvent, code, AUD_LONG, apos, AUD_END);
    ViceLog(125, ("PTS_DumpEntry: code %d cid %d apos %d\n", code, cid, apos));
    return code;
}

static afs_int32
dumpEntry(struct rx_call *call, afs_int32 apos, struct prdebugentry *aentry,
	  afs_int32 *cid)
{
    afs_int32 code;
    struct ubik_trans *tt;

    code = ReadPreamble(&tt);
    if (code)
	return code;

    code = WhoIsThis(call, tt, cid);
    if (code)
	ABORT_WITH(tt, PRPERM);
    code = pr_ReadEntry(tt, 0, apos, (struct prentry *)aentry);
    if (code)
	ABORT_WITH(tt, code);

    if (!AccessOK(tt, *cid, 0, PRP_STATUS_MEM, 0))
	ABORT_WITH(tt, PRPERM);

    /* Since prdebugentry is in the form of a prentry not a coentry, we will
     * return the coentry slots in network order where the string is. */
#if 0
    if (aentry->flags & PRCONT) {	/* wrong type, get coentry instead */
	code = pr_ReadCoEntry(tt, 0, apos, aentry);
	if (code)
	    ABORT_WITH(tt, code);
    }
#endif
    code = ubik_EndTrans(tt);
    if (code)
	return code;
    return PRSUCCESS;
}

afs_int32
SPR_AddToGroup(struct rx_call *call, afs_int32 aid, afs_int32 gid)
{
    afs_int32 code;
    afs_int32 cid = ANONYMOUSID;

    code = addToGroup(call, aid, gid, &cid);
    osi_auditU(call, PTS_AdToGrpEvent, code, AUD_ID, gid, AUD_ID, aid,
	       AUD_END);
    ViceLog(5, ("PTS_AddToGroup: code %d cid %d gid %d aid %d\n", code, cid, gid, aid));
    return code;
}

static afs_int32
addToGroup(struct rx_call *call, afs_int32 aid, afs_int32 gid, afs_int32 *cid)
{
    afs_int32 code;
    struct ubik_trans *tt;
    afs_int32 tempu;
    afs_int32 tempg;
    struct prentry tentry;
    struct prentry uentry;

    if (gid == ANYUSERID || gid == AUTHUSERID)
	return PRPERM;
    if (aid == ANONYMOUSID)
	return PRPERM;

    code = WritePreamble(&tt);
    if (code)
	return code;

    code = WhoIsThis(call, tt, cid);
    if (code)
	ABORT_WITH(tt, PRPERM);
    tempu = FindByID(tt, aid);
    if (!tempu)
	ABORT_WITH(tt, PRNOENT);
    memset(&uentry, 0, sizeof(uentry));
    code = pr_ReadEntry(tt, 0, tempu, &uentry);
    if (code != 0)
	ABORT_WITH(tt, code);

#if !defined(SUPERGROUPS)
    /* we don't allow groups as members of groups at present */
    if (uentry.flags & PRGRP)
	ABORT_WITH(tt, PRNOTUSER);
#endif

    tempg = FindByID(tt, gid);
    if (!tempg)
	ABORT_WITH(tt, PRNOENT);
    code = pr_ReadEntry(tt, 0, tempg, &tentry);
    if (code != 0)
	ABORT_WITH(tt, code);
    /* make sure that this is a group */
    if (!(tentry.flags & PRGRP))
	ABORT_WITH(tt, PRNOTGROUP);
    if (!AccessOK(tt, *cid, &tentry, PRP_ADD_MEM, PRP_ADD_ANY))
	ABORT_WITH(tt, PRPERM);

    code = AddToEntry(tt, &tentry, tempg, aid);
    if (code != PRSUCCESS)
	ABORT_WITH(tt, code);

#if defined(SUPERGROUPS)
    if (uentry.flags & PRGRP)
	code = AddToSGEntry(tt, &uentry, tempu, gid);	/* mod group to be in sg */
    else
#endif
	/* now, modify the user's entry as well */
	code = AddToEntry(tt, &uentry, tempu, gid);
    if (code != PRSUCCESS)
	ABORT_WITH(tt, code);
    code = ubik_EndTrans(tt);
    if (code)
	return code;
    return PRSUCCESS;
}

afs_int32
SPR_NameToID(struct rx_call *call, namelist *aname, idlist *aid)
{
    afs_int32 code;

    code = nameToID(call, aname, aid);
    osi_auditU(call, PTS_NmToIdEvent, code, AUD_END);
    ViceLog(125, ("PTS_NameToID: code %d\n", code));
    return code;
}

static afs_int32
nameToID(struct rx_call *call, namelist *aname, idlist *aid)
{
    afs_int32 code;
    struct ubik_trans *tt;
    afs_int32 i;
    int size;
    int count = 0;

    /* Initialize return struct */
    aid->idlist_len = 0;
    aid->idlist_val = NULL;

    size = aname->namelist_len;
    if (size == 0)
	return 0;
    if (size < 0)
	return PRTOOMANY;

    aid->idlist_val = malloc(size * sizeof(afs_int32));
    if (!aid->idlist_val)
	return PRNOMEM;

    code = ReadPreamble(&tt);
    if (code)
	return code;

    for (i = 0; i < aname->namelist_len; i++) {
	char vname[256];
	char *nameinst, *cell;
	afs_int32 islocal = 1;

	strncpy(vname, aname->namelist_val[i], sizeof(vname));
	vname[sizeof(vname)-1] ='\0';

	nameinst = vname;
	cell = strchr(vname, '@');
	if (cell) {
	    *cell = '\0';
	    cell++;
	}

	if (cell && *cell) {
	    code = afsconf_IsLocalRealmMatch(prdir, &islocal, nameinst, NULL, cell);
	    ViceLog(125,
		    ("PTS_NameToID: afsconf_IsLocalRealmMatch(); code=%d, nameinst=%s, cell=%s\n",
		     code, nameinst, cell));
	}
	if (islocal)
	    code = NameToID(tt, nameinst, &aid->idlist_val[i]);
	else
	    code = NameToID(tt, aname->namelist_val[i], &aid->idlist_val[i]);

	if (code != PRSUCCESS)
	    aid->idlist_val[i] = ANONYMOUSID;
        osi_audit(PTS_NmToIdEvent, code, AUD_STR,
		   aname->namelist_val[i], AUD_ID, aid->idlist_val[i],
		   AUD_END);
	ViceLog(125, ("PTS_NameToID: code %d aname %s aid %d\n", code,
		      aname->namelist_val[i], aid->idlist_val[i]));
	if (count++ > 50) {
#ifndef AFS_PTHREAD_ENV
	    IOMGR_Poll();
#endif
	    count = 0;
	}
    }
    aid->idlist_len = aname->namelist_len;

    code = ubik_EndTrans(tt);
    if (code)
	return code;
    return PRSUCCESS;
}

/*
 * SPR_IDToName
 * Given an array of ids, find the name for each of them.
 * The array of ids and names is unlimited.
 */
afs_int32
SPR_IDToName(struct rx_call *call, idlist *aid, namelist *aname)
{
    afs_int32 code;
    afs_int32 cid = ANONYMOUSID;

    code = idToName(call, aid, aname, &cid);
    osi_auditU(call, PTS_IdToNmEvent, code, AUD_END);
    ViceLog(125, ("PTS_IDToName: code %d\n", code));
    return code;
}

static afs_int32
idToName(struct rx_call *call, idlist *aid, namelist *aname, afs_int32 *cid)
{
    afs_int32 code;
    struct ubik_trans *tt;
    afs_int32 i;
    int size;
    int count = 0;

    /* leave this first for rpc stub */
    size = aid->idlist_len;
    if (size == 0)
	return 0;
    if (size < 0 || size > INT_MAX / PR_MAXNAMELEN)
	return PRTOOMANY;
    aname->namelist_val = malloc(size * PR_MAXNAMELEN);
    aname->namelist_len = 0;
    if (aname->namelist_val == 0)
	return PRNOMEM;
    if (aid->idlist_len == 0)
	return 0;
    if (size == 0)
	return PRTOOMANY;	/* rxgen will probably handle this */

    code = ReadPreamble(&tt);
    if (code)
	return code;

    code = WhoIsThis(call, tt, cid);
    if (code)
	ABORT_WITH(tt, PRPERM);
    if (!pr_noAuth && restrict_anonymous && *cid == ANONYMOUSID)
	ABORT_WITH(tt, PRPERM);

    for (i = 0; i < aid->idlist_len; i++) {
	code = IDToName(tt, aid->idlist_val[i], aname->namelist_val[i]);
	if (code != PRSUCCESS)
	    sprintf(aname->namelist_val[i], "%d", aid->idlist_val[i]);
        osi_audit(PTS_IdToNmEvent, code, AUD_ID, aid->idlist_val[i],
		  AUD_STR, aname->namelist_val[i], AUD_END);
	ViceLog(125, ("PTS_idToName: code %d aid %d aname %s\n", code,
		      aid->idlist_val[i], aname->namelist_val[i]));
	if (count++ > 50) {
#ifndef AFS_PTHREAD_ENV
	    IOMGR_Poll();
#endif
	    count = 0;
	}
    }
    aname->namelist_len = aid->idlist_len;

    code = ubik_EndTrans(tt);
    if (code)
	return code;
    return PRSUCCESS;
}

afs_int32
SPR_Delete(struct rx_call *call, afs_int32 aid)
{
    afs_int32 code;
    afs_int32 cid = ANONYMOUSID;

    code = Delete(call, aid, &cid);
    osi_auditU(call, PTS_DelEvent, code, AUD_ID, aid, AUD_END);
    ViceLog(5, ("PTS_Delete: code %d cid %d aid %d\n", code, cid, aid));
    return code;
}

static afs_int32
Delete(struct rx_call *call, afs_int32 aid, afs_int32 *cid)
{
    afs_int32 code;
    struct ubik_trans *tt;
    struct prentry tentry;
    afs_int32 loc, nptr;
    int count;

    if (aid == SYSADMINID || aid == ANYUSERID || aid == AUTHUSERID
	|| aid == ANONYMOUSID)
	return PRPERM;

    code = WritePreamble(&tt);
    if (code)
	return code;

    code = WhoIsThis(call, tt, cid);
    if (code)
	ABORT_WITH(tt, PRPERM);

    /* Read in entry to be deleted */
    loc = FindByID(tt, aid);
    if (loc == 0)
	ABORT_WITH(tt, PRNOENT);
    code = pr_ReadEntry(tt, 0, loc, &tentry);
    if (code)
	ABORT_WITH(tt, PRDBFAIL);

    /* Do some access checking */
    if (tentry.owner != *cid && !IsAMemberOf(tt, *cid, SYSADMINID)
	&& !IsAMemberOf(tt, *cid, tentry.owner) && !pr_noAuth)
	ABORT_WITH(tt, PRPERM);

    /* Delete each continuation block as a separate transaction so that no one
     * transaction become to large to complete. */
    nptr = tentry.next;
    while (nptr != 0) {
	struct contentry centry;
	int i;

	code = pr_ReadCoEntry(tt, 0, nptr, &centry);
	if (code != 0)
	    ABORT_WITH(tt, PRDBFAIL);
	for (i = 0; i < COSIZE; i++) {
	    if (centry.entries[i] == PRBADID)
		continue;
	    if (centry.entries[i] == 0)
		break;
#if defined(SUPERGROUPS)
	    if (aid < 0 && centry.entries[i] < 0)	/* Supergroup */
		code = RemoveFromSGEntry(tt, aid, centry.entries[i]);
	    else
#endif
		code = RemoveFromEntry(tt, aid, centry.entries[i]);
	    if (code)
		ABORT_WITH(tt, code);
	    tentry.count--;	/* maintain count */
#ifndef AFS_PTHREAD_ENV
	    if ((i & 3) == 0)
		IOMGR_Poll();
#endif
	}
	tentry.next = centry.next;	/* thread out this block */
	code = FreeBlock(tt, nptr);	/* free continuation block */
	if (code)
	    ABORT_WITH(tt, code);
	code = pr_WriteEntry(tt, 0, loc, &tentry);	/* update main entry */
	if (code)
	    ABORT_WITH(tt, code);

	/* end this trans and start a new one */
	code = ubik_EndTrans(tt);
	if (code)
	    return code;
#ifndef AFS_PTHREAD_ENV
	IOMGR_Poll();		/* just to keep the connection alive */
#endif
	code = ubik_BeginTrans(dbase, UBIK_WRITETRANS, &tt);
	if (code)
	    return code;
	code = ubik_SetLock(tt, 1, 1, LOCKWRITE);
	if (code)
	    ABORT_WITH(tt, code);

	/* re-read entry to get consistent uptodate info */
	loc = FindByID(tt, aid);
	if (loc == 0)
	    ABORT_WITH(tt, PRNOENT);
	code = pr_ReadEntry(tt, 0, loc, &tentry);
	if (code)
	    ABORT_WITH(tt, PRDBFAIL);

	nptr = tentry.next;
    }

#if defined(SUPERGROUPS)
    /* Delete each continuation block as a separate transaction
     * so that no one transaction become too large to complete. */
    {
	struct prentryg *tentryg = (struct prentryg *)&tentry;
	nptr = tentryg->nextsg;
	while (nptr != 0) {
	    struct contentry centry;
	    int i;

	    code = pr_ReadCoEntry(tt, 0, nptr, &centry);
	    if (code != 0)
		ABORT_WITH(tt, PRDBFAIL);
	    for (i = 0; i < COSIZE; i++) {
		if (centry.entries[i] == PRBADID)
		    continue;
		if (centry.entries[i] == 0)
		    break;
		code = RemoveFromEntry(tt, aid, centry.entries[i]);
		if (code)
		    ABORT_WITH(tt, code);
		tentryg->countsg--;	/* maintain count */
#ifndef AFS_PTHREAD_ENV
		if ((i & 3) == 0)
		    IOMGR_Poll();
#endif
	    }
	    tentryg->nextsg = centry.next;	/* thread out this block */
	    code = FreeBlock(tt, nptr);	/* free continuation block */
	    if (code)
		ABORT_WITH(tt, code);
	    code = pr_WriteEntry(tt, 0, loc, &tentry);	/* update main entry */
	    if (code)
		ABORT_WITH(tt, code);

	    /* end this trans and start a new one */
	    code = ubik_EndTrans(tt);
	    if (code)
		return code;
#ifndef AFS_PTHREAD_ENV
	    IOMGR_Poll();	/* just to keep the connection alive */
#endif

	    code = ubik_BeginTrans(dbase, UBIK_WRITETRANS, &tt);
	    if (code)
		return code;
	    code = ubik_SetLock(tt, 1, 1, LOCKWRITE);
	    if (code)
		ABORT_WITH(tt, code);

	    /* re-read entry to get consistent uptodate info */
	    loc = FindByID(tt, aid);
	    if (loc == 0)
		ABORT_WITH(tt, PRNOENT);
	    code = pr_ReadEntry(tt, 0, loc, &tentry);
	    if (code)
		ABORT_WITH(tt, PRDBFAIL);

	    nptr = tentryg->nextsg;
	}
    }

#endif /* SUPERGROUPS */

    /* Then move the owned chain, except possibly ourself to the orphan list.
     * Because this list can be very long and so exceed the size of a ubik
     * transaction, we start a new transaction every 50 entries. */
    count = 0;
    nptr = tentry.owned;
    while (nptr != 0) {
	struct prentry nentry;

	code = pr_ReadEntry(tt, 0, nptr, &nentry);
	if (code)
	    ABORT_WITH(tt, PRDBFAIL);
	nptr = tentry.owned = nentry.nextOwned;	/* thread out */

	if (nentry.id != tentry.id) {	/* don't add us to orphan chain! */
	    code = AddToOrphan(tt, nentry.id);
	    if (code)
		ABORT_WITH(tt, code);
	    count++;
#ifndef AFS_PTHREAD_ENV
	    if ((count & 3) == 0)
		IOMGR_Poll();
#endif
	}
	if (count < 50)
	    continue;
	code = pr_WriteEntry(tt, 0, loc, &tentry);	/* update main entry */
	if (code)
	    ABORT_WITH(tt, code);

	/* end this trans and start a new one */
	code = ubik_EndTrans(tt);
	if (code)
	    return code;
#ifndef AFS_PTHREAD_ENV
	IOMGR_Poll();		/* just to keep the connection alive */
#endif
	code = ubik_BeginTrans(dbase, UBIK_WRITETRANS, &tt);
	if (code)
	    return code;
	code = ubik_SetLock(tt, 1, 1, LOCKWRITE);
	if (code)
	    ABORT_WITH(tt, code);

	/* re-read entry to get consistent uptodate info */
	loc = FindByID(tt, aid);
	if (loc == 0)
	    ABORT_WITH(tt, PRNOENT);
	code = pr_ReadEntry(tt, 0, loc, &tentry);
	if (code)
	    ABORT_WITH(tt, PRDBFAIL);

	nptr = tentry.owned;
    }

    /* now do what's left of the deletion stuff */
    code = DeleteEntry(tt, &tentry, loc);
    if (code != PRSUCCESS)
	ABORT_WITH(tt, code);

    code = ubik_EndTrans(tt);
    if (code)
	return code;
    return PRSUCCESS;
}

afs_int32
SPR_UpdateEntry(struct rx_call *call, afs_int32 aid, char *name,
	        struct PrUpdateEntry *uentry)
{
    afs_int32 code;
    afs_int32 cid = ANONYMOUSID;

    code = UpdateEntry(call, aid, name, uentry, &cid);
    osi_auditU(call, PTS_UpdEntEvent, code, AUD_ID, aid, AUD_STR, name, AUD_END);
    ViceLog(5, ("PTS_UpdateEntry: code %d cid %d aid %d name %s\n", code, cid, aid, name));
    return code;
}

afs_int32
UpdateEntry(struct rx_call *call, afs_int32 aid, char *name,
	    struct PrUpdateEntry *uentry, afs_int32 *cid)
{
    afs_int32 code;
    struct ubik_trans *tt;
    struct prentry tentry;
    afs_int32 loc;
    int id = 0;

    if (aid) {
	id = aid;
	if (aid == SYSADMINID || aid == ANYUSERID || aid == AUTHUSERID
	    || aid == ANONYMOUSID)
	    return PRPERM;
    }

    code = WritePreamble(&tt);
    if (code)
	return code;

    code = WhoIsThis(call, tt, cid);
    if (code)
	ABORT_WITH(tt, PRPERM);
    code = IsAMemberOf(tt, *cid, SYSADMINID);
    if (!code && !pr_noAuth)
	ABORT_WITH(tt, PRPERM);

    /* Read in entry to be deleted */
    if (id) {
	loc = FindByID(tt, aid);
    } else {
	loc = FindByName(tt, name, &tentry);
    }
    if (loc == 0)
	ABORT_WITH(tt, PRNOENT);
    code = pr_ReadEntry(tt, 0, loc, &tentry);
    if (code)
	ABORT_WITH(tt, PRDBFAIL);

    if (uentry->Mask & PRUPDATE_NAMEHASH) {
	int tloc;
	code = RemoveFromNameHash(tt, tentry.name, &tloc);
	if (code != PRSUCCESS)
	    ABORT_WITH(tt, PRDBFAIL);
	code = AddToNameHash(tt, tentry.name, loc);
	if (code)
	    ABORT_WITH(tt, code);
    }

    if (uentry->Mask & PRUPDATE_IDHASH) {
	int tloc;
	if (!id)
	    id = tentry.id;
	code = RemoveFromIDHash(tt, id, &tloc);
	if (code != PRSUCCESS)
	    ABORT_WITH(tt, PRDBFAIL);
	code = AddToIDHash(tt, id, loc);
	if (code)
	    ABORT_WITH(tt, code);
    }

    code = ubik_EndTrans(tt);
    if (code)
	return code;
    return PRSUCCESS;
}

afs_int32
SPR_RemoveFromGroup(struct rx_call *call, afs_int32 aid, afs_int32 gid)
{
    afs_int32 code;
    afs_int32 cid = ANONYMOUSID;

    code = removeFromGroup(call, aid, gid, &cid);
    osi_auditU(call, PTS_RmFmGrpEvent, code, AUD_ID, gid, AUD_ID, aid,
	       AUD_END);
    ViceLog(5, ("PTS_RemoveFromGroup: code %d cid %d gid %d aid %d\n", code, cid, gid, aid));
    return code;
}

static afs_int32
removeFromGroup(struct rx_call *call, afs_int32 aid, afs_int32 gid,
		afs_int32 *cid)
{
    afs_int32 code;
    struct ubik_trans *tt;
    afs_int32 tempu;
    afs_int32 tempg;
    struct prentry uentry;
    struct prentry gentry;

    code = WritePreamble(&tt);
    if (code)
	return code;

    code = WhoIsThis(call, tt, cid);
    if (code)
	ABORT_WITH(tt, PRPERM);
    tempu = FindByID(tt, aid);
    if (!tempu)
	ABORT_WITH(tt, PRNOENT);
    tempg = FindByID(tt, gid);
    if (!tempg)
	ABORT_WITH(tt, PRNOENT);
    memset(&uentry, 0, sizeof(uentry));
    memset(&gentry, 0, sizeof(gentry));
    code = pr_ReadEntry(tt, 0, tempu, &uentry);
    if (code != 0)
	ABORT_WITH(tt, code);
    code = pr_ReadEntry(tt, 0, tempg, &gentry);
    if (code != 0)
	ABORT_WITH(tt, code);
    if (!(gentry.flags & PRGRP))
	ABORT_WITH(tt, PRNOTGROUP);
#if !defined(SUPERGROUPS)
    if (uentry.flags & PRGRP)
	ABORT_WITH(tt, PRNOTUSER);
#endif
    if (!AccessOK(tt, *cid, &gentry, PRP_REMOVE_MEM, 0))
	ABORT_WITH(tt, PRPERM);
    code = RemoveFromEntry(tt, aid, gid);
    if (code != PRSUCCESS)
	ABORT_WITH(tt, code);
#if defined(SUPERGROUPS)
    if (!(uentry.flags & PRGRP))
#endif
	code = RemoveFromEntry(tt, gid, aid);
#if defined(SUPERGROUPS)
    else
	code = RemoveFromSGEntry(tt, gid, aid);
#endif
    if (code != PRSUCCESS)
	ABORT_WITH(tt, code);

    code = ubik_EndTrans(tt);
    if (code)
	return code;
    return PRSUCCESS;
}


afs_int32
SPR_GetCPS(struct rx_call *call, afs_int32 aid, prlist *alist, afs_int32 *over)
{
    afs_int32 code;
    afs_int32 cid = ANONYMOUSID;

    code = getCPS(call, aid, alist, over, &cid);
    osi_auditU(call, PTS_GetCPSEvent, code, AUD_ID, aid, AUD_END);
    ViceLog(125, ("PTS_GetCPS: code %d cid %d aid %d\n", code, cid, aid));
    return code;
}

static afs_int32
getCPS(struct rx_call *call, afs_int32 aid, prlist *alist, afs_int32 *over,
       afs_int32 *cid)
{
    afs_int32 code;
    struct ubik_trans *tt;
    afs_int32 temp;
    struct prentry tentry;

    *over = 0;
    alist->prlist_len = 0;
    alist->prlist_val = NULL;

    code = ReadPreamble(&tt);
    if (code)
	return code;

    code = WhoIsThis(call, tt, cid);
    if (code)
	ABORT_WITH(tt, PRPERM);
    if (!pr_noAuth && restrict_anonymous && *cid == ANONYMOUSID)
	ABORT_WITH(tt, PRPERM);

    temp = FindByID(tt, aid);
    if (!temp)
	ABORT_WITH(tt, PRNOENT);
    code = pr_ReadEntry(tt, 0, temp, &tentry);
    if (code)
	ABORT_WITH(tt, code);

    if (!AccessOK(tt, *cid, &tentry, PRP_MEMBER_MEM, PRP_MEMBER_ANY))
	ABORT_WITH(tt, PRPERM);

    code = GetList(tt, &tentry, alist, 1);
    if (code != PRSUCCESS)
	ABORT_WITH(tt, code);

    code = ubik_EndTrans(tt);
    return code;
}


int
inCPS(prlist CPS, afs_int32 id)
{
    int i;

    for (i = (CPS.prlist_len - 1); i >= 0; i--) {
	if (CPS.prlist_val[i] == id)
	    return (1);
    }
    return (0);
}


afs_int32
SPR_GetCPS2(struct rx_call *call, afs_int32 aid, afs_int32 ahost,
	    prlist *alist, afs_int32 *over)
{
    afs_int32 code;
    afs_int32 cid = ANONYMOUSID;

    code = getCPS2(call, aid, ahost, alist, over, &cid);
    osi_auditU(call, PTS_GetCPS2Event, code, AUD_ID, aid, AUD_HOST, htonl(ahost),
	       AUD_END);
    ViceLog(125, ("PTS_GetCPS2: code %d cid %d aid %d ahost %d\n", code, cid, aid, ahost));
    return code;
}

static afs_int32
getCPS2(struct rx_call *call, afs_int32 aid, afs_uint32 ahost, prlist *alist,
	afs_int32 *over, afs_int32 *cid)
{
    afs_int32 code;
    struct ubik_trans *tt;
    afs_int32 temp;
    struct prentry tentry;
    struct prentry host_tentry;
    afs_int32 hostid;
    int host_list = 0;
    struct in_addr iaddr;
    char hoststr[16];

    *over = 0;
    iaddr.s_addr = ntohl(ahost);
    alist->prlist_len = 0;
    alist->prlist_val = NULL;

    code = ReadPreamble(&tt);
    if (code)
	return code;

    if (aid != PRBADID) {
	temp = FindByID(tt, aid);
	if (!temp)
	    ABORT_WITH(tt, PRNOENT);
	code = pr_ReadEntry(tt, 0, temp, &tentry);
	if (code)
	    ABORT_WITH(tt, code);

	/* afs does authenticate now */
	code = WhoIsThis(call, tt, cid);
	if (code
	    || !AccessOK(tt, *cid, &tentry, PRP_MEMBER_MEM, PRP_MEMBER_ANY))
	    ABORT_WITH(tt, PRPERM);
    }
    code = NameToID(tt, afs_inet_ntoa_r(iaddr.s_addr, hoststr), &hostid);
    if (code == PRSUCCESS && hostid != 0) {
	temp = FindByID(tt, hostid);
	if (temp) {
	    code = pr_ReadEntry(tt, 0, temp, &host_tentry);
	    if (code == PRSUCCESS)
		host_list = 1;
	    else
		fprintf(stderr, "pr_ReadEntry returned %d\n", code);
	} else
	    fprintf(stderr, "FindByID Failed -- Not found\n");
    }
    if (host_list)
	code = GetList2(tt, &tentry, &host_tentry, alist, 1);
    else
	code = GetList(tt, &tentry, alist, 1);
    if (!code)
	code = addWildCards(tt, alist, ntohl(ahost));
    if (code != PRSUCCESS)
	ABORT_WITH(tt, code);

    code = ubik_EndTrans(tt);
    return code;
}


afs_int32
SPR_GetHostCPS(struct rx_call *call, afs_int32 ahost, prlist *alist,
	       afs_int32 *over)
{
    afs_int32 code;
    afs_int32 cid = ANONYMOUSID;

<<<<<<< HEAD
    code = getHostCPS(call, ahost, alist, over);
=======
    code = getHostCPS(call, ahost, alist, over, &cid);
>>>>>>> 7442752b
    osi_auditU(call, PTS_GetHCPSEvent, code, AUD_HOST, htonl(ahost), AUD_END);
    ViceLog(125, ("PTS_GetHostCPS: code %d ahost %d\n", code, ahost));
    return code;
}

afs_int32
getHostCPS(struct rx_call *call, afs_uint32 ahost, prlist *alist,
	   afs_int32 *over, afs_int32 *cid)
{
    afs_int32 code, temp;
    struct ubik_trans *tt;
    struct prentry host_tentry;
    afs_int32 hostid;
    struct in_addr iaddr;
    char hoststr[16];

    *over = 0;
    iaddr.s_addr = ntohl(ahost);
    alist->prlist_len = 0;
    alist->prlist_val = NULL;

    code = ReadPreamble(&tt);
    if (code)
	return code;

    code = WhoIsThis(call, tt, cid);
    if (code)
	ABORT_WITH(tt, PRPERM);
    if (!pr_noAuth && restrict_anonymous && *cid == ANONYMOUSID)
	ABORT_WITH(tt, PRPERM);

    code = NameToID(tt, afs_inet_ntoa_r(iaddr.s_addr, hoststr), &hostid);
    if (code == PRSUCCESS && hostid != 0) {
	temp = FindByID(tt, hostid);
	if (temp) {
	    code = pr_ReadEntry(tt, 0, temp, &host_tentry);
	    if (code == PRSUCCESS) {
		code = GetList(tt, &host_tentry, alist, 0);
		if (code)
		    goto bad;
	    } else
		fprintf(stderr, "pr_ReadEntry returned %d\n", code);
	} else
	    fprintf(stderr, "FindByID Failed -- Not found\n");
    }
    code = addWildCards(tt, alist, ntohl(ahost));
  bad:
    if (code != PRSUCCESS)
	ABORT_WITH(tt, code);

    code = ubik_EndTrans(tt);
    return code;
}


afs_int32
SPR_ListMax(struct rx_call *call, afs_int32 *uid, afs_int32 *gid)
{
    afs_int32 code;
    afs_int32 cid = ANONYMOUSID;

    code = listMax(call, uid, gid, &cid);
    osi_auditU(call, PTS_LstMaxEvent, code, AUD_END);
    ViceLog(125, ("PTS_ListMax: code %d\n", code));
    return code;
}

afs_int32
listMax(struct rx_call *call, afs_int32 *uid, afs_int32 *gid, afs_int32 *cid)
{
    afs_int32 code;
    struct ubik_trans *tt;

    code = ReadPreamble(&tt);
    if (code)
	return code;

    code = WhoIsThis(call, tt, cid);
    if (code)
	ABORT_WITH(tt, PRPERM);
    if (!pr_noAuth && restrict_anonymous && *cid == ANONYMOUSID)
	ABORT_WITH(tt, PRPERM);

    code = GetMax(tt, uid, gid);
    if (code != PRSUCCESS)
	ABORT_WITH(tt, code);

    code = ubik_EndTrans(tt);
    if (code)
	return code;
    return PRSUCCESS;
}

afs_int32
SPR_SetMax(struct rx_call *call, afs_int32 aid, afs_int32 gflag)
{
    afs_int32 code;
    afs_int32 cid = ANONYMOUSID;

    code = setMax(call, aid, gflag, &cid);
    osi_auditU(call, PTS_SetMaxEvent, code, AUD_ID, aid, AUD_LONG, gflag,
	       AUD_END);
    ViceLog(125, ("PTS_SetMax: code %d cid %d aid %d gflag %d\n", code, cid, aid, gflag));
    return code;
}

static afs_int32
setMax(struct rx_call *call, afs_int32 aid, afs_int32 gflag, afs_int32 *cid)
{
    afs_int32 code;
    struct ubik_trans *tt;

    code = WritePreamble(&tt);
    if (code)
	return code;

    code = WhoIsThis(call, tt, cid);
    if (code)
	ABORT_WITH(tt, PRPERM);
    if (!AccessOK(tt, *cid, 0, 0, 0))
	ABORT_WITH(tt, PRPERM);
    if (((gflag & PRGRP) && (aid > 0)) || (!(gflag & PRGRP) && (aid < 0)))
	ABORT_WITH(tt, PRBADARG);

    code = SetMax(tt, aid, gflag);
    if (code != PRSUCCESS)
	ABORT_WITH(tt, code);

    code = ubik_EndTrans(tt);
    if (code)
	return code;
    return PRSUCCESS;
}

afs_int32
SPR_ListEntry(struct rx_call *call, afs_int32 aid, struct prcheckentry *aentry)
{
    afs_int32 code;
    afs_int32 cid = ANONYMOUSID;

    code = listEntry(call, aid, aentry, &cid);
    osi_auditU(call, PTS_LstEntEvent, code, AUD_ID, aid, AUD_END);
    ViceLog(125, ("PTS_ListEntry: code %d cid %d aid %d\n", code, cid, aid));
    return code;
}

static afs_int32
listEntry(struct rx_call *call, afs_int32 aid, struct prcheckentry *aentry,
	  afs_int32 *cid)
{
    afs_int32 code;
    struct ubik_trans *tt;
    afs_int32 temp;
    struct prentry tentry;

    code = ReadPreamble(&tt);
    if (code)
	return code;

    code = WhoIsThis(call, tt, cid);
    if (code)
	ABORT_WITH(tt, PRPERM);
    if (!pr_noAuth && restrict_anonymous && *cid == ANONYMOUSID)
	ABORT_WITH(tt, PRPERM);
    temp = FindByID(tt, aid);
    if (!temp)
	ABORT_WITH(tt, PRNOENT);
    code = pr_ReadEntry(tt, 0, temp, &tentry);
    if (code != 0)
	ABORT_WITH(tt, code);
    if (!AccessOK(tt, *cid, &tentry, PRP_STATUS_MEM, PRP_STATUS_ANY))
	ABORT_WITH(tt, PRPERM);

    aentry->flags = tentry.flags >> PRIVATE_SHIFT;
    if (aentry->flags == 0) {
	if (tentry.flags & PRGRP)
	    aentry->flags = prp_group_default >> PRIVATE_SHIFT;
	else
	    aentry->flags = prp_user_default >> PRIVATE_SHIFT;
    }
    aentry->owner = tentry.owner;
    aentry->id = tentry.id;
    strncpy(aentry->name, tentry.name, PR_MAXNAMELEN);
    aentry->creator = tentry.creator;
    aentry->ngroups = tentry.ngroups;
    aentry->nusers = tentry.nusers;
    aentry->count = tentry.count;
    memset(aentry->reserved, 0, sizeof(aentry->reserved));
    code = ubik_EndTrans(tt);
    if (code)
	return code;
    return PRSUCCESS;
}

afs_int32
SPR_ListEntries(struct rx_call *call, afs_int32 flag, afs_int32 startindex,
		prentries *bulkentries, afs_int32 *nextstartindex)
{
    afs_int32 code;
    afs_int32 cid = ANONYMOUSID;

    code = listEntries(call, flag, startindex, bulkentries, nextstartindex, &cid);
    osi_auditU(call, PTS_LstEntsEvent, code, AUD_LONG, flag, AUD_END);
    ViceLog(125, ("PTS_ListEntries: code %d cid %d flag %d\n", code, cid, flag));
    return code;
}

static afs_int32
listEntries(struct rx_call *call, afs_int32 flag, afs_int32 startindex,
	    prentries *bulkentries, afs_int32 *nextstartindex, afs_int32 *cid)
{
    afs_int32 code;
    struct ubik_trans *tt;
    afs_int32 i, eof, pos, maxentries, f;
    struct prentry tentry;
    afs_int32 pollcount = 0;

    *nextstartindex = -1;
    bulkentries->prentries_val = 0;
    bulkentries->prentries_len = 0;

    code = ReadPreamble(&tt);
    if (code)
	return code;

    /* Make sure we are an authenticated caller and that we are on the
     * SYSADMIN list.
     */
    code = WhoIsThis(call, tt, cid);
    if (code)
	ABORT_WITH(tt, PRPERM);
    code = IsAMemberOf(tt, *cid, SYSADMINID);
    if (!code && !pr_noAuth)
	ABORT_WITH(tt, PRPERM);

    eof = ntohl(cheader.eofPtr) - sizeof(cheader);
    maxentries = eof / sizeof(struct prentry);
    for (i = startindex; i < maxentries; i++) {
	pos = i * sizeof(struct prentry) + sizeof(cheader);
	code = pr_ReadEntry(tt, 0, pos, &tentry);
	if (code)
	    goto done;

	if (++pollcount > 50) {
#ifndef AFS_PTHREAD_ENV
	    IOMGR_Poll();
#endif
	    pollcount = 0;
	}

	f = (tentry.flags & PRTYPE);
	if (((flag & PRUSERS) && (f == 0)) ||	/* User  entry */
	    ((flag & PRGROUPS) && (f & PRGRP))) {	/* Group entry */
	    code = put_prentries(&tentry, bulkentries);
	    if (code == -1)
		break;		/* Filled return array */
	    if (code)
		goto done;
	}
    }
    code = 0;
    if (i < maxentries)
	*nextstartindex = i;

  done:
    if (code) {
	if (bulkentries->prentries_val)
	    free(bulkentries->prentries_val);
	bulkentries->prentries_val = 0;
	bulkentries->prentries_len = 0;
	ABORT_WITH(tt, code);
    } else {
	code = ubik_EndTrans(tt);
    }
    if (code)
	return code;
    return PRSUCCESS;
}

#define PR_MAXENTRIES 500
static afs_int32
put_prentries(struct prentry *tentry, prentries *bulkentries)
{
    struct prlistentries *entry;

    if (bulkentries->prentries_val == 0) {
	bulkentries->prentries_len = 0;
	bulkentries->prentries_val = malloc(PR_MAXENTRIES *
					    sizeof(struct prlistentries));
	if (!bulkentries->prentries_val) {
	    return (PRNOMEM);
	}
    }

    if (bulkentries->prentries_len >= PR_MAXENTRIES) {
	return (-1);
    }

    entry = bulkentries->prentries_val;
    entry += bulkentries->prentries_len;

    entry->flags = tentry->flags >> PRIVATE_SHIFT;
    if (entry->flags == 0) {
	entry->flags =
	    ((tentry->
	      flags & PRGRP) ? prp_group_default : prp_user_default) >>
	    PRIVATE_SHIFT;
    }
    entry->owner = tentry->owner;
    entry->id = tentry->id;
    entry->creator = tentry->creator;
    entry->ngroups = tentry->ngroups;
    entry->nusers = tentry->nusers;
    entry->count = tentry->count;
    strncpy(entry->name, tentry->name, PR_MAXNAMELEN);
    memset(entry->reserved, 0, sizeof(entry->reserved));
    bulkentries->prentries_len++;
    return 0;
}

afs_int32
SPR_ChangeEntry(struct rx_call *call, afs_int32 aid, char *name, afs_int32 oid,
		afs_int32 newid)
{
    afs_int32 code;
    afs_int32 cid = ANONYMOUSID;

    code = changeEntry(call, aid, name, oid, newid, &cid);
    osi_auditU(call, PTS_ChgEntEvent, code, AUD_ID, aid, AUD_STR, name,
	       AUD_LONG, oid, AUD_LONG, newid, AUD_END);
    ViceLog(5, ("PTS_ChangeEntry: code %d cid %d aid %d name %s oid %d newid %d\n", code, cid, aid, name, oid, newid));
    return code;
}

static afs_int32
changeEntry(struct rx_call *call, afs_int32 aid, char *name, afs_int32 oid,
	    afs_int32 newid, afs_int32 *cid)
{
    afs_int32 code;
    struct ubik_trans *tt;
    afs_int32 pos;

    if (!name)
	return PRPERM;
    stolower(name);

    if (aid == ANYUSERID || aid == AUTHUSERID || aid == ANONYMOUSID
	|| aid == SYSADMINID)
	return PRPERM;

    code = WritePreamble(&tt);
    if (code)
	return code;

    code = WhoIsThis(call, tt, cid);
    if (code)
	ABORT_WITH(tt, PRPERM);
    pos = FindByID(tt, aid);
    if (!pos)
	ABORT_WITH(tt, PRNOENT);
    /* protection check in changeentry */
    code = ChangeEntry(tt, aid, *cid, name, oid, newid);
    if (code != PRSUCCESS)
	ABORT_WITH(tt, code);

    code = ubik_EndTrans(tt);
    return code;
}

afs_int32
SPR_SetFieldsEntry(struct rx_call *call,
		   afs_int32 id,
		   afs_int32 mask, /* specify which fields to update */
		   afs_int32 flags, afs_int32 ngroups, afs_int32 nusers,
		   afs_int32 spare1, afs_int32 spare2)
{
    afs_int32 code;
    afs_int32 cid = ANONYMOUSID;

    code =
	setFieldsEntry(call, id, mask, flags, ngroups, nusers, spare1,
		       spare2, &cid);
    osi_auditU(call, PTS_SetFldEntEvent, code, AUD_ID, id, AUD_END);
    ViceLog(5, ("PTS_SetFieldsEntry: code %d cid %d id %d\n", code, cid, id));
    return code;
}

static afs_int32
setFieldsEntry(struct rx_call *call,
	       afs_int32 id,
	       afs_int32 mask, /* specify which fields to update */
	       afs_int32 flags, afs_int32 ngroups, afs_int32 nusers,
	       afs_int32 spare1, afs_int32 spare2, afs_int32 *cid)
{
    afs_int32 code;
    struct ubik_trans *tt;
    afs_int32 pos;
    struct prentry tentry;
    afs_int32 tflags;

    if (mask == 0)
	return 0;		/* no-op */

    if (id == ANYUSERID || id == AUTHUSERID || id == ANONYMOUSID)
	return PRPERM;

    code = WritePreamble(&tt);
    if (code)
	return code;

    code = WhoIsThis(call, tt, cid);
    if (code)
	ABORT_WITH(tt, PRPERM);
    pos = FindByID(tt, id);
    if (!pos)
	ABORT_WITH(tt, PRNOENT);
    code = pr_ReadEntry(tt, 0, pos, &tentry);
    if (code)
	ABORT_WITH(tt, code);
    tflags = tentry.flags;

    if (mask & (PR_SF_NGROUPS | PR_SF_NUSERS)) {
	if (!AccessOK(tt, *cid, 0, 0, 0))
	    ABORT_WITH(tt, PRPERM);
	if ((tflags & PRQUOTA) == 0) {	/* default if only setting one */
	    tentry.ngroups = tentry.nusers = 20;
	}
    } else {
	if (!AccessOK(tt, *cid, &tentry, 0, 0))
	    ABORT_WITH(tt, PRPERM);
    }

    if (mask & 0xffff) {	/* if setting flag bits */
	afs_int32 flagsMask = mask & 0xffff;
	tflags &= ~(flagsMask << PRIVATE_SHIFT);
	tflags |= (flags & flagsMask) << PRIVATE_SHIFT;
	tflags |= PRACCESS;
    }

    if (mask & PR_SF_NGROUPS) {	/* setting group limit */
	if (ngroups < 0)
	    ABORT_WITH(tt, PRBADARG);
	tentry.ngroups = ngroups;
	tflags |= PRQUOTA;
    }

    if (mask & PR_SF_NUSERS) {	/* setting foreign user limit */
	if (nusers < 0)
	    ABORT_WITH(tt, PRBADARG);
	tentry.nusers = nusers;
	tflags |= PRQUOTA;
    }
    tentry.flags = tflags;

    code = pr_WriteEntry(tt, 0, pos, &tentry);
    if (code)
	ABORT_WITH(tt, code);

    code = ubik_EndTrans(tt);
    return code;
}

afs_int32
SPR_ListElements(struct rx_call *call, afs_int32 aid, prlist *alist,
		 afs_int32 *over)
{
    afs_int32 code;
    afs_int32 cid = ANONYMOUSID;

    code = listElements(call, aid, alist, over, &cid);
    osi_auditU(call, PTS_LstEleEvent, code, AUD_ID, aid, AUD_END);
    ViceLog(125, ("PTS_ListElements: code %d cid %d aid %d\n", code, cid, aid));
    return code;
}

static afs_int32
listElements(struct rx_call *call, afs_int32 aid, prlist *alist,
	     afs_int32 *over, afs_int32 *cid)
{
    afs_int32 code;
    struct ubik_trans *tt;
    afs_int32 temp;
    struct prentry tentry;

    *over = 0;
    alist->prlist_len = 0;
    alist->prlist_val = NULL;

    code = ReadPreamble(&tt);
    if (code)
	return code;

    code = WhoIsThis(call, tt, cid);
    if (code)
	ABORT_WITH(tt, PRPERM);

    temp = FindByID(tt, aid);
    if (!temp)
	ABORT_WITH(tt, PRNOENT);
    code = pr_ReadEntry(tt, 0, temp, &tentry);
    if (code)
	ABORT_WITH(tt, code);
    if (!AccessOK(tt, *cid, &tentry, PRP_MEMBER_MEM, PRP_MEMBER_ANY))
	ABORT_WITH(tt, PRPERM);

    code = GetList(tt, &tentry, alist, 0);
    if (code != PRSUCCESS)
	ABORT_WITH(tt, code);

    code = ubik_EndTrans(tt);
    return code;
}


afs_int32
SPR_ListSuperGroups(struct rx_call *call, afs_int32 aid, prlist *alist,
		    afs_int32 *over)
{
#if defined(SUPERGROUPS)
    afs_int32 code;
    afs_int32 cid = ANONYMOUSID;

    code = listSuperGroups(call, aid, alist, over, &cid);
    osi_auditU(call, PTS_LstSGrps, code, AUD_ID, aid, AUD_END);
    ViceLog(125, ("PTS_ListSuperGroups: code %d cid %d aid %d\n", code, cid, aid));
    return code;
#else
    return RXGEN_OPCODE;
#endif
}

#if defined(SUPERGROUPS)
static afs_int32
listSuperGroups(struct rx_call *call, afs_int32 aid, prlist *alist,
		afs_int32 *over, afs_int32 *cid)
{
    afs_int32 code;
    struct ubik_trans *tt;
    afs_int32 temp;
    struct prentry tentry;

    alist->prlist_len = 0;
    alist->prlist_val = (afs_int32 *) 0;

    code = ReadPreamble(&tt);
    if (code)
	return code;

    code = WhoIsThis(call, tt, cid);
    if (code)
	ABORT_WITH(tt, PRPERM);
    if (!pr_noAuth && restrict_anonymous && *cid == ANONYMOUSID)
	ABORT_WITH(tt, PRPERM);

    code = ubik_SetLock(tt, 1, 1, LOCKREAD);
    if (code)
	ABORT_WITH(tt, code);

    temp = FindByID(tt, aid);
    if (!temp)
	ABORT_WITH(tt, PRNOENT);
    code = pr_ReadEntry(tt, 0, temp, &tentry);
    if (code)
	ABORT_WITH(tt, code);
    if (!AccessOK(tt, *cid, &tentry, PRP_MEMBER_MEM, PRP_MEMBER_ANY))
	ABORT_WITH(tt, PRPERM);

    code = GetSGList(tt, &tentry, alist);
    *over = 0;
    if (code == PRTOOMANY)
	*over = 1;
    else if (code != PRSUCCESS)
	ABORT_WITH(tt, code);

    code = ubik_EndTrans(tt);

    return code;
}

#endif /* SUPERGROUPS */

/*
 * SPR_ListOwned
 * List the entries owned by this id.  If the id is zero,
 * return the orphans list. This will return up to PR_MAXGROUPS
 * at a time with the lastP available to get the rest. The
 * maximum value is enforced in GetOwnedChain().
 */
afs_int32
SPR_ListOwned(struct rx_call *call, afs_int32 aid, prlist *alist,
	      afs_int32 *lastP)
{
    afs_int32 code;
    afs_int32 cid = ANONYMOUSID;

    code = listOwned(call, aid, alist, lastP, &cid);
    osi_auditU(call, PTS_LstOwnEvent, code, AUD_ID, aid, AUD_END);
    ViceLog(125, ("PTS_ListOwned: code %d cid %d aid %d\n", code, cid, aid));
    return code;
}

afs_int32
listOwned(struct rx_call *call, afs_int32 aid, prlist *alist, afs_int32 *lastP,
	  afs_int32 *cid)
{
    afs_int32 code;
    struct ubik_trans *tt;
    struct prentry tentry;
    afs_int32 head = 0;
    afs_int32 start;

    alist->prlist_len = 0;
    alist->prlist_val = NULL;

    if (!lastP)
	return PRBADARG;
    start = *lastP;
    *lastP = 0;

    code = ReadPreamble(&tt);
    if (code)
	return code;

    code = WhoIsThis(call, tt, cid);
    if (code)
	ABORT_WITH(tt, PRPERM);

    if (start) {
	code = pr_ReadEntry(tt, 0, start, &tentry);
	if (!code && (tentry.owner == aid))
	    head = start;	/* pick up where we left off */
    }

    if (!head) {
	if (aid) {
	    afs_int32 loc = FindByID(tt, aid);
	    if (loc == 0)
		ABORT_WITH(tt, PRNOENT);
	    code = pr_ReadEntry(tt, 0, loc, &tentry);
	    if (code)
		ABORT_WITH(tt, code);

	    if (!AccessOK(tt, *cid, &tentry, -1, PRP_OWNED_ANY))
		ABORT_WITH(tt, PRPERM);
	    head = tentry.owned;
	} else {
	    if (!AccessOK(tt, *cid, 0, 0, 0))
		ABORT_WITH(tt, PRPERM);
	    head = ntohl(cheader.orphan);
	}
    }

    code = GetOwnedChain(tt, &head, alist);
    if (code) {
	if (code == PRTOOMANY)
	    *lastP = head;
	else
	    ABORT_WITH(tt, code);
    }

    code = ubik_EndTrans(tt);
    return code;
}

afs_int32
SPR_IsAMemberOf(struct rx_call *call, afs_int32 uid, afs_int32 gid,
		afs_int32 *flag)
{
    afs_int32 code;
    afs_int32 cid = ANONYMOUSID;

    code = isAMemberOf(call, uid, gid, flag, &cid);
    osi_auditU(call, PTS_IsMemOfEvent, code, AUD_LONG, uid, AUD_LONG, gid,
	       AUD_END);
    ViceLog(125, ("PTS_IsAMemberOf: code %d cid %d uid %d gid %d\n", code, cid, uid, gid));
    return code;
}

static afs_int32
isAMemberOf(struct rx_call *call, afs_int32 uid, afs_int32 gid, afs_int32 *flag,
	    afs_int32 *cid)
{
    afs_int32 code;
    struct ubik_trans *tt;

    code = ReadPreamble(&tt);
    if (code)
	return code;

    {
	afs_int32 uloc = FindByID(tt, uid);
	afs_int32 gloc = FindByID(tt, gid);
	struct prentry uentry, gentry;

	if (!uloc || !gloc)
	    ABORT_WITH(tt, PRNOENT);
	code = WhoIsThis(call, tt, cid);
	if (code)
	    ABORT_WITH(tt, PRPERM);
	code = pr_ReadEntry(tt, 0, uloc, &uentry);
	if (code)
	    ABORT_WITH(tt, code);
	code = pr_ReadEntry(tt, 0, gloc, &gentry);
	if (code)
	    ABORT_WITH(tt, code);
#if !defined(SUPERGROUPS)
	if ((uentry.flags & PRGRP) || !(gentry.flags & PRGRP))
	    ABORT_WITH(tt, PRBADARG);
#else
	if (!(gentry.flags & PRGRP))
	    ABORT_WITH(tt, PRBADARG);
#endif
	if (!AccessOK(tt, *cid, &uentry, 0, PRP_MEMBER_ANY)
	    && !AccessOK(tt, *cid, &gentry, PRP_MEMBER_MEM, PRP_MEMBER_ANY))
	    ABORT_WITH(tt, PRPERM);
    }

    *flag = IsAMemberOf(tt, uid, gid);
    code = ubik_EndTrans(tt);
    return code;
}

static afs_int32
addWildCards(struct ubik_trans *tt, prlist *alist, afs_uint32 host)
{
    afs_int32 temp;
    struct prentry tentry;
    prlist wlist;
    unsigned wild = htonl(0xffffff00);
    struct in_addr iaddr;
    afs_int32 hostid;
    int size = 0, i, code;
    int added = 0;
    char hoststr[16];

    while ((host = (host & wild))) {
	wild = htonl(ntohl(wild) << 8);
	iaddr.s_addr = host;
	code = NameToID(tt, afs_inet_ntoa_r(iaddr.s_addr, hoststr), &hostid);
	if (code == PRSUCCESS && hostid != 0) {
	    temp = FindByID(tt, hostid);
	    if (temp) {
		code = pr_ReadEntry(tt, 0, temp, &tentry);
		if (code != PRSUCCESS)
		    continue;
	    } else
		continue;
	} else
	    continue;
	wlist.prlist_len = 0;
	wlist.prlist_val = NULL;

	code = GetList(tt, &tentry, &wlist, 0);
	if (code)
	    return code;
	added += wlist.prlist_len;
	for (i = 0; i < wlist.prlist_len; i++) {
	    if (!inCPS(*alist, wlist.prlist_val[i]))
		if ((code = AddToPRList(alist, &size, wlist.prlist_val[i]))) {
		    free(wlist.prlist_val);
		    return (code);
		}
	}
	if (wlist.prlist_val)
	    free(wlist.prlist_val);
    }
    if (added)
	qsort(alist->prlist_val, alist->prlist_len, sizeof(afs_int32), IDCmp);
    return 0;
}

static afs_int32
WhoIsThisWithName(struct rx_call *acall, struct ubik_trans *at, afs_int32 *aid,
		  char *aname)
{
    afs_int32 islocal = 1;
    /* aid is set to the identity of the caller, if known, else ANONYMOUSID */
    /* returns -1 and sets aid to ANONYMOUSID on any failure */
    struct rx_connection *tconn;
    afs_int32 code;
    char tcell[MAXKTCREALMLEN];
    char name[MAXKTCNAMELEN];
    char inst[MAXKTCNAMELEN];
    int ilen;
    char vname[256];

    *aid = ANONYMOUSID;
    tconn = rx_ConnectionOf(acall);
    code = rx_SecurityClassOf(tconn);
    if (code == RX_SECIDX_NULL)
	return 0;
    else if (code == RX_SECIDX_VAB) {
	goto done;		/* no longer supported */
    } else if (code == RX_SECIDX_KAD) {
	if ((code = rxkad_GetServerInfo(rx_ConnectionOf(acall), NULL, NULL,
					name, inst, tcell, NULL)))
	    goto done;

	if (tcell[0]) {
	    code = afsconf_IsLocalRealmMatch(prdir, &islocal, name, inst, tcell);
	    if (code)
		goto done;
	}
	strncpy(vname, name, sizeof(vname));
	if ((ilen = strlen(inst))) {
	    if (strlen(vname) + 1 + ilen >= sizeof(vname))
		goto done;
	    strcat(vname, ".");
	    strcat(vname, inst);
	}
	if (!islocal) {
	     if (strlen(vname) + strlen(tcell) + 1  >= sizeof(vname))
		goto done;
	     strcat(vname, "@");
	     strcat(vname, tcell);
	     lcstring(vname, vname, sizeof(vname));
	     NameToID(at, vname, aid);
	     if (aname)
		strcpy(aname, vname);
	     return 2;
	}

	if (strcmp(AUTH_SUPERUSER, vname) == 0)
	    *aid = SYSADMINID;	/* special case for the fileserver */
	else {
	    lcstring(vname, vname, sizeof(vname));
	    code = NameToID(at, vname, aid);
	}
    }
  done:
    if (code && !pr_noAuth)
	return -1;
    return 0;
}<|MERGE_RESOLUTION|>--- conflicted
+++ resolved
@@ -331,11 +331,8 @@
 	ABORT_WITH(tt, PRPERM);
     admin = IsAMemberOf(tt, *cid, SYSADMINID);
     if (code == 2 /* foreign cell request */) {
-<<<<<<< HEAD
-=======
 	foreign = 1;
 
->>>>>>> 7442752b
 	if (!restricted && (strcmp(aname, cname) == 0)) {
 	    /* can't autoregister while providing an owner id */
 	    if (oid != 0)
@@ -343,10 +340,6 @@
 
 	    admin = 1;
 	    oid = SYSADMINID;
-<<<<<<< HEAD
-	    *cid = SYSADMINID;
-=======
->>>>>>> 7442752b
 	}
     }
     if (!CreateOK(tt, *cid, oid, flag, admin))
@@ -1243,11 +1236,7 @@
     afs_int32 code;
     afs_int32 cid = ANONYMOUSID;
 
-<<<<<<< HEAD
-    code = getHostCPS(call, ahost, alist, over);
-=======
     code = getHostCPS(call, ahost, alist, over, &cid);
->>>>>>> 7442752b
     osi_auditU(call, PTS_GetHCPSEvent, code, AUD_HOST, htonl(ahost), AUD_END);
     ViceLog(125, ("PTS_GetHostCPS: code %d ahost %d\n", code, ahost));
     return code;
