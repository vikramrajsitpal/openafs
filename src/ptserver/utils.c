/*
 * Copyright 2000, International Business Machines Corporation and others.
 * All Rights Reserved.
 *
 * This software has been released under the terms of the IBM Public
 * License.  For details, see the LICENSE file in the top-level source
 * directory or online at http://www.openafs.org/dl/license10.html
 */

#include <afsconfig.h>
#include <afs/param.h>

<<<<<<< HEAD
#include <sys/types.h>
=======
#include <roken.h>

#include <afs/opr.h>
>>>>>>> 7442752b
#include <lock.h>
#include <ubik.h>

#include "ptserver.h"
#include "pterror.h"

#if defined(SUPERGROUPS)
extern afs_int32 depthsg;
afs_int32 IsAMemberOfSG(struct ubik_trans *at, afs_int32 aid, afs_int32 gid,
			afs_int32 depth);
#endif

static afs_int32
IDHash(afs_int32 x)
{
    /* returns hash bucket for x */
    return ((abs(x)) % HASHSIZE);
}

afs_int32
NameHash(char *aname)
{
    /* returns hash bucket for aname */
    unsigned int hash = 0;
    size_t i;
/* stolen directly from the HashString function in the vol package */
    for (i = strlen(aname), aname += i - 1; i--; aname--)
	hash = (hash * 31) + (*(unsigned char *)aname - 31);
    return (hash % HASHSIZE);
}


afs_int32
pr_Write(struct ubik_trans *tt, afs_int32 afd, afs_int32 pos, void *buff, afs_int32 len)
{
    /* package up seek and write into one procedure for ease of use */
    afs_int32 code;
    if ((pos < sizeof(cheader)) && (buff != (char *)&cheader + pos)) {
	fprintf(stderr,
		"ptserver: dbwrite: Illegal attempt to write a location 0\n");
	return PRDBFAIL;
    }
    code = ubik_Seek(tt, afd, pos);
    if (code)
	return code;
    code = ubik_Write(tt, buff, len);
    return code;
}

afs_int32
pr_Read(struct ubik_trans *tt, afs_int32 afd, afs_int32 pos, void *buff, afs_int32 len)
{
    /* same thing for read */
    afs_int32 code;
    code = ubik_Seek(tt, afd, pos);
    if (code)
	return code;
    code = ubik_Read(tt, buff, len);
    return code;
}

int
pr_WriteEntry(struct ubik_trans *tt, afs_int32 afd, afs_int32 pos, struct prentry *tentry)
{
    afs_int32 code;
    afs_int32 i;
    struct prentry nentry;

    if (ntohl(1) != 1) {	/* Need to swap bytes. */
	memset(&nentry, 0, sizeof(nentry));	/* make sure reseved fields are zero */
	nentry.flags = htonl(tentry->flags);
	nentry.id = htonl(tentry->id);
	nentry.cellid = htonl(tentry->cellid);
	nentry.next = htonl(tentry->next);
	nentry.nextID = htonl(tentry->nextID);
	nentry.nextName = htonl(tentry->nextName);
	nentry.owner = htonl(tentry->owner);
	nentry.creator = htonl(tentry->creator);
	nentry.ngroups = htonl(tentry->ngroups);
	nentry.nusers = htonl(tentry->nusers);
	nentry.count = htonl(tentry->count);
	nentry.instance = htonl(tentry->instance);
	nentry.owned = htonl(tentry->owned);
	nentry.nextOwned = htonl(tentry->nextOwned);
	nentry.parent = htonl(tentry->parent);
	nentry.sibling = htonl(tentry->sibling);
	nentry.child = htonl(tentry->child);
	strncpy(nentry.name, tentry->name, PR_MAXNAMELEN);
	nentry.createTime = htonl(tentry->createTime);
	nentry.addTime = htonl(tentry->addTime);
	nentry.removeTime = htonl(tentry->removeTime);
	nentry.changeTime = htonl(tentry->changeTime);
	for (i = 0; i < PRSIZE; i++)
	    nentry.entries[i] = htonl(tentry->entries[i]);
	tentry = &nentry;
    }
    code = pr_Write(tt, afd, pos, (char *)tentry, sizeof(struct prentry));
    return (code);
}

int
pr_ReadEntry(struct ubik_trans *tt, afs_int32 afd, afs_int32 pos, struct prentry *tentry)
{
    afs_int32 code;
    afs_int32 i;
    struct prentry nentry;
    code = ubik_Seek(tt, afd, pos);
    if (code)
	return (code);
    if (ntohl(1) == 1) {	/* no swapping needed */
	code = ubik_Read(tt, (char *)tentry, sizeof(struct prentry));
	return (code);
    }
    code = ubik_Read(tt, (char *)&nentry, sizeof(struct prentry));
    if (code)
	return (code);
    memset(tentry, 0, sizeof(*tentry));	/* make sure reseved fields are zero */
    tentry->flags = ntohl(nentry.flags);
    tentry->id = ntohl(nentry.id);
    tentry->cellid = ntohl(nentry.cellid);
    tentry->next = ntohl(nentry.next);
    tentry->nextID = ntohl(nentry.nextID);
    tentry->nextName = ntohl(nentry.nextName);
    tentry->owner = ntohl(nentry.owner);
    tentry->creator = ntohl(nentry.creator);
    tentry->ngroups = ntohl(nentry.ngroups);
    tentry->nusers = ntohl(nentry.nusers);
    tentry->count = ntohl(nentry.count);
    tentry->instance = ntohl(nentry.instance);
    tentry->owned = ntohl(nentry.owned);
    tentry->nextOwned = ntohl(nentry.nextOwned);
    tentry->parent = ntohl(nentry.parent);
    tentry->sibling = ntohl(nentry.sibling);
    tentry->child = ntohl(nentry.child);
    strncpy(tentry->name, nentry.name, PR_MAXNAMELEN);
    tentry->createTime = ntohl(nentry.createTime);
    tentry->addTime = ntohl(nentry.addTime);
    tentry->removeTime = ntohl(nentry.removeTime);
    tentry->changeTime = ntohl(nentry.changeTime);
    for (i = 0; i < PRSIZE; i++)
	tentry->entries[i] = ntohl(nentry.entries[i]);
    return (code);
}

int
pr_WriteCoEntry(struct ubik_trans *tt, afs_int32 afd, afs_int32 pos, struct contentry *tentry)
{
    afs_int32 code;
    afs_int32 i;
    struct contentry nentry;

    if (ntohl(1) != 1) {	/* No need to swap */
	memset(&nentry, 0, sizeof(nentry));	/* make reseved fields zero */
	nentry.flags = htonl(tentry->flags);
	nentry.id = htonl(tentry->id);
	nentry.cellid = htonl(tentry->cellid);
	nentry.next = htonl(tentry->next);
	for (i = 0; i < COSIZE; i++)
	    nentry.entries[i] = htonl(tentry->entries[i]);
	tentry = &nentry;
    }
    code = pr_Write(tt, afd, pos, (char *)tentry, sizeof(struct contentry));
    return (code);
}

int
pr_ReadCoEntry(struct ubik_trans *tt, afs_int32 afd, afs_int32 pos, struct contentry *tentry)
{
    afs_int32 code;
    afs_int32 i;
    struct contentry nentry;
    code = ubik_Seek(tt, afd, pos);
    if (code)
	return (code);
    if (ntohl(1) == 1) {	/* No swapping needed. */
	code = ubik_Read(tt, (char *)tentry, sizeof(struct contentry));
	return (code);
    }
    code = ubik_Read(tt, (char *)&nentry, sizeof(struct contentry));
    if (code)
	return (code);
    memset(tentry, 0, sizeof(*tentry));	/* make reseved fields zero */
    tentry->flags = ntohl(nentry.flags);
    tentry->id = ntohl(nentry.id);
    tentry->cellid = ntohl(nentry.cellid);
    tentry->next = ntohl(nentry.next);
    for (i = 0; i < COSIZE; i++)
	tentry->entries[i] = ntohl(nentry.entries[i]);
    return (code);
}

/* AllocBloc - allocate a free block of storage for entry, returning address of
 * new entry */

afs_int32
AllocBlock(struct ubik_trans *at)
{
    afs_int32 code;
    afs_int32 temp;
    struct prentry tentry;

    if (cheader.freePtr) {
	/* allocate this dude */
	temp = ntohl(cheader.freePtr);
	code = pr_ReadEntry(at, 0, temp, &tentry);
	if (code)
	    return 0;
	cheader.freePtr = htonl(tentry.next);
	code =
	    pr_Write(at, 0, 8, (char *)&cheader.freePtr,
		     sizeof(cheader.freePtr));
	if (code != 0)
	    return 0;
	return temp;
    } else {
	/* hosed, nothing on free list, grow file */
	temp = ntohl(cheader.eofPtr);	/* remember this guy */
	cheader.eofPtr = htonl(temp + ENTRYSIZE);
	code =
	    pr_Write(at, 0, 12, (char *)&cheader.eofPtr,
		     sizeof(cheader.eofPtr));
	if (code != 0)
	    return 0;
	return temp;
    }
}

afs_int32
FreeBlock(struct ubik_trans *at, afs_int32 pos)
{
    /* add a block of storage to the free list */
    afs_int32 code;
    struct prentry tentry;

    memset(&tentry, 0, sizeof(tentry));
    tentry.next = ntohl(cheader.freePtr);
    tentry.flags |= PRFREE;
    cheader.freePtr = htonl(pos);
    code =
	pr_Write(at, 0, 8, (char *)&cheader.freePtr, sizeof(cheader.freePtr));
    if (code != 0)
	return code;
    code = pr_WriteEntry(at, 0, pos, &tentry);
    if (code != 0)
	return code;
    return PRSUCCESS;
}

afs_int32
FindByID(struct ubik_trans *at, afs_int32 aid)
{
    /* returns address of entry if found, 0 otherwise */
    afs_int32 code;
    afs_int32 i;
    struct prentry tentry;
    afs_int32 entry;

    if ((aid == PRBADID) || (aid == 0))
	return 0;
    i = IDHash(aid);
    entry = ntohl(cheader.idHash[i]);
    if (entry == 0)
	return entry;
    memset(&tentry, 0, sizeof(tentry));
    code = pr_ReadEntry(at, 0, entry, &tentry);
    if (code != 0)
	return 0;
    if (aid == tentry.id)
	return entry;
<<<<<<< HEAD
    osi_Assert(entry != tentry.nextID);
=======
    opr_Assert(entry != tentry.nextID);
>>>>>>> 7442752b
    entry = tentry.nextID;
    while (entry != 0) {
	memset(&tentry, 0, sizeof(tentry));
	code = pr_ReadEntry(at, 0, entry, &tentry);
	if (code != 0)
	    return 0;
	if (aid == tentry.id)
	    return entry;
<<<<<<< HEAD
	osi_Assert(entry != tentry.nextID);
=======
	opr_Assert(entry != tentry.nextID);
>>>>>>> 7442752b
	entry = tentry.nextID;
    }
    return 0;
}

afs_int32
FindByName(struct ubik_trans *at, char aname[PR_MAXNAMELEN], struct prentry *tentryp)
{
    /* ditto */
    afs_int32 code;
    afs_int32 i;
    afs_int32 entry;

    i = NameHash(aname);
    entry = ntohl(cheader.nameHash[i]);
    if (entry == 0)
	return entry;
    memset(tentryp, 0, sizeof(struct prentry));
    code = pr_ReadEntry(at, 0, entry, tentryp);
    if (code != 0)
	return 0;
    if ((strncmp(aname, tentryp->name, PR_MAXNAMELEN)) == 0)
	return entry;
<<<<<<< HEAD
    osi_Assert(entry != tentryp->nextName);
=======
    opr_Assert(entry != tentryp->nextName);
>>>>>>> 7442752b
    entry = tentryp->nextName;
    while (entry != 0) {
	memset(tentryp, 0, sizeof(struct prentry));
	code = pr_ReadEntry(at, 0, entry, tentryp);
	if (code != 0)
	    return 0;
	if ((strncmp(aname, tentryp->name, PR_MAXNAMELEN)) == 0)
	    return entry;
<<<<<<< HEAD
	osi_Assert(entry != tentryp->nextName);
=======
	opr_Assert(entry != tentryp->nextName);
>>>>>>> 7442752b
	entry = tentryp->nextName;
    }
    return 0;
}

afs_int32
AllocID(struct ubik_trans *at, afs_int32 flag, afs_int32 *aid)
{
    /* allocs an id from the proper area of address space, based on flag */
    afs_int32 code = 1;
    afs_int32 i = 0;
    int maxcount = 50;	/* to prevent infinite loops */

    if (flag & PRGRP) {
	*aid = ntohl(cheader.maxGroup);
	/* Check for PRBADID to avoid wrap-around. */
	while (code && i < maxcount && *aid != PRBADID) {
	    --(*aid);
	    code = FindByID(at, *aid);
	    i++;
	}
	if (code)
	    return PRNOIDS;
	cheader.maxGroup = htonl(*aid);
	code =
	    pr_Write(at, 0, 16, (char *)&cheader.maxGroup,
		     sizeof(cheader.maxGroup));
	if (code)
	    return PRDBFAIL;
	return PRSUCCESS;
    } else if (flag & PRFOREIGN) {
	*aid = ntohl(cheader.maxForeign);
	while (code && i < maxcount) {
	    ++(*aid);
	    code = FindByID(at, *aid);
	    i++;
	}
	if (code)
	    return PRNOIDS;
	cheader.maxForeign = htonl(*aid);
	code =
	    pr_Write(at, 0, 24, (char *)&cheader.maxForeign,
		     sizeof(cheader.maxForeign));
	if (code)
	    return PRDBFAIL;
	return PRSUCCESS;
    } else {
	*aid = ntohl(cheader.maxID);
	while (code && i < maxcount && *aid != 0x7fffffff) {
	    ++(*aid);
	    code = FindByID(at, *aid);
	    i++;
	}
	if (code)
	    return PRNOIDS;
	cheader.maxID = htonl(*aid);
	code =
	    pr_Write(at, 0, 20, (char *)&cheader.maxID,
		     sizeof(cheader.maxID));
	if (code)
	    return PRDBFAIL;
	return PRSUCCESS;
    }
}

afs_int32
IDToName(struct ubik_trans *at, afs_int32 aid, char aname[PR_MAXNAMELEN])
{
    afs_int32 temp;
    struct prentry tentry;
    afs_int32 code;

    temp = FindByID(at, aid);
    if (temp == 0)
	return PRNOENT;
    code = pr_Read(at, 0, temp, (char *)&tentry, sizeof(tentry));
    if (code)
	return code;
    strncpy(aname, tentry.name, PR_MAXNAMELEN);
    return PRSUCCESS;
}

afs_int32
NameToID(struct ubik_trans *at, char aname[PR_MAXNAMELEN], afs_int32 *aid)
{
    afs_int32 temp;
    struct prentry tentry;

    temp = FindByName(at, aname, &tentry);
    if (!temp)
	return PRNOENT;
    *aid = tentry.id;
    return PRSUCCESS;
}

int
IDCmp(const void *a, const void *b)
{
    /* used to sort CPS's so that comparison with acl's is easier */
    if (*(afs_int32 *)a > *(afs_int32 *)b) {
	return 1;
    } else if (*(afs_int32 *)a == *(afs_int32 *)b) {
	return 0;
    } else /* (*a < *b) */ {
	return -1;
    }
}

afs_int32
RemoveFromIDHash(struct ubik_trans *tt, afs_int32 aid, afs_int32 *loc)		/* ??? in case ID hashed twice ??? */
{
    /* remove entry designated by aid from id hash table */
    afs_int32 code;
    afs_int32 current, trail, i;
    struct prentry tentry;
    struct prentry bentry;

    if ((aid == PRBADID) || (aid == 0))
	return PRINCONSISTENT;
    i = IDHash(aid);
    current = ntohl(cheader.idHash[i]);
    memset(&tentry, 0, sizeof(tentry));
    memset(&bentry, 0, sizeof(bentry));
    trail = 0;
    if (current == 0)
	return PRSUCCESS;	/* already gone */
    code = pr_ReadEntry(tt, 0, current, &tentry);
    if (code)
	return PRDBFAIL;
    while (aid != tentry.id) {
<<<<<<< HEAD
	osi_Assert(trail != current);
=======
	opr_Assert(trail != current);
>>>>>>> 7442752b
	trail = current;
	current = tentry.nextID;
	if (current == 0)
	    break;
	code = pr_ReadEntry(tt, 0, current, &tentry);
	if (code)
	    return PRDBFAIL;
    }
    if (current == 0)
	return PRSUCCESS;	/* we didn't find him, so he's already gone */
    if (trail == 0) {
	/* it's the first entry! */
	cheader.idHash[i] = htonl(tentry.nextID);
	code =
	    pr_Write(tt, 0, 72 + HASHSIZE * 4 + i * 4,
		     (char *)&cheader.idHash[i], sizeof(cheader.idHash[i]));
	if (code)
	    return PRDBFAIL;
    } else {
	code = pr_ReadEntry(tt, 0, trail, &bentry);
	if (code)
	    return PRDBFAIL;
	bentry.nextID = tentry.nextID;
	code = pr_WriteEntry(tt, 0, trail, &bentry);
	if (code)
	    return PRDBFAIL;
    }
    *loc = current;
    return PRSUCCESS;
}

afs_int32
AddToIDHash(struct ubik_trans *tt, afs_int32 aid, afs_int32 loc)
{
    /* add entry at loc designated by aid to id hash table */
    afs_int32 code;
    afs_int32 i;
    struct prentry tentry;

    if ((aid == PRBADID) || (aid == 0))
	return PRINCONSISTENT;
    i = IDHash(aid);
    memset(&tentry, 0, sizeof(tentry));
    code = pr_ReadEntry(tt, 0, loc, &tentry);
    if (code)
	return PRDBFAIL;
    tentry.nextID = ntohl(cheader.idHash[i]);
    cheader.idHash[i] = htonl(loc);
    code = pr_WriteEntry(tt, 0, loc, &tentry);
    if (code)
	return PRDBFAIL;
    code =
	pr_Write(tt, 0, 72 + HASHSIZE * 4 + i * 4, (char *)&cheader.idHash[i],
		 sizeof(cheader.idHash[i]));
    if (code)
	return PRDBFAIL;
    return PRSUCCESS;
}

afs_int32
RemoveFromNameHash(struct ubik_trans *tt, char *aname, afs_int32 *loc)
{
    /* remove from name hash */
    afs_int32 code;
    afs_int32 current, trail, i;
    struct prentry tentry;
    struct prentry bentry;

    i = NameHash(aname);
    current = ntohl(cheader.nameHash[i]);
    memset(&tentry, 0, sizeof(tentry));
    memset(&bentry, 0, sizeof(bentry));
    trail = 0;
    if (current == 0)
	return PRSUCCESS;	/* already gone */
    code = pr_ReadEntry(tt, 0, current, &tentry);
    if (code)
	return PRDBFAIL;
    while (strcmp(aname, tentry.name)) {
<<<<<<< HEAD
	osi_Assert(trail != current);
=======
	opr_Assert(trail != current);
>>>>>>> 7442752b
	trail = current;
	current = tentry.nextName;
	if (current == 0)
	    break;
	code = pr_ReadEntry(tt, 0, current, &tentry);
	if (code)
	    return PRDBFAIL;
    }
    if (current == 0)
	return PRSUCCESS;	/* we didn't find him, already gone */
    if (trail == 0) {
	/* it's the first entry! */
	cheader.nameHash[i] = htonl(tentry.nextName);
	code =
	    pr_Write(tt, 0, 72 + i * 4, (char *)&cheader.nameHash[i],
		     sizeof(cheader.nameHash[i]));
	if (code)
	    return PRDBFAIL;
    } else {
	code = pr_ReadEntry(tt, 0, trail, &bentry);
	if (code)
	    return PRDBFAIL;
	bentry.nextName = tentry.nextName;
	code = pr_WriteEntry(tt, 0, trail, &bentry);
	if (code)
	    return PRDBFAIL;
    }
    *loc = current;
    return PRSUCCESS;
}

afs_int32
AddToNameHash(struct ubik_trans *tt, char *aname, afs_int32 loc)
{
    /* add to name hash */
    afs_int32 code;
    afs_int32 i;
    struct prentry tentry;

    i = NameHash(aname);
    memset(&tentry, 0, sizeof(tentry));
    code = pr_ReadEntry(tt, 0, loc, &tentry);
    if (code)
	return PRDBFAIL;
    tentry.nextName = ntohl(cheader.nameHash[i]);
    cheader.nameHash[i] = htonl(loc);
    code = pr_WriteEntry(tt, 0, loc, &tentry);
    if (code)
	return PRDBFAIL;
    code =
	pr_Write(tt, 0, 72 + i * 4, (char *)&cheader.nameHash[i],
		 sizeof(cheader.nameHash[i]));
    if (code)
	return PRDBFAIL;
    return PRSUCCESS;
}

afs_int32
AddToOwnerChain(struct ubik_trans *at, afs_int32 gid, afs_int32 oid)
{
    /* add entry designated by gid to owner chain of entry designated by oid */
    afs_int32 code;
    afs_int32 loc;
    struct prentry tentry;
    struct prentry gentry;
    afs_int32 gloc;

    loc = FindByID(at, oid);
    if (!loc)
	return PRNOENT;
    code = pr_ReadEntry(at, 0, loc, &tentry);
    if (code != 0)
	return PRDBFAIL;
    if (oid == gid) {		/* added it to its own chain */
	tentry.nextOwned = tentry.owned;
	tentry.owned = loc;
    } else {
	gloc = FindByID(at, gid);
	code = pr_ReadEntry(at, 0, gloc, &gentry);
	if (code != 0)
	    return PRDBFAIL;
	gentry.nextOwned = tentry.owned;
	tentry.owned = gloc;
	code = pr_WriteEntry(at, 0, gloc, &gentry);
	if (code != 0)
	    return PRDBFAIL;
    }
    code = pr_WriteEntry(at, 0, loc, &tentry);
    if (code != 0)
	return PRDBFAIL;
    return PRSUCCESS;
}

/* RemoveFromOwnerChain - remove gid from owner chain for oid */

afs_int32
RemoveFromOwnerChain(struct ubik_trans *at, afs_int32 gid, afs_int32 oid)
{
    afs_int32 code;
    afs_int32 nptr;
    struct prentry thisEntry;
    struct prentry thatEntry;
    struct prentry *te;		/* pointer to current (this) entry */
    struct prentry *le;		/* pointer to previous (last) entry */
    afs_int32 loc, lastLoc;

    loc = FindByID(at, oid);
    if (!loc)
	return PRNOENT;
    code = pr_ReadEntry(at, 0, loc, &thisEntry);
    if (code != 0)
	return PRDBFAIL;
    le = &thisEntry;
    lastLoc = 0;
    nptr = thisEntry.owned;
    while (nptr != 0) {
	if (nptr == lastLoc)
	    te = le;
	else {
	    if (&thisEntry == le)
		te = &thatEntry;
	    else
		te = &thisEntry;
	    code = pr_ReadEntry(at, 0, nptr, te);
	    if (code != 0)
		return PRDBFAIL;
	}
	if (te->id == gid) {
	    /* found it */
	    if (lastLoc == 0) {	/* modifying first of chain */
		le->owned = te->nextOwned;
		lastLoc = loc;	/* so we write to correct location */
	    } else
		le->nextOwned = te->nextOwned;
	    te->nextOwned = 0;
	    if (te != le) {
		code = pr_WriteEntry(at, 0, nptr, te);
		if (code != 0)
		    return PRDBFAIL;
	    }
	    code = pr_WriteEntry(at, 0, lastLoc, le);
	    if (code != 0)
		return PRDBFAIL;
	    return PRSUCCESS;
	}
	lastLoc = nptr;
	le = te;
	nptr = te->nextOwned;
    }
    return PRSUCCESS;		/* already removed? */
}

/* AddToOrphan - add gid to orphan list, as it's owner has died */

afs_int32
AddToOrphan(struct ubik_trans *at, afs_int32 gid)
{
    afs_int32 code;
    afs_int32 loc;
    struct prentry tentry;

    loc = FindByID(at, gid);
    if (!loc)
	return PRNOENT;
    code = pr_ReadEntry(at, 0, loc, &tentry);
    if (code != 0)
	return PRDBFAIL;
    tentry.nextOwned = ntohl(cheader.orphan);
    code = set_header_word(at, orphan, htonl(loc));
    if (code != 0)
	return PRDBFAIL;
    tentry.owner = 0;		/* so there's no confusion later */
    code = pr_WriteEntry(at, 0, loc, &tentry);
    if (code != 0)
	return PRDBFAIL;
    return PRSUCCESS;
}

afs_int32
RemoveFromOrphan(struct ubik_trans *at, afs_int32 gid)
{
    /* remove gid from the orphan list */
    afs_int32 code;
    afs_int32 loc;
    afs_int32 nptr;
    struct prentry tentry;
    struct prentry bentry;

    loc = FindByID(at, gid);
    if (!loc)
	return PRNOENT;
    code = pr_ReadEntry(at, 0, loc, &tentry);
    if (code != 0)
	return PRDBFAIL;
    if (cheader.orphan == htonl(loc)) {
	cheader.orphan = htonl(tentry.nextOwned);
	tentry.nextOwned = 0;
	code =
	    pr_Write(at, 0, 32, (char *)&cheader.orphan,
		     sizeof(cheader.orphan));
	if (code != 0)
	    return PRDBFAIL;
	code = pr_WriteEntry(at, 0, loc, &tentry);
	if (code != 0)
	    return PRDBFAIL;
	return PRSUCCESS;
    }
    nptr = ntohl(cheader.orphan);
    memset(&bentry, 0, sizeof(bentry));
    loc = 0;
    while (nptr != 0) {
	code = pr_ReadEntry(at, 0, nptr, &tentry);
	if (code != 0)
	    return PRDBFAIL;
	if (gid == tentry.id) {
	    /* found it */
	    bentry.nextOwned = tentry.nextOwned;
	    tentry.nextOwned = 0;
	    code = pr_WriteEntry(at, 0, loc, &bentry);
	    if (code != 0)
		return PRDBFAIL;
	    code = pr_WriteEntry(at, 0, nptr, &tentry);
	    if (code != 0)
		return PRDBFAIL;
	    return PRSUCCESS;
	}
	loc = nptr;
	nptr = tentry.nextOwned;
	memcpy(&bentry, &tentry, sizeof(tentry));
    }
    return PRSUCCESS;
}

afs_int32
IsOwnerOf(struct ubik_trans *at, afs_int32 aid, afs_int32 gid)
{
    /* returns 1 if aid is the owner of gid, 0 otherwise */
    afs_int32 code;
    struct prentry tentry;
    afs_int32 loc;

    loc = FindByID(at, gid);
    if (!loc)
	return 0;
    code = pr_ReadEntry(at, 0, loc, &tentry);
    if (code != 0)
	return 0;
    if (tentry.owner == aid)
	return 1;
    return 0;
}

afs_int32
OwnerOf(struct ubik_trans *at, afs_int32 gid)
{
    /* returns the owner of gid */
    afs_int32 code;
    afs_int32 loc;
    struct prentry tentry;

    loc = FindByID(at, gid);
    if (!loc)
	return 0;
    code = pr_ReadEntry(at, 0, loc, &tentry);
    if (code != 0)
	return 0;
    return tentry.owner;
}


afs_int32
IsAMemberOf(struct ubik_trans *at, afs_int32 aid, afs_int32 gid)
{
    /* returns true if aid is a member of gid */
#if !defined(SUPERGROUPS)
    struct prentry tentry;
    struct contentry centry;
    afs_int32 code;
    afs_int32 i;
    afs_int32 loc;
#endif

    /* special case anyuser and authuser */
    if (gid == ANYUSERID)
	return 1;
    if (gid == AUTHUSERID && aid != ANONYMOUSID)
	return 1;
    /* check -localauth case */
    if (gid == SYSADMINID && aid == SYSADMINID)
        return 1;
    if ((gid == 0) || (aid == 0))
	return 0;
#if defined(SUPERGROUPS)
    return IsAMemberOfSG(at, aid, gid, depthsg);
#else
    loc = FindByID(at, gid);
    if (!loc)
	return 0;
    memset(&tentry, 0, sizeof(tentry));
    code = pr_ReadEntry(at, 0, loc, &tentry);
    if (code)
	return 0;
    if (!(tentry.flags & PRGRP))
	return 0;
    for (i = 0; i < PRSIZE; i++) {
	if (tentry.entries[i] == 0)
	    return 0;
	if (tentry.entries[i] == aid)
	    return 1;
    }
    if (tentry.next) {
	loc = tentry.next;
	while (loc) {
	    memset(&centry, 0, sizeof(centry));
	    code = pr_ReadCoEntry(at, 0, loc, &centry);
	    if (code)
		return 0;
	    for (i = 0; i < COSIZE; i++) {
		if (centry.entries[i] == aid)
		    return 1;
		if (centry.entries[i] == 0)
		    return 0;
	    }
	    loc = centry.next;
	}
    }
    return 0;			/* actually, should never get here */
#endif
}


#if defined(SUPERGROUPS)
afs_int32
IsAMemberOfSG(struct ubik_trans *at, afs_int32 aid, afs_int32 gid, afs_int32 depth)
{
    /* returns true if aid is a member of gid */
    struct prentry tentry;
    struct contentry centry;
    afs_int32 code;
    afs_int32 i;
    afs_int32 loc;

    if (depth < 1)
	return 0;
    loc = FindByID(at, gid);
    if (!loc)
	return 0;
    memset(&tentry, 0, sizeof(tentry));
    code = pr_ReadEntry(at, 0, loc, &tentry);
    if (code)
	return 0;
    if (!(tentry.flags & PRGRP))
	return 0;
    for (i = 0; i < PRSIZE; i++) {
	gid = tentry.entries[i];
	if (gid == 0)
	    return 0;
	if (gid == aid)
	    return 1;
	if (gid == ANYUSERID)
	    return 1;
	if (gid == AUTHUSERID && aid != ANONYMOUSID)
	    return 1;
	if (gid < 0) {
#ifndef AFS_PTHREAD_ENV
	    IOMGR_Poll();
#endif
	    if (IsAMemberOfSG(at, aid, gid, depth - 1))
		return 1;
	}
    }
    if (tentry.next) {
	loc = tentry.next;
	while (loc) {
	    memset(&centry, 0, sizeof(centry));
	    code = pr_ReadCoEntry(at, 0, loc, &centry);
	    if (code)
		return 0;
	    for (i = 0; i < COSIZE; i++) {
		gid = centry.entries[i];
		if (gid == 0)
		    return 0;
		if (gid == aid)
		    return 1;
		if (gid == ANYUSERID)
		    return 1;
		if (gid == AUTHUSERID && aid != ANONYMOUSID)
		    return 1;
		if (gid < 0) {
#ifndef AFS_PTHREAD_ENV
		    IOMGR_Poll();
#endif
		    if (IsAMemberOfSG(at, aid, gid, depth - 1))
			return 1;
		}
	    }
	    loc = centry.next;
	}
    }
    return 0;			/* actually, should never get here */
}
#endif /* SUPERGROUPS */<|MERGE_RESOLUTION|>--- conflicted
+++ resolved
@@ -10,13 +10,9 @@
 #include <afsconfig.h>
 #include <afs/param.h>
 
-<<<<<<< HEAD
-#include <sys/types.h>
-=======
 #include <roken.h>
 
 #include <afs/opr.h>
->>>>>>> 7442752b
 #include <lock.h>
 #include <ubik.h>
 
@@ -286,11 +282,7 @@
 	return 0;
     if (aid == tentry.id)
 	return entry;
-<<<<<<< HEAD
-    osi_Assert(entry != tentry.nextID);
-=======
     opr_Assert(entry != tentry.nextID);
->>>>>>> 7442752b
     entry = tentry.nextID;
     while (entry != 0) {
 	memset(&tentry, 0, sizeof(tentry));
@@ -299,11 +291,7 @@
 	    return 0;
 	if (aid == tentry.id)
 	    return entry;
-<<<<<<< HEAD
-	osi_Assert(entry != tentry.nextID);
-=======
 	opr_Assert(entry != tentry.nextID);
->>>>>>> 7442752b
 	entry = tentry.nextID;
     }
     return 0;
@@ -327,11 +315,7 @@
 	return 0;
     if ((strncmp(aname, tentryp->name, PR_MAXNAMELEN)) == 0)
 	return entry;
-<<<<<<< HEAD
-    osi_Assert(entry != tentryp->nextName);
-=======
     opr_Assert(entry != tentryp->nextName);
->>>>>>> 7442752b
     entry = tentryp->nextName;
     while (entry != 0) {
 	memset(tentryp, 0, sizeof(struct prentry));
@@ -340,11 +324,7 @@
 	    return 0;
 	if ((strncmp(aname, tentryp->name, PR_MAXNAMELEN)) == 0)
 	    return entry;
-<<<<<<< HEAD
-	osi_Assert(entry != tentryp->nextName);
-=======
 	opr_Assert(entry != tentryp->nextName);
->>>>>>> 7442752b
 	entry = tentryp->nextName;
     }
     return 0;
@@ -475,11 +455,7 @@
     if (code)
 	return PRDBFAIL;
     while (aid != tentry.id) {
-<<<<<<< HEAD
-	osi_Assert(trail != current);
-=======
 	opr_Assert(trail != current);
->>>>>>> 7442752b
 	trail = current;
 	current = tentry.nextID;
 	if (current == 0)
@@ -559,11 +535,7 @@
     if (code)
 	return PRDBFAIL;
     while (strcmp(aname, tentry.name)) {
-<<<<<<< HEAD
-	osi_Assert(trail != current);
-=======
 	opr_Assert(trail != current);
->>>>>>> 7442752b
 	trail = current;
 	current = tentry.nextName;
 	if (current == 0)
