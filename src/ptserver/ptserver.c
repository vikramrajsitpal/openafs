/*
 * Copyright 2000, International Business Machines Corporation and others.
 * All Rights Reserved.
 *
 * This software has been released under the terms of the IBM Public
 * License.  For details, see the LICENSE file in the top-level source
 * directory or online at http://www.openafs.org/dl/license10.html
 */

/*
 *                      A general description of the supergroup changes
 *                      to ptserver:
 *
 *                      In AFS users can be members of groups. When you add
 *                      a user, u1, to a group, g1, you add the user id for u1
 *                      to an entries list in g1. This is a list of all the
 *                      members of g1.
 *                      You also add the id for g1 to an entries list in u1.
 *                      This is a list of all the groups this user is a
 *                      member of.
 *                      The list has room for 10 entries. If more are required,
 *                      a continuation record is created.
 *
 *                      With UMICH mods, u1 can be a group. When u1 is a group
 *                      a new field is required to list the groups this group
 *                      is a member of (since the entries field is used to
 *                      list it's members). This new field is supergroups and
 *                      has two entries. If more are required, a continuation
 *                      record is formed.
 *                      There are two additional fields required, nextsg is
 *                      an address of the next continuation record for this
 *                      group, and countsg is the count for the number of
 *                      groups this group is a member of.
 *
 *
 *
 *      09/18/95 jjm    Add mdw's changes to afs-3.3a Changes:
 *                      (1) Add the parameter -groupdepth or -depth to
 *                          define the maximum search depth for supergroups.
 *                          Define the variable depthsg to be the value of
 *                          the parameter. The default value is set to 5.
 *
 *                      (3) Make sure the sizes of the struct prentry and
 *                          struct prentryg are equal. If they aren't equal
 *                          the pt database will be corrupted.
 *                          The error is reported with an fprintf statement,
 *                          but this doesn't print when ptserver is started by
 *                          bos, so all you see is an error message in the
 *                          /usr/afs/logs/BosLog file. If you start the
 *                          ptserver without bos the fprintf will print
 *                          on stdout.
 *                          The program will terminate with a PT_EXIT(1).
 *
 *
 *                      Transarc does not currently use opcodes past 520, but
 *                      they *could* decide at any time to use more opcodes.
 *                      If they did, then one part of our local mods,
 *                      ListSupergroups, would break.  I've therefore
 *                      renumbered it to 530, and put logic in to enable the
 *                      old opcode to work (for now).
 *
 *      2/1/98 jjm      Add mdw's changes for bit mapping for supergroups
 *                      Overview:
 *                      Before fetching a supergroup, this version of ptserver
 *                      checks to see if it was marked "found" and "not a
 *                      member".  If and only if so, it doesn't fetch the group.
 *                      Since this should be the case with most groups, this
 *                      should save a significant amount of CPU in redundant
 *                      fetches of the same group.  After fetching the group,
 *                      it sets "found", and either sets or clears "not a
 *                      member", depending on if the group was a member of
 *                      other groups.  When it writes group entries to the
 *                      database, it clears the "found" flag.
 */

#if defined(SUPERGROUPS)
/*
 *  A general description of the supergroup changes
 *  to ptserver:
 *
 *  In AFS users can be members of groups. When you add a user, u1,
 *  to a group, g1, you add the user id for u1 to an entries list
 *  in g1. This is a list of all the members of g1.  You also add
 *  the id for g1 to an entries list in u1.  This is a list of all
 *  the groups this user is a member of.  The list has room for 10
 *  entries. If more are required, a continuation record is created.
 *
 *  With UMICH mods, u1 can be a group. When u1 is a group a new
 *  field is required to list the groups this group is a member of
 *  (since the entries field is used to list it's members). This
 *  new field is supergroups and has two entries. If more are
 *  required, a continuation record is formed.
 *
 *  There are two additional fields required, nextsg is an address
 *  of the next continuation record for this group, and countsg is
 *  the count for the number of groups this group is a member of.
 *
 *  Bit mapping support for supergroups:
 *
 *  Before fetching a supergroup, this version of ptserver checks to
 *  see if it was marked "found" and "not a member".  If and only if
 *  so, it doesn't fetch the group.  Since this should be the case
 *  with most groups, this should save a significant amount of CPU in
 *  redundant fetches of the same group.  After fetching the group, it
 *  sets "found", and either sets or clears "not a member", depending
 *  on if the group was a member of other groups.  When it writes
 *  group entries to the database, it clears the "found" flag.
 */
#endif

#include <afsconfig.h>
#include <afs/param.h>
#include <afs/stds.h>

#include <roken.h>
#include <afs/opr.h>
#ifdef AFS_PTHREAD_ENV
# include <opr/softsig.h>
# include <afs/procmgmt_softsig.h> /* must come after softsig.h */
#endif

#ifdef AFS_NT40_ENV
#include <WINNT/afsevent.h>
#endif

#include <rx/xdr.h>
#include <rx/rx.h>
#include <rx/rx_globals.h>
#include <rx/rxstat.h>
#include <lock.h>
#include <ubik.h>
#include <afs/cmd.h>
#include <afs/cellconfig.h>
#include <afs/auth.h>
#include <afs/keys.h>
#include <afs/afsutil.h>
#include <afs/audit.h>
#include <afs/com_err.h>

#include "ptserver.h"
#include "ptprototypes.h"
#include "error_macros.h"

/* make	all of these into a structure if you want */
struct prheader cheader;
struct ubik_dbase *dbase;
struct afsconf_dir *prdir;

#if defined(SUPERGROUPS)
extern afs_int32 depthsg;
#endif

int restricted = 0;
int restrict_anonymous = 0;
int rxMaxMTU = -1;
int rxBind = 0;
int rxkadDisableDotCheck = 0;

#define ADDRSPERSITE 16         /* Same global is in rx/rx_user.c */
afs_uint32 SHostAddrs[ADDRSPERSITE];

static struct afsconf_cell info;

extern int prp_group_default;
extern int prp_user_default;

#include "AFS_component_version_number.c"

int
prp_access_mask(char *s)
{
    int r;
    if (*s >= '0' && *s <= '9') {
	return strtol(s, NULL, 0);
    }
    r = 0;
    while (*s) switch(*s++)
    {
    case 'S':	r |= PRP_STATUS_ANY; break;
    case 's':	r |= PRP_STATUS_MEM; break;
    case 'O':	r |= PRP_OWNED_ANY; break;
    case 'M':	r |= PRP_MEMBER_ANY; break;
    case 'm':	r |= PRP_MEMBER_MEM; break;
    case 'A':	r |= PRP_ADD_ANY; break;
    case 'a':	r |= PRP_ADD_MEM; break;
    case 'r':	r |= PRP_REMOVE_MEM; break;
    }
    return r;
}

/* check whether caller is authorized to manage RX statistics */
int
pr_rxstat_userok(struct rx_call *call)
{
    return afsconf_SuperUser(prdir, call, NULL);
}

/**
 * Return true if this name is a member of the local realm.
 */
int
pr_IsLocalRealmMatch(void *rock, char *name, char *inst, char *cell)
{
    struct afsconf_dir *dir = (struct afsconf_dir *)rock;
    afs_int32 islocal = 0;	/* default to no */
    int code;

    code = afsconf_IsLocalRealmMatch(dir, &islocal, name, inst, cell);
    if (code) {
	ViceLog(0, ("Failed local realm check; code=%d, name=%s, inst=%s, cell=%s\n",
		 code, name, inst, cell));
    }
    return islocal;
}


enum optionsList {
    OPT_database,
    OPT_access,
    OPT_groupdepth,
    OPT_restricted,
    OPT_restrict_anonymous,
    OPT_auditlog,
    OPT_auditiface,
    OPT_config,
    OPT_debug,
    OPT_logfile,
    OPT_threads,
#ifdef HAVE_SYSLOG
    OPT_syslog,
#endif
    OPT_peer,
    OPT_process,
    OPT_rxbind,
    OPT_rxmaxmtu,
    OPT_dotted,
    OPT_transarc_logs
};

int
main(int argc, char **argv)
{
    afs_int32 code;
    afs_uint32 myHost;
    struct hostent *th;
    char hostname[64];
    struct rx_service *tservice;
    struct rx_securityClass **securityClasses;
    afs_int32 numClasses;
    int lwps = 3;
    char clones[MAXHOSTSPERCELL];
    afs_uint32 host = htonl(INADDR_ANY);
    struct cmd_syndesc *opts;
    struct cmd_item *list;

    char *pr_dbaseName;
    char *configDir;
    struct logOptions logopts;
    char *whoami = "ptserver";

    char *auditFileName = NULL;
    char *interface = NULL;

#ifdef	AFS_AIX32_ENV
    /*
     * The following signal action for AIX is necessary so that in case of a
     * crash (i.e. core is generated) we can include the user's data section
     * in the core dump. Unfortunately, by default, only a partial core is
     * generated which, in many cases, isn't too useful.
     */
    struct sigaction nsa;

    sigemptyset(&nsa.sa_mask);
    nsa.sa_handler = SIG_DFL;
    nsa.sa_flags = SA_FULLDUMP;
    sigaction(SIGABRT, &nsa, NULL);
    sigaction(SIGSEGV, &nsa, NULL);
#endif
    osi_audit_init();
    osi_audit(PTS_StartEvent, 0, AUD_END);

    /* Initialize dirpaths */
    if (!(initAFSDirPath() & AFSDIR_SERVER_PATHS_OK)) {
#ifdef AFS_NT40_ENV
	ReportErrorEventAlt(AFSEVT_SVR_NO_INSTALL_DIR, 0, argv[0], 0);
#endif
	fprintf(stderr, "%s: Unable to obtain AFS server directory.\n",
		argv[0]);
	exit(2);
    }

    pr_dbaseName = strdup(AFSDIR_SERVER_PRDB_FILEPATH);
    configDir = strdup(AFSDIR_SERVER_ETC_DIRPATH);
    memset(&logopts, 0, sizeof(logopts));

#if defined(SUPERGROUPS)
    /* make sure the structures for database records are the same size */
    if ((sizeof(struct prentry) != ENTRYSIZE)
	|| (sizeof(struct prentryg) != ENTRYSIZE)) {
	fprintf(stderr,
		"The structures for the database records are different"
		" sizes\n" "struct prentry = %" AFS_SIZET_FMT "\n"
                "struct prentryg = %" AFS_SIZET_FMT "\n"
		"ENTRYSIZE = %d\n", sizeof(struct prentry),
		sizeof(struct prentryg), ENTRYSIZE);
	PT_EXIT(1);
    }
#endif

    cmd_DisableAbbreviations();
    cmd_DisablePositionalCommands();
    opts = cmd_CreateSyntax(NULL, NULL, NULL, 0, NULL);

/* ptserver specific options */
    cmd_AddParmAtOffset(opts, OPT_database, "-database", CMD_SINGLE,
		        CMD_OPTIONAL, "database file");
    cmd_AddParmAlias(opts, OPT_database, "-db");

    cmd_AddParmAtOffset(opts, OPT_access, "-default_access", CMD_LIST,
		        CMD_OPTIONAL, "default access flags for new entries");
#if defined(SUPERGROUPS)
    cmd_AddParmAtOffset(opts, OPT_groupdepth, "-groupdepth", CMD_SINGLE,
		        CMD_OPTIONAL, "max search depth for supergroups");
    cmd_AddParmAlias(opts, OPT_groupdepth, "-depth");
#endif
    cmd_AddParmAtOffset(opts, OPT_restricted, "-restricted", CMD_FLAG,
		        CMD_OPTIONAL, "enable restricted mode");
    cmd_AddParmAtOffset(opts, OPT_restrict_anonymous, "-restrict_anonymous",
			CMD_FLAG, CMD_OPTIONAL, "enable restricted anonymous mode");

    /* general server options */
    cmd_AddParmAtOffset(opts, OPT_auditlog, "-auditlog", CMD_SINGLE,
		 	CMD_OPTIONAL, "location of audit log");
    cmd_AddParmAtOffset(opts, OPT_auditiface, "-audit-interface", CMD_SINGLE,
		        CMD_OPTIONAL, "interface to use for audit logging");
    cmd_AddParmAtOffset(opts, OPT_config, "-config", CMD_SINGLE,
		        CMD_OPTIONAL, "configuration location");
    cmd_AddParmAtOffset(opts, OPT_debug, "-d", CMD_SINGLE,
		        CMD_OPTIONAL, "debug level");
    cmd_AddParmAtOffset(opts, OPT_logfile, "-logfile", CMD_SINGLE,
		        CMD_OPTIONAL, "location of logfile");
    cmd_AddParmAtOffset(opts, OPT_threads, "-p", CMD_SINGLE,
		        CMD_OPTIONAL, "number of threads");
#ifdef HAVE_SYSLOG
    cmd_AddParmAtOffset(opts, OPT_syslog, "-syslog", CMD_SINGLE_OR_FLAG, 
		        CMD_OPTIONAL, "log to syslog");
#endif
    cmd_AddParmAtOffset(opts, OPT_transarc_logs, "-transarc-logs", CMD_FLAG,
			CMD_OPTIONAL, "enable Transarc style logging");

    /* rx options */
    cmd_AddParmAtOffset(opts, OPT_peer, "-enable_peer_stats", CMD_FLAG,
		        CMD_OPTIONAL, "enable RX transport statistics");
    cmd_AddParmAtOffset(opts, OPT_process, "-enable_process_stats", CMD_FLAG,
		        CMD_OPTIONAL, "enable RX RPC statistics");
    cmd_AddParmAtOffset(opts, OPT_rxbind, "-rxbind", CMD_FLAG,
		        CMD_OPTIONAL, "bind only to the primary interface");
    cmd_AddParmAtOffset(opts, OPT_rxmaxmtu, "-rxmaxmtu", CMD_SINGLE,
		        CMD_OPTIONAL, "maximum MTU for RX");

    /* rxkad options */
    cmd_AddParmAtOffset(opts, OPT_dotted, "-allow-dotted-principals",
		        CMD_FLAG, CMD_OPTIONAL,
		        "permit Kerberos 5 principals with dots");

    code = cmd_Parse(argc, argv, &opts);
    if (code == CMD_HELP) {
	PT_EXIT(0);
    }
    if (code)
	PT_EXIT(1);

    cmd_OptionAsString(opts, OPT_config, &configDir);

    cmd_OpenConfigFile(AFSDIR_SERVER_CONFIG_FILE_FILEPATH);
    cmd_SetCommandName("ptserver");

    if (cmd_OptionAsList(opts, OPT_access, &list) == 0) {
	prp_user_default = prp_access_mask(list->data);
	if (list->next == NULL || list->next->data == NULL) {
	    fprintf(stderr, "Missing second argument for -default_access\n");
	    PT_EXIT(1);
	}
	prp_group_default = prp_access_mask(list->next->data);
    }

#if defined(SUPERGROUPS)
    cmd_OptionAsInt(opts, OPT_groupdepth, &depthsg);
#endif

    cmd_OptionAsFlag(opts, OPT_restricted, &restricted);
    cmd_OptionAsFlag(opts, OPT_restrict_anonymous, &restrict_anonymous);

    /* general server options */
    cmd_OptionAsString(opts, OPT_auditlog, &auditFileName);

    if (cmd_OptionAsString(opts, OPT_auditiface, &interface) == 0) {
	if (osi_audit_interface(interface)) {
	    printf("Invalid audit interface '%s'\n", interface);
	    PT_EXIT(1);
	}
	free(interface);
    }

    cmd_OptionAsString(opts, OPT_database, &pr_dbaseName);

    if (cmd_OptionAsInt(opts, OPT_threads, &lwps) == 0) {
	if (lwps > 64) {	/* maximum of 64 */
	    printf("Warning: '-p %d' is too big; using %d instead\n",
		   lwps, 64);
	    lwps = 64;
	} else if (lwps < 3) {	/* minimum of 3 */
	    printf("Warning: '-p %d' is too small; using %d instead\n",
		   lwps, 3);
	    lwps = 3;
	}
    }

#ifdef HAVE_SYSLOG
    if (cmd_OptionPresent(opts, OPT_syslog)) {
	if (cmd_OptionPresent(opts, OPT_logfile)) {
	    fprintf(stderr, "Invalid options: -syslog and -logfile are exclusive.");
	    PT_EXIT(1);
	}
	if (cmd_OptionPresent(opts, OPT_transarc_logs)) {
	    fprintf(stderr, "Invalid options: -syslog and -transarc-logs are exclusive.");
	    PT_EXIT(1);
	}
	logopts.lopt_dest = logDest_syslog;
	logopts.lopt_facility = LOG_DAEMON;
	logopts.lopt_tag = "ptserver";
	cmd_OptionAsInt(opts, OPT_syslog, &logopts.lopt_facility);
    } else
#endif
    {
	logopts.lopt_dest = logDest_file;
	if (cmd_OptionPresent(opts, OPT_transarc_logs)) {
	    logopts.lopt_rotateOnOpen = 1;
	    logopts.lopt_rotateStyle = logRotate_old;
	}
	if (cmd_OptionPresent(opts, OPT_logfile))
	    cmd_OptionAsString(opts, OPT_logfile, (char**)&logopts.lopt_filename);
	else
	    logopts.lopt_filename = AFSDIR_SERVER_PTLOG_FILEPATH;
    }
    cmd_OptionAsInt(opts, OPT_debug, &logopts.lopt_logLevel);

    /* rx options */
    if (cmd_OptionPresent(opts, OPT_peer))
	rx_enablePeerRPCStats();

    if (cmd_OptionPresent(opts, OPT_process))
	rx_enableProcessRPCStats();

    cmd_OptionAsFlag(opts, OPT_rxbind, &rxBind);

    cmd_OptionAsInt(opts, OPT_rxmaxmtu, &rxMaxMTU);

    /* rxkad options */
    cmd_OptionAsFlag(opts, OPT_dotted, &rxkadDisableDotCheck);

    cmd_FreeOptions(&opts);

    if (auditFileName) {
	osi_audit_file(auditFileName);
	osi_audit(PTS_StartEvent, 0, AUD_END);
    }

    OpenLog(&logopts);
#ifdef AFS_PTHREAD_ENV
    opr_softsig_Init();
    SetupLogSoftSignals();
#else
    SetupLogSignals();
#endif

    prdir = afsconf_Open(configDir);
    if (!prdir) {
	fprintf(stderr, "ptserver: can't open configuration directory.\n");
	PT_EXIT(1);
    }
    if (afsconf_GetNoAuthFlag(prdir))
	printf("ptserver: running unauthenticated\n");

#ifdef AFS_NT40_ENV
    /* initialize winsock */
    if (afs_winsockInit() < 0) {
	ReportErrorEventAlt(AFSEVT_SVR_WINSOCK_INIT_FAILED, 0, argv[0], 0);

	fprintf(stderr, "ptserver: couldn't initialize winsock. \n");
	PT_EXIT(1);
    }
#endif
    /* get this host */
    gethostname(hostname, sizeof(hostname));
    th = gethostbyname(hostname);
    if (!th) {
	fprintf(stderr, "ptserver: couldn't get address of this host.\n");
	PT_EXIT(1);
    }
    memcpy(&myHost, th->h_addr, sizeof(afs_uint32));

    /* get list of servers */
    code =
	afsconf_GetExtendedCellInfo(prdir, NULL, "afsprot", &info, clones);
    if (code) {
	afs_com_err(whoami, code, "Couldn't get server list");
	PT_EXIT(2);
    }

<<<<<<< HEAD
    {
	/* initialize ubik */
	ubik_CRXSecurityProc = afsconf_ClientAuth;
	ubik_CRXSecurityRock = prdir;
	ubik_SRXSecurityProc = afsconf_ServerAuth;
	ubik_SRXSecurityRock = prdir;
	ubik_CheckRXSecurityProc = afsconf_CheckAuth;
	ubik_CheckRXSecurityRock = prdir;
    }
=======
    /* initialize audit user check */
    osi_audit_set_user_check(prdir, pr_IsLocalRealmMatch);

    /* initialize ubik */
    ubik_SetClientSecurityProcs(afsconf_ClientAuth, afsconf_UpToDate, prdir);
    ubik_SetServerSecurityProcs(afsconf_BuildServerSecurityObjects,
				afsconf_CheckAuth, prdir);

>>>>>>> 7442752b
    /* The max needed is when deleting an entry.  A full CoEntry deletion
     * required removal from 39 entries.  Each of which may refers to the entry
     * being deleted in one of its CoEntries.  If a CoEntry is freed its
     * predecessor CoEntry will be modified as well.  Any freed blocks also
     * modifies the database header.  Counting the entry being deleted and its
     * CoEntry this adds up to as much as 1+1+39*3 = 119.  If all these entries
     * and the header are in separate Ubik buffers then 120 buffers may be
     * required. */
    ubik_nBuffers = 120 + /*fudge */ 40;

    if (rxBind) {
	afs_int32 ccode;
	if (AFSDIR_SERVER_NETRESTRICT_FILEPATH ||
	    AFSDIR_SERVER_NETINFO_FILEPATH) {
	    char reason[1024];
	    ccode = afsconf_ParseNetFiles(SHostAddrs, NULL, NULL,
					  ADDRSPERSITE, reason,
					  AFSDIR_SERVER_NETINFO_FILEPATH,
					  AFSDIR_SERVER_NETRESTRICT_FILEPATH);
	} else
	{
	    ccode = rx_getAllAddr(SHostAddrs, ADDRSPERSITE);
	}
	if (ccode == 1) {
	    host = SHostAddrs[0];
	    /* the following call is idempotent so if/when it gets called
	     * again by the ubik init stuff, it doesn't really matter
	     * -- klm
	     */
	    rx_InitHost(host, htons(AFSCONF_PROTPORT));
	}
    }

    /* Disable jumbograms */
    rx_SetNoJumbo();

    if (rxMaxMTU != -1) {
<<<<<<< HEAD
	rx_SetMaxMTU(rxMaxMTU);
=======
	if (rx_SetMaxMTU(rxMaxMTU) != 0) {
	    printf("rxMaxMTU %d is invalid\n", rxMaxMTU);
	    PT_EXIT(1);
	}
>>>>>>> 7442752b
    }

    code =
	ubik_ServerInitByInfo(myHost, htons(AFSCONF_PROTPORT), &info, clones,
			      pr_dbaseName, &dbase);
    if (code) {
	afs_com_err(whoami, code, "Ubik init failed");
	PT_EXIT(2);
    }

#if defined(SUPERGROUPS)
    pt_hook_write();
#endif

<<<<<<< HEAD
    afsconf_BuildServerSecurityObjects(prdir, 0, &securityClasses,
				       &numClasses);
=======
    afsconf_BuildServerSecurityObjects(prdir, &securityClasses, &numClasses);
>>>>>>> 7442752b

    tservice =
	rx_NewServiceHost(host, 0, PRSRV, "Protection Server", securityClasses,
		          numClasses, PR_ExecuteRequest);
    if (tservice == (struct rx_service *)0) {
	fprintf(stderr, "ptserver: Could not create new rx service.\n");
	PT_EXIT(3);
    }
    rx_SetMinProcs(tservice, 2);
    rx_SetMaxProcs(tservice, lwps);
    if (rxkadDisableDotCheck) {
        rx_SetSecurityConfiguration(tservice, RXS_CONFIG_FLAGS,
                                    (void *)RXS_CONFIG_FLAGS_DISABLE_DOTCHECK);
    }

    tservice =
	rx_NewServiceHost(host, 0, RX_STATS_SERVICE_ID, "rpcstats",
			  securityClasses, numClasses, RXSTATS_ExecuteRequest);
    if (tservice == (struct rx_service *)0) {
	fprintf(stderr, "ptserver: Could not create new rx service.\n");
	PT_EXIT(3);
    }
    rx_SetMinProcs(tservice, 2);
    rx_SetMaxProcs(tservice, 4);

    /* allow super users to manage RX statistics */
    rx_SetRxStatUserOk(pr_rxstat_userok);

    LogCommandLine(argc, argv, "ptserver",
#if defined(SUPERGROUPS)
		   "1.1",
#else
		   "1.0",
#endif
		   "Starting AFS", FSLog);
    if (afsconf_GetLatestKey(prdir, NULL, NULL) == 0) {
	LogDesWarning();
    }

    rx_StartServer(1);
    osi_audit(PTS_FinishEvent, -1, AUD_END);
    exit(0);
}<|MERGE_RESOLUTION|>--- conflicted
+++ resolved
@@ -508,17 +508,6 @@
 	PT_EXIT(2);
     }
 
-<<<<<<< HEAD
-    {
-	/* initialize ubik */
-	ubik_CRXSecurityProc = afsconf_ClientAuth;
-	ubik_CRXSecurityRock = prdir;
-	ubik_SRXSecurityProc = afsconf_ServerAuth;
-	ubik_SRXSecurityRock = prdir;
-	ubik_CheckRXSecurityProc = afsconf_CheckAuth;
-	ubik_CheckRXSecurityRock = prdir;
-    }
-=======
     /* initialize audit user check */
     osi_audit_set_user_check(prdir, pr_IsLocalRealmMatch);
 
@@ -527,7 +516,6 @@
     ubik_SetServerSecurityProcs(afsconf_BuildServerSecurityObjects,
 				afsconf_CheckAuth, prdir);
 
->>>>>>> 7442752b
     /* The max needed is when deleting an entry.  A full CoEntry deletion
      * required removal from 39 entries.  Each of which may refers to the entry
      * being deleted in one of its CoEntries.  If a CoEntry is freed its
@@ -565,14 +553,10 @@
     rx_SetNoJumbo();
 
     if (rxMaxMTU != -1) {
-<<<<<<< HEAD
-	rx_SetMaxMTU(rxMaxMTU);
-=======
 	if (rx_SetMaxMTU(rxMaxMTU) != 0) {
 	    printf("rxMaxMTU %d is invalid\n", rxMaxMTU);
 	    PT_EXIT(1);
 	}
->>>>>>> 7442752b
     }
 
     code =
@@ -587,12 +571,7 @@
     pt_hook_write();
 #endif
 
-<<<<<<< HEAD
-    afsconf_BuildServerSecurityObjects(prdir, 0, &securityClasses,
-				       &numClasses);
-=======
     afsconf_BuildServerSecurityObjects(prdir, &securityClasses, &numClasses);
->>>>>>> 7442752b
 
     tservice =
 	rx_NewServiceHost(host, 0, PRSRV, "Protection Server", securityClasses,
