/*
 * Copyright 2000, International Business Machines Corporation and others.
 * All Rights Reserved.
 *
 * This software has been released under the terms of the IBM Public
 * License.  For details, see the LICENSE file in the top-level source
 * directory or online at http://www.openafs.org/dl/license10.html
 */

/*
 *                      (5) Add functions to process supergroups:
 *                          ChangeIDEntry(), RemoveFromSGEntry(),
 *                          AddToSGEntry(), GetListSG2().
 *                      (6) Add code to existing functions to process
 *                          supergroups.
 *      2/1/98 jjm      Add mdw's changes for bit mapping for supergroups
 *
 *	09/26/02 kwc	Move depthsg definition here from ptserver.c since
 *			pt_util needs it defined also, and this file is
 *			common between the two programs.
 */

#include <afsconfig.h>
#include <afs/param.h>
#include <afs/stds.h>

#include <roken.h>

#include <lock.h>
#include <ubik.h>
#include <rx/xdr.h>
#include <afs/com_err.h>
#include <afs/cellconfig.h>

#include "ptserver.h"
#include "pterror.h"
#include "ptprototypes.h"

/* Foreign cells are represented by the group system:authuser@cell*/
#define AUTHUSER_GROUP "system:authuser"

extern int restricted;
extern struct ubik_dbase *dbase;
extern struct afsconf_dir *prdir;
extern int pr_noAuth;

static int inRange(struct prentry *cellEntry, afs_int32 aid);
static afs_int32 allocNextId(struct ubik_trans *, struct prentry *);
static int AddAuthGroup(struct prentry *tentry, prlist *alist, afs_int32 *size);

static char *whoami = "ptserver";

int prp_user_default = PRP_USER_DEFAULT;
int prp_group_default = PRP_GROUP_DEFAULT;

#if defined(SUPERGROUPS)

#include "map.h"

afs_int32 depthsg = 5;		/* Maximum iterations used during IsAMemberOF */
afs_int32 GetListSG2(struct ubik_trans *at, afs_int32 gid, prlist * alist,
		     afs_int32 * sizeP, afs_int32 depth);

struct map *sg_flagged;
struct map *sg_found;

#define NIL_MAP ((struct map *) 0)

/* pt_mywrite hooks into the logic that writes ubik records to disk
 *  at a very low level.  It invalidates mappings in sg_flagged/sg_found.
 *  By hoooking in at this level, we ensure that a ubik file reload
 *  invalidates our incore cache.
 *
 * We assert records, cheaders and everything else are 0 mod 64.
 *  So, we can always see the first 64 bytes of any record written.
 *  The stuff we're interested in (flags, id) are in the first 8 bytes.
 *  so we can always tell if we're writing a group record.
 */

int (*pt_save_dbase_write)(struct ubik_dbase *, afs_int32, void *, afs_int32,
                           afs_int32);

int
pt_mywrite(struct ubik_dbase *tdb, afs_int32 fno, void *bp, afs_int32 pos, afs_int32 count)
{
    afs_uint32 headersize = ntohl(cheader.headerSize);

    if (fno == 0 && pos + count > headersize) {
	afs_int32 p, l, c, o;
	char *cp;
	p = pos - headersize;
	cp = bp;
	l = count;
	if (p < 0) {
	    l += p;
	    p = 0;
	}
	while (l > 0) {
	    o = p % ENTRYSIZE;
	    c = ENTRYSIZE - o;
	    if (c > l)
		c = l;
#define xPT(p,x) ((((struct prentry *)(p))->flags & htonl(PRTYPE)) == htonl(x))
#if DEBUG_SG_MAP
	    if (o)
		fprintf(stderr, "Writing %d bytes of entry @ %#lx(+%d)\n", c,
			p - o, o);
	    else if (c == ENTRYSIZE)
		fprintf(stderr,
			"Writing %d bytes of entry @ %#lx (%d<%s>,%d)\n",
			c, p, ntohl(((struct prentry *)cp)->flags),
			xPT(cp,PRUSER) ? "user" : xPT(cp,PRFREE) ? "free" :
			xPT(cp,PRGRP) ? "group" : xPT(cp,PRCONT) ? "cont" :
			xPT(cp,PRCELL) ? "cell" : xPT(cp,PRFOREIGN) ? "foreign" :
			xPT(cp,PRINST) ? "sub/super instance" : "?",
			ntohl(((struct prentry *)cp)->id));
	    else if (c >= 8)
		fprintf(stderr,
			"Writing first %d bytes of entry @ %#lx (%d<%s>,%d)\n",
			c, p, ntohl(((struct prentry *)cp)->flags),
			xPT(cp,PRUSER) ? "user" : xPT(cp,PRFREE) ? "free" :
			xPT(cp,PRGRP) ? "group" : xPT(cp,PRCONT) ? "cont" :
			xPT(cp,PRCELL) ? "cell" : xPT(cp,PRFOREIGN) ? "foreign" :
			xPT(cp,PRINST) ? "sub/super instance" : "?",
			ntohl(((struct prentry *)cp)->id));
	    else
		fprintf(stderr, "Writing %d bytes of entry @ %#lx\n", c, p);
#endif
	    if (!o && c >= 8 && xPT(cp,PRGRP)) {
#if DEBUG_SG_MAP
		if (in_map(sg_found, -ntohl(((struct prentry *)cp)->id)))
		    fprintf(stderr, "Unfound: Removing group %d\n",
			    ntohl(((struct prentry *)cp)->id));
		if (in_map(sg_flagged, -ntohl(((struct prentry *)cp)->id)))
		    fprintf(stderr, "Unflag: Removing group %d\n",
			    ntohl(((struct prentry *)cp)->id));
#endif
		sg_found =
		    bic_map(sg_found,
			add_map(NIL_MAP, -ntohl(((struct prentry *)cp)->id)));
		sg_flagged =
		    bic_map(sg_flagged,
			add_map(NIL_MAP, -ntohl(((struct prentry *)cp)->id)));
	    }
	    cp += c;
	    p += c;
	    l -= c;
#undef xPT
	}
    }
    return (*pt_save_dbase_write) (tdb, fno, bp, pos, count);
}

/*
 * this function attaches pt_mywrite.  It's called once,
 *  just after ubik_ServerInit.
 */

void
pt_hook_write(void)
{
    extern struct ubik_dbase *ubik_dbase;
    if (ubik_dbase->write != pt_mywrite) {
	pt_save_dbase_write = ubik_dbase->write;
	ubik_dbase->write = pt_mywrite;
    }
}

#endif /* SUPERGROUPS */

/* CorrectUserName - Check to make sure a user name is OK.  It must not include
 *   either a colon (or it would look like a group) or a newline (which can
 *   confuse some ptdb code, depending on the format we're reading from).
 *   This is a predicate, so it return one if name is OK and zero if name is
 *   bogus. */

static int
CorrectUserName(char *name)
{
    /* We accept foreign names, so we will deal with '@' later */
    if (strchr(name, ':') || strchr(name, '\n'))
	return 0;
    if (strlen(name) >= PR_MAXNAMELEN)
	return 0;
    return 1;
}

/* CorrectGroupName - Like the above but handles more complicated cases caused
 * by including the ownership in the name.  The interface works by calculating
 * the correct name based on a given name and owner.  This allows easy use by
 * rename, which then compares the correct name with the requested new name. */

static afs_int32
CorrectGroupName(struct ubik_trans *ut, char aname[PR_MAXNAMELEN],	/* name for group */
		 afs_int32 cid,		/* caller id */
		 afs_int32 oid,		/* owner of group */
		 afs_int32 admin,	/* non-zero if admin */
		 char cname[PR_MAXNAMELEN])	/* correct name for group */
{
    afs_int32 code;
    char *prefix;		/* ptr to group owner part */
    char *suffix;		/* ptr to group name part */
    char name[PR_MAXNAMELEN];	/* correct name for group */
    struct prentry tentry;

    if (strlen(aname) >= PR_MAXNAMELEN)
	return PRBADNAM;

    /* Determine the correct prefix for the name. */
    if (oid == SYSADMINID)
	prefix = "system";
    else {
	afs_int32 loc = FindByID(ut, oid);
	if (loc == 0) {
	    /* let admin create groups owned by non-existent ids (probably
	     * setting a group to own itself).  Check that they look like
	     * groups (with a colon) or otherwise are good user names. */
	    if (admin) {
		strcpy(cname, aname);
		goto done;
	    }
	    return PRNOENT;
	}
	code = pr_Read(ut, 0, loc, &tentry, sizeof(tentry));
	if (code)
	    return code;
	if (ntohl(tentry.flags) & PRGRP) {
	    if ((tentry.count == 0) && !admin)
		return PRGROUPEMPTY;
	    /* terminate prefix at colon if there is one */
	    if ((prefix = strchr(tentry.name, ':')))
		*prefix = 0;
	}
	prefix = tentry.name;
    }
    /* only sysadmin allow to use 'system:' prefix */
    if ((strcmp(prefix, "system") == 0) && !admin)
	return PRPERM;

    strcpy(name, aname);	/* in case aname & cname are same */
    suffix = strchr(name, ':');
    /* let e.g. pt_util create groups with "wrong" names (like
     * an orphan whose parent ID was reused).  Check that they look like
     * groups (with a colon) or otherwise are good user names. */
    if (pr_noAuth) {
	strcpy(cname, aname);
	goto done;
    }
    if (suffix == 0) {
	/* sysadmin can make groups w/o ':', but they must still look like
	 * legal user names. */
	if (!admin)
	    return PRBADNAM;
	strcpy(cname, name);
    } else {
	if (strlen(prefix) + strlen(suffix) >= PR_MAXNAMELEN)
	    return PRBADNAM;
	strcpy(cname, prefix);
	strcat(cname, suffix);
    }
  done:
    /* check for legal name with either group rules or user rules */
    if ((suffix = strchr(cname, ':'))) {
	/* check for confusing characters */
	if (strchr(cname, '\n') ||	/* restrict so recreate can work */
	    strchr(suffix + 1, ':'))	/* avoid multiple colons */
	    return PRBADNAM;
    } else {
	if (!CorrectUserName(cname))
	    return PRBADNAM;
    }
    return 0;
}

int
AccessOK(struct ubik_trans *ut, afs_int32 cid,		/* caller id */
	 struct prentry *tentry,	/* object being accessed */
	 int mem,			/* check membership in aid, if group */
	 int any)			/* if set return true */
{
    afs_int32 flags;
    afs_int32 oid;
    afs_int32 aid;

    if (pr_noAuth)
	return 1;
    if (cid == SYSADMINID)
	return 1;		/* special case fileserver */
    if (restricted && ((mem == PRP_ADD_MEM) || (mem == PRP_REMOVE_MEM)) && (any == 0))
	return 0;
    if (tentry) {
	flags = tentry->flags;
	oid = tentry->owner;
	aid = tentry->id;
    } else {
	flags = oid = aid = 0;
    }
    if (!(flags & PRACCESS)) {	/* provide default access */
	if (flags & PRGRP)
	    flags |= prp_group_default;
	else
	    flags |= prp_user_default;
    }

    if (flags & any)
	return 1;
    if (oid) {
	if ((cid == oid) || IsAMemberOf(ut, cid, oid))
	    return 1;
    }
    if (aid > 0) {		/* checking on a user */
	if (aid == cid)
	    return 1;
    } else if (aid < 0) {	/* checking on group */
	if ((flags & mem) && IsAMemberOf(ut, cid, aid))
	    return 1;
    }
    /* Allow members of SYSVIEWERID to get membership and status only */
    if (((mem == PRP_STATUS_MEM) || (mem == PRP_MEMBER_MEM)
	 || (any == PRP_OWNED_ANY)) && (IsAMemberOf(ut, cid, SYSVIEWERID)))
	return 1;
    if (IsAMemberOf(ut, cid, SYSADMINID))
	return 1;
    return 0;			/* no access */
}

afs_int32
CreateEntry(struct ubik_trans *at, char aname[PR_MAXNAMELEN], afs_int32 *aid, afs_int32 idflag, afs_int32 flag, afs_int32 oid, afs_int32 creator)
{
    /* get and init a new entry */
    afs_int32 code;
    afs_int32 newEntry;
    afs_int32 admin;
    struct prentry tentry, tent;
    char *atsign;

    memset(&tentry, 0, sizeof(tentry));

    admin = pr_noAuth || IsAMemberOf(at, creator, SYSADMINID);

    if (oid == 0 || oid == ANONYMOUSID) {
	if (!admin && creator == 0)
	    return PRBADARG;
	oid = creator;
    }

    if (flag & PRGRP) {
	code = CorrectGroupName(at, aname, creator, oid, admin, tentry.name);
	if (code)
	    return code;
	if (strcmp(aname, tentry.name) != 0)
	    return PRBADNAM;
    } else {			/* non-group must not have colon */
	if (!CorrectUserName(aname))
	    return PRBADNAM;
	strcpy(tentry.name, aname);
    }

    if (FindByName(at, aname, &tent))
	return PREXIST;

    newEntry = AllocBlock(at);
    if (!newEntry)
	return PRDBFAIL;
    tentry.createTime = time(0);

    if (flag & PRGRP) {
	tentry.flags = PRGRP;
	tentry.owner = oid;
    } else if (flag == 0) {
	tentry.flags = 0;
	tentry.owner = SYSADMINID;
    } else {
	return PRBADARG;
    }

    atsign = strchr(aname, '@');
    if (!atsign) {
	/* A normal user or group. Pick an id for it */
	if (idflag)
	    tentry.id = *aid;
	else {
	    code = AllocID(at, flag, &tentry.id);
	    if (code != PRSUCCESS)
		return code;
	}
    } else if (flag & PRGRP) {
	/* A foreign group. Its format must be AUTHUSER_GROUP@cellname
	 * Then pick an id for the group.
	 */
	int badFormat;

	*atsign = '\0';
	badFormat = strcmp(AUTHUSER_GROUP, aname);
	*atsign = '@';
	if (badFormat)
	    return PRBADNAM;

	if (idflag)
	    tentry.id = *aid;
	else {
	    code = AllocID(at, flag, &tentry.id);
	    if (code != PRSUCCESS)
		return code;
	}
    } else {
	/* A foreign user: <name>@<cell>. The foreign user is added to
	 * its representing group. It is
	 */
	char *cellGroup;
	afs_int32 pos, n;
	struct prentry centry;

	/* To create the user <name>@<cell> the group AUTHUSER_GROUP@<cell>
	 * must exist.
	 */
	if (asprintf(&cellGroup, "%s%s", AUTHUSER_GROUP, atsign) < 0)
	    return PRNOMEM;
	pos = FindByName(at, cellGroup, &centry);
	free(cellGroup);
	if (!pos)
	    return PRBADNAM;
	code = pr_Read(at, 0, pos, &centry, sizeof(centry));
	if (code)
	    return code;

	/* cellid is the id of the group representing the cell */
	tentry.cellid = ntohl(centry.id);

	if (idflag) {
	    /* Check if id is good */
	    if (!inRange(&centry, *aid))
		return PRBADARG;
	    tentry.id = *aid;
	} else {
	    /* Allocate an ID special for this foreign user. It is based
	     * on the representing group's id and nusers count.
	     */
	    tentry.id = allocNextId(at, &centry);
	    if (!tentry.id)
		return PRNOIDS;
	}

	/* The foreign user will be added to the representing foreign
	 * group. The group can hold up to 30 entries.
	 */
	if (!(ntohl(centry.flags) & PRQUOTA)) {
	    centry.flags = htonl(ntohl(centry.flags) | PRQUOTA);
	    centry.ngroups = htonl(30);
	}
	n = ntohl(centry.ngroups);
	if ((n <= 0) && !pr_noAuth)
	    return PRNOMORE;
	centry.ngroups = htonl(n - 1);

	/* write updated entry for group */
	code = pr_Write(at, 0, pos, &centry, sizeof(centry));
	if (code)
	    return PRDBFAIL;

	/* Now add the new user entry to the database */
	if (creator == 0)
	    tentry.creator = tentry.id;
	else
	    tentry.creator = creator;
	*aid = tentry.id;
	code = pr_WriteEntry(at, 0, newEntry, &tentry);
	if (code)
	    return PRDBFAIL;
	code = AddToIDHash(at, *aid, newEntry);
	if (code != PRSUCCESS)
	    return code;
	code = AddToNameHash(at, aname, newEntry);
	if (code != PRSUCCESS)
	    return code;
	if (inc_header_word(at, foreigncount, 1))
	    return PRDBFAIL;

	/* Now add the entry to the authuser group for this cell.
	 * We will reread the entries for the user and the group
	 * instead of modifying them before writing them in the
	 * previous steps. Although not very efficient, much simpler
	 */
	pos = FindByID(at, tentry.cellid);
	if (!pos)
	    return PRBADNAM;
	code = pr_ReadEntry(at, 0, pos, &centry);
	if (code)
	    return code;
	code = AddToEntry(at, &centry, pos, *aid);
	if (code)
	    return code;
	/* and now the user entry */
	pos = FindByID(at, *aid);
	if (!pos)
	    return PRBADNAM;
	code = pr_ReadEntry(at, 0, pos, &tentry);
	if (code)
	    return code;
	code = AddToEntry(at, &tentry, pos, tentry.cellid);
	if (code)
	    return code;

	return PRSUCCESS;
    }

    /* Remember the largest group id or largest user id */
    if (flag & PRGRP) {
	/* group ids are negative */
	if (tentry.id < (afs_int32) ntohl(cheader.maxGroup)) {
	    code = set_header_word(at, maxGroup, htonl(tentry.id));
	    if (code)
		return PRDBFAIL;
	}
    } else {
	if (tentry.id > (afs_int32) ntohl(cheader.maxID)) {
	    code = set_header_word(at, maxID, htonl(tentry.id));
	    if (code)
		return PRDBFAIL;
	}
    }

    /* Charge the creator for this group */
    if (flag & PRGRP) {
	afs_int32 loc = FindByID(at, creator);
	struct prentry centry;
	int admin;

	if (loc) {		/* this should only fail during initialization */
	    code = pr_Read(at, 0, loc, &centry, sizeof(centry));
	    if (code)
		return code;

	    /* If quota is uninitialized, do it */
	    if (!(ntohl(centry.flags) & PRQUOTA)) {
		centry.flags = htonl(ntohl(centry.flags) | PRQUOTA);
		centry.ngroups = centry.nusers = htonl(20);
	    }

	    /* Admins don't get charged for creating a group.
	     * If in noAuth mode, you get changed for it but you
	     * are still allowed to create as many groups as you want.
	     */
	    admin = ((creator == SYSADMINID)
		     || IsAMemberOf(at, creator, SYSADMINID));
	    if (!admin) {
		if (ntohl(centry.ngroups) <= 0) {
		    if (!pr_noAuth)
			return PRNOMORE;
		} else {
		    centry.ngroups = htonl(ntohl(centry.ngroups) - 1);
		}
	    }

	    code = pr_Write(at, 0, loc, &centry, sizeof(centry));
	    if (code)
		return code;
	}			/* if (loc) */
    } else {
	/* Initialize the quota for the user. Groups don't have their
	 * quota initialized.
	 */
	tentry.flags |= PRQUOTA;
	tentry.ngroups = tentry.nusers = 20;
    }

    if (creator == 0)
	tentry.creator = tentry.id;
    else
	tentry.creator = creator;
    *aid = tentry.id;
    code = pr_WriteEntry(at, 0, newEntry, &tentry);
    if (code)
	return PRDBFAIL;
    code = AddToIDHash(at, *aid, newEntry);
    if (code != PRSUCCESS)
	return code;
    code = AddToNameHash(at, aname, newEntry);
    if (code != PRSUCCESS)
	return code;
    if (tentry.flags & PRGRP) {
	code = AddToOwnerChain(at, tentry.id, oid);
	if (code)
	    return code;
    }
    if (tentry.flags & PRGRP) {
	if (inc_header_word(at, groupcount, 1))
	    return PRDBFAIL;
    } else if (tentry.flags & PRINST) {
	if (inc_header_word(at, instcount, 1))
	    return PRDBFAIL;
    } else {
	if (inc_header_word(at, usercount, 1))
	    return PRDBFAIL;
    }
    return PRSUCCESS;
}


/* RemoveFromEntry - remove aid from bid's entries list, freeing a continuation
 * entry if appropriate */

afs_int32
RemoveFromEntry(struct ubik_trans *at, afs_int32 aid, afs_int32 bid)
{
    afs_int32 code;
    struct prentry tentry;
    struct contentry centry;
    struct contentry hentry;
    afs_int32 temp;
    afs_int32 i, j;
    afs_int32 nptr;
    afs_int32 hloc;

    if (aid == bid)
	return PRINCONSISTENT;
    memset(&hentry, 0, sizeof(hentry));
    temp = FindByID(at, bid);
    if (temp == 0)
	return PRNOENT;
    code = pr_ReadEntry(at, 0, temp, &tentry);
    if (code != 0)
	return code;
    tentry.removeTime = time(0);
    for (i = 0; i < PRSIZE; i++) {
	if (tentry.entries[i] == aid) {
	    tentry.entries[i] = PRBADID;
	    tentry.count--;
	    code = pr_WriteEntry(at, 0, temp, &tentry);
	    if (code != 0)
		return code;
	    return PRSUCCESS;
	}
	if (tentry.entries[i] == 0)	/* found end of list */
	    return PRNOENT;
    }
    hloc = 0;
    nptr = tentry.next;
    while (nptr != 0) {
	code = pr_ReadCoEntry(at, 0, nptr, &centry);
	if (code != 0)
	    return code;
	if ((centry.id != bid) || !(centry.flags & PRCONT))
	    return PRDBBAD;
	for (i = 0; i < COSIZE; i++) {
	    if (centry.entries[i] == aid) {
		centry.entries[i] = PRBADID;
		for (j = 0; j < COSIZE; j++)
		    if (centry.entries[j] != PRBADID
			&& centry.entries[j] != 0)
			break;
		if (j == COSIZE) {	/* can free this block */
		    if (hloc == 0) {
			tentry.next = centry.next;
		    } else {
			hentry.next = centry.next;
			code = pr_WriteCoEntry(at, 0, hloc, &hentry);
			if (code != 0)
			    return code;
		    }
		    code = FreeBlock(at, nptr);
		    if (code)
			return code;
		} else {	/* can't free it yet */
		    code = pr_WriteCoEntry(at, 0, nptr, &centry);
		    if (code != 0)
			return code;
		}
		tentry.count--;
		code = pr_WriteEntry(at, 0, temp, &tentry);
		if (code)
		    return PRDBFAIL;
		return 0;
	    }
	    if (centry.entries[i] == 0)
		return PRNOENT;
	}			/* for all coentry slots */
	hloc = nptr;
	nptr = centry.next;
	memcpy(&hentry, &centry, sizeof(centry));
    }				/* while there are coentries */
    return PRNOENT;
}

#if defined(SUPERGROUPS)
/* ChangeIDEntry - remove aid from bid's entries list, freeing a continuation
 * entry if appropriate */

afs_int32
ChangeIDEntry(struct ubik_trans *at, afs_int32 aid, afs_int32 newid, afs_int32 bid)
{
    afs_int32 code;
    struct prentry tentry;
    struct contentry centry;
    afs_int32 temp;
    afs_int32 i, j;
    afs_int32 nptr;

    if (aid == bid)
	return PRINCONSISTENT;
    temp = FindByID(at, bid);
    if (temp == 0) {
	return PRNOENT;
    }
    code = pr_ReadEntry(at, 0, temp, &tentry);
    if (code != 0)
	return code;
    for (i = 0; i < PRSIZE; i++) {
	if (tentry.entries[i] == aid) {
	    tentry.entries[i] = newid;
	    code = pr_WriteEntry(at, 0, temp, &tentry);
	    if (code != 0)
		return code;
	    return PRSUCCESS;
	}
	if (tentry.entries[i] == 0) {	/* found end of list */
	    return PRNOENT;
	}
    }

    nptr = tentry.next;
    while (nptr) {
	code = pr_ReadCoEntry(at, 0, nptr, &centry);
	if (code != 0)
	    return code;
	if ((centry.id != bid) || !(centry.flags & PRCONT)) {
	    fprintf(stderr,
		    "ChangeIDEntry: bad database bid=%d centry.id=%d .flags=%d\n",
		    bid, centry.id, centry.flags);
	    return PRDBBAD;
	}
	for (i = 0; i < COSIZE; i++) {
	    if (centry.entries[i] == aid) {
		centry.entries[i] = newid;
		for (j = 0; j < COSIZE; j++)
		    if (centry.entries[j] != PRBADID
			&& centry.entries[j] != 0)
			break;
		code = pr_WriteCoEntry(at, 0, nptr, &centry);
		if (code != 0)
		    return code;
		return 0;
	    }
	    if (centry.entries[i] == 0) {
		return PRNOENT;
	    }
	}			/* for all coentry slots */
	nptr = centry.next;
    }				/* while there are coentries */
    return PRNOENT;
}

/*  #ifdef SUPERGROUPS */
/* RemoveFromSGEntry - remove aid from bid's supergroups list, freeing a
 * continuation entry if appropriate */

afs_int32
RemoveFromSGEntry(struct ubik_trans *at, afs_int32 aid, afs_int32 bid)
{
    afs_int32 code;
    struct prentry tentry;
    struct prentryg *tentryg;
    struct contentry centry;
    struct contentry hentry;
    afs_int32 temp;
    afs_int32 i, j;
    afs_int32 nptr;
    afs_int32 hloc;

    if (aid == bid)
	return PRINCONSISTENT;
    memset(&hentry, 0, sizeof(hentry));
    temp = FindByID(at, bid);
    if (temp == 0) {
	return PRNOENT;
    }
    code = pr_ReadEntry(at, 0, temp, &tentry);
    if (code != 0)
	return code;
    tentry.removeTime = time(NULL);
    tentryg = (struct prentryg *)&tentry;
    for (i = 0; i < SGSIZE; i++) {
	if (tentryg->supergroup[i] == aid) {
	    tentryg->supergroup[i] = PRBADID;
	    tentryg->countsg--;
	    code = pr_WriteEntry(at, 0, temp, &tentry);
	    if (code != 0)
		return code;
	    return PRSUCCESS;
	}
	if (tentryg->supergroup[i] == 0) {	/* found end of list */
	    return PRNOENT;
	}
    }
    hloc = 0;
    nptr = tentryg->nextsg;
    while (nptr) {
	code = pr_ReadCoEntry(at, 0, nptr, &centry);
	if (code != 0)
	    return code;
	if ((centry.id != bid) || !(centry.flags & PRCONT)) {
	    fprintf(stderr,
		    "ChangeIDEntry: bad database bid=%d centry.id=%d .flags=%d\n",
		    bid, centry.id, centry.flags);
	    return PRDBBAD;
	}
	for (i = 0; i < COSIZE; i++) {
	    if (centry.entries[i] == aid) {
		centry.entries[i] = PRBADID;
		for (j = 0; j < COSIZE; j++)
		    if (centry.entries[j] != PRBADID
			&& centry.entries[j] != 0)
			break;
		if (j == COSIZE) {	/* can free this block */
		    if (hloc == 0) {
			tentryg->nextsg = centry.next;
		    } else {
			hentry.next = centry.next;
			code = pr_WriteCoEntry(at, 0, hloc, &hentry);
			if (code != 0)
			    return code;
		    }
		    code = FreeBlock(at, nptr);
		    if (code)
			return code;
		} else {	/* can't free it yet */
		    code = pr_WriteCoEntry(at, 0, nptr, &centry);
		    if (code != 0)
			return code;
		}
		tentryg->countsg--;
		code = pr_WriteEntry(at, 0, temp, &tentry);
		if (code)
		    return PRDBFAIL;
		return 0;
	    }
	    if (centry.entries[i] == 0) {
		return PRNOENT;
	    }
	}			/* for all coentry slots */
	hloc = nptr;
	nptr = centry.next;
	memcpy(&hentry, &centry, sizeof(centry));
    }				/* while there are coentries */
    return PRNOENT;
}

#endif /* SUPERGROUPS */

/* DeleteEntry - delete the entry in tentry at loc, removing it from all
 * groups, putting groups owned by it on orphan chain, and freeing the space */

afs_int32
DeleteEntry(struct ubik_trans *at, struct prentry *tentry, afs_int32 loc)
{
    afs_int32 code;
    struct contentry centry;
    afs_int32 i;
    afs_int32 nptr;

    if (strchr(tentry->name, '@')) {
	if (tentry->flags & PRGRP) {
	    /* If there are still foreign user accounts from that cell
	     * don't delete the group */
	    if (tentry->count)
		return PRBADARG;
	} else {
	    /* adjust quota */

	    afs_int32 loc = FindByID(at, tentry->cellid);
	    struct prentry centry;
	    if (loc) {
		code = pr_Read(at, 0, loc, &centry, sizeof(centry));
		if (code)
		    return code;
		if (ntohl(centry.flags) & PRQUOTA) {
		    centry.ngroups = htonl(ntohl(centry.ngroups) + 1);
		}
		code = pr_Write(at, 0, loc, &centry, sizeof(centry));
		if (code)
		    return code;
	    }
	}
    }
    /* First remove the entire membership list */
    for (i = 0; i < PRSIZE; i++) {
	if (tentry->entries[i] == PRBADID)
	    continue;
	if (tentry->entries[i] == 0)
	    break;
#if defined(SUPERGROUPS)
	if ((tentry->flags & PRGRP) && tentry->entries[i] < 0)	/* Supergroup */
	    code = RemoveFromSGEntry(at, tentry->id, tentry->entries[i]);
	else
#endif
	    code = RemoveFromEntry(at, tentry->id, tentry->entries[i]);
	if (code)
	    return code;
    }
#if defined(SUPERGROUPS)
    {
	struct prentryg *tentryg = (struct prentryg *)tentry;

	/* Then remove the entire supergroup list */
	for (i = 0; i < SGSIZE; i++) {
	    if (tentryg->supergroup[i] == PRBADID)
		continue;
	    if (tentryg->supergroup[i] == 0)
		break;
	    code = RemoveFromEntry(at, tentry->id, tentryg->supergroup[i]);
	    if (code)
		return code;
	}
    }
#endif /* SUPERGROUPS */
    nptr = tentry->next;
    while (nptr != 0) {
	code = pr_ReadCoEntry(at, 0, nptr, &centry);
	if (code != 0)
	    return PRDBFAIL;
	for (i = 0; i < COSIZE; i++) {
	    if (centry.entries[i] == PRBADID)
		continue;
	    if (centry.entries[i] == 0)
		break;
	    code = RemoveFromEntry(at, tentry->id, centry.entries[i]);
	    if (code)
		return code;
	}
	code = FreeBlock(at, nptr);	/* free continuation block */
	if (code)
	    return code;
	nptr = centry.next;
    }

    /* Remove us from other's owned chain.  Note that this will zero our owned
     * field (on disk) so this step must follow the above step in case we are
     * on our own owned list. */
    if (tentry->flags & PRGRP) {
	if (tentry->owner) {
	    code = RemoveFromOwnerChain(at, tentry->id, tentry->owner);
	    if (code)
		return code;
	} else {
	    code = RemoveFromOrphan(at, tentry->id);
	    if (code)
		return code;
	}
    }

    code = RemoveFromIDHash(at, tentry->id, &loc);
    if (code != PRSUCCESS)
	return code;
    code = RemoveFromNameHash(at, tentry->name, &loc);
    if (code != PRSUCCESS)
	return code;

    if (tentry->flags & PRGRP) {
	afs_int32 loc = FindByID(at, tentry->creator);
	struct prentry centry;
	int admin;

	if (loc) {
	    code = pr_Read(at, 0, loc, &centry, sizeof(centry));
	    if (code)
		return code;
	    admin = ((tentry->creator == SYSADMINID)
		     || IsAMemberOf(at, tentry->creator, SYSADMINID));
	    if (ntohl(centry.flags) & PRQUOTA) {
		if (!(admin && (ntohl(centry.ngroups) >= 20))) {
		    centry.ngroups = htonl(ntohl(centry.ngroups) + 1);
		}
	    }
	    code = pr_Write(at, 0, loc, &centry, sizeof(centry));
	    if (code)
		return code;
	}
    }

    if (tentry->flags & PRGRP) {
	if (inc_header_word(at, groupcount, -1))
	    return PRDBFAIL;
    } else if (tentry->flags & PRINST) {
	if (inc_header_word(at, instcount, -1))
	    return PRDBFAIL;
    } else {
	if (strchr(tentry->name, '@')) {
	    if (inc_header_word(at, foreigncount, -1))
		return PRDBFAIL;
	} else {
	    if (inc_header_word(at, usercount, -1))
		return PRDBFAIL;
	}
    }
    code = FreeBlock(at, loc);
    return code;
}

/* AddToEntry - add aid to entry's entries list, alloc'ing a continuation block
 * if needed.
 *
 * Note the entry is written out by this routine. */

afs_int32
AddToEntry(struct ubik_trans *tt, struct prentry *entry, afs_int32 loc, afs_int32 aid)
{
    afs_int32 code;
    afs_int32 i;
    struct contentry nentry;
    struct contentry aentry;
    afs_int32 nptr;
    afs_int32 last;		/* addr of last cont. block */
    afs_int32 first = 0;
    afs_int32 cloc = 0;
    afs_int32 slot = -1;

    if (entry->id == aid)
	return PRINCONSISTENT;
    entry->addTime = time(0);
    for (i = 0; i < PRSIZE; i++) {
	if (entry->entries[i] == aid)
	    return PRIDEXIST;
	if (entry->entries[i] == PRBADID) {	/* remember this spot */
	    first = 1;
	    slot = i;
	} else if (entry->entries[i] == 0) {	/* end of the line */
	    if (slot == -1) {
		first = 1;
		slot = i;
	    }
	    break;
	}
    }
    last = 0;
    nptr = entry->next;
    while (nptr != 0) {
	code = pr_ReadCoEntry(tt, 0, nptr, &nentry);
	if (code != 0)
	    return code;
	last = nptr;
	if (!(nentry.flags & PRCONT))
	    return PRDBFAIL;
	for (i = 0; i < COSIZE; i++) {
	    if (nentry.entries[i] == aid)
		return PRIDEXIST;
	    if (nentry.entries[i] == PRBADID) {
		if (slot == -1) {
		    slot = i;
		    cloc = nptr;
		}
	    } else if (nentry.entries[i] == 0) {
		if (slot == -1) {
		    slot = i;
		    cloc = nptr;
		}
		break;
	    }
	}
	nptr = nentry.next;
    }
    if (slot != -1) {		/* we found a place */
	entry->count++;
	if (first) {		/* place is in first block */
	    entry->entries[slot] = aid;
	    code = pr_WriteEntry(tt, 0, loc, entry);
	    if (code != 0)
		return code;
	    return PRSUCCESS;
	}
	code = pr_WriteEntry(tt, 0, loc, entry);
	if (code)
	    return code;
	code = pr_ReadCoEntry(tt, 0, cloc, &aentry);
	if (code != 0)
	    return code;
	aentry.entries[slot] = aid;
	code = pr_WriteCoEntry(tt, 0, cloc, &aentry);
	if (code != 0)
	    return code;
	return PRSUCCESS;
    }
    /* have to allocate a continuation block if we got here */
    nptr = AllocBlock(tt);
    if (last) {
	/* then we should tack new block after last block in cont. chain */
	nentry.next = nptr;
	code = pr_WriteCoEntry(tt, 0, last, &nentry);
	if (code != 0)
	    return code;
    } else {
	entry->next = nptr;
    }
    memset(&aentry, 0, sizeof(aentry));
    aentry.flags |= PRCONT;
    aentry.id = entry->id;
    aentry.next = 0;
    aentry.entries[0] = aid;
    code = pr_WriteCoEntry(tt, 0, nptr, &aentry);
    if (code != 0)
	return code;
    /* don't forget to update count, here! */
    entry->count++;
    code = pr_WriteEntry(tt, 0, loc, entry);
    return code;

}

#if defined(SUPERGROUPS)

/* AddToSGEntry - add aid to entry's supergroup list, alloc'ing a
 * continuation block if needed.
 *
 * Note the entry is written out by this routine. */

afs_int32
AddToSGEntry(struct ubik_trans *tt, struct prentry *entry, afs_int32 loc, afs_int32 aid)
{
    afs_int32 code;
    afs_int32 i;
    struct contentry nentry;
    struct contentry aentry;
    struct prentryg *entryg;
    afs_int32 nptr;
    afs_int32 last;		/* addr of last cont. block */
    afs_int32 first = 0;
    afs_int32 cloc = 0;
    afs_int32 slot = -1;

    if (entry->id == aid)
	return PRINCONSISTENT;
    entry->addTime = time(NULL);
    entryg = (struct prentryg *)entry;
    for (i = 0; i < SGSIZE; i++) {
	if (entryg->supergroup[i] == aid)
	    return PRIDEXIST;
	if (entryg->supergroup[i] == PRBADID) {	/* remember this spot */
	    first = 1;
	    slot = i;
	} else if (entryg->supergroup[i] == 0) {	/* end of the line */
	    if (slot == -1) {
		first = 1;
		slot = i;
	    }
	    break;
	}
    }
    last = 0;
    nptr = entryg->nextsg;
    while (nptr) {
	code = pr_ReadCoEntry(tt, 0, nptr, &nentry);
	if (code != 0)
	    return code;
	last = nptr;
	if (!(nentry.flags & PRCONT))
	    return PRDBFAIL;
	for (i = 0; i < COSIZE; i++) {
	    if (nentry.entries[i] == aid)
		return PRIDEXIST;
	    if (nentry.entries[i] == PRBADID) {
		if (slot == -1) {
		    slot = i;
		    cloc = nptr;
		}
	    } else if (nentry.entries[i] == 0) {
		if (slot == -1) {
		    slot = i;
		    cloc = nptr;
		}
		break;
	    }
	}
	nptr = nentry.next;
    }
    if (slot != -1) {		/* we found a place */
	entryg->countsg++;
	if (first) {		/* place is in first block */
	    entryg->supergroup[slot] = aid;
	    code = pr_WriteEntry(tt, 0, loc, entry);
	    if (code != 0)
		return code;
	    return PRSUCCESS;
	}
	code = pr_WriteEntry(tt, 0, loc, entry);
	if (code)
	    return code;
	code = pr_ReadCoEntry(tt, 0, cloc, &aentry);
	if (code != 0)
	    return code;
	aentry.entries[slot] = aid;
	code = pr_WriteCoEntry(tt, 0, cloc, &aentry);
	if (code != 0)
	    return code;
	return PRSUCCESS;
    }
    /* have to allocate a continuation block if we got here */
    nptr = AllocBlock(tt);
    if (last) {
	/* then we should tack new block after last block in cont. chain */
	nentry.next = nptr;
	code = pr_WriteCoEntry(tt, 0, last, &nentry);
	if (code != 0)
	    return code;
    } else {
	entryg->nextsg = nptr;
    }
    memset(&aentry, 0, sizeof(aentry));
    aentry.flags |= PRCONT;
    aentry.id = entry->id;
    aentry.next = 0;
    aentry.entries[0] = aid;
    code = pr_WriteCoEntry(tt, 0, nptr, &aentry);
    if (code != 0)
	return code;
    /* don't forget to update count, here! */
    entryg->countsg++;
    code = pr_WriteEntry(tt, 0, loc, entry);
    return code;

}
#endif /* SUPERGROUPS */

afs_int32
AddToPRList(prlist *alist, int *sizeP, afs_int32 id)
{
    afs_int32 *tmp;
    int count;

    if (alist->prlist_len >= *sizeP) {
	count = alist->prlist_len + 100;
	if (alist->prlist_val) {
	    tmp = realloc(alist->prlist_val, count * sizeof(afs_int32));
	} else {
	    tmp = malloc(count * sizeof(afs_int32));
	}
	if (!tmp)
	    return (PRNOMEM);
	alist->prlist_val = tmp;
	*sizeP = count;
    }
    alist->prlist_val[alist->prlist_len++] = id;
    return 0;
}

afs_int32
GetList(struct ubik_trans *at, struct prentry *tentry, prlist *alist, afs_int32 add)
{
    afs_int32 code;
    afs_int32 i;
    struct contentry centry;
    afs_int32 nptr;
    int size;
    int count = 0;

    size = 0;
    alist->prlist_val = 0;
    alist->prlist_len = 0;

    for (i = 0; i < PRSIZE; i++) {
	if (tentry->entries[i] == PRBADID)
	    continue;
	if (tentry->entries[i] == 0)
	    break;
	code = AddToPRList(alist, &size, tentry->entries[i]);
	if (code)
	    return code;
#if defined(SUPERGROUPS)
	if (!add)
	    continue;
	code = GetListSG2(at, tentry->entries[i], alist, &size, depthsg);
	if (code)
	    return code;
#endif
    }

    for (nptr = tentry->next; nptr != 0; nptr = centry.next) {
	/* look through cont entries */
	code = pr_ReadCoEntry(at, 0, nptr, &centry);
	if (code != 0)
	    return code;
	for (i = 0; i < COSIZE; i++) {
	    if (centry.entries[i] == PRBADID)
		continue;
	    if (centry.entries[i] == 0)
		break;
	    code = AddToPRList(alist, &size, centry.entries[i]);
	    if (code)
		return code;
#if defined(SUPERGROUPS)
	    if (!add)
		continue;
	    code = GetListSG2(at, centry.entries[i], alist, &size, depthsg);
	    if (code)
		return code;
#endif
	}
	if (count++ > 50) {
#ifndef AFS_PTHREAD_ENV
	    IOMGR_Poll();
#endif
	    count = 0;
	}
    }

    if (add) {			/* this is for a CPS, so tack on appropriate stuff */
	if (tentry->id != ANONYMOUSID && tentry->id != ANYUSERID) {
	    if ((code = AddToPRList(alist, &size, ANYUSERID))
		|| (code = AddAuthGroup(tentry, alist, &size))
		|| (code = AddToPRList(alist, &size, tentry->id)))
		return code;
	} else {
	    if ((code = AddToPRList(alist, &size, ANYUSERID))
		|| (code = AddToPRList(alist, &size, tentry->id)))
		return code;
	}
    }
#ifndef AFS_PTHREAD_ENV
    if (alist->prlist_len > 100)
	IOMGR_Poll();
#endif
    qsort(alist->prlist_val, alist->prlist_len, sizeof(afs_int32), IDCmp);
    return PRSUCCESS;
}


afs_int32
GetList2(struct ubik_trans *at, struct prentry *tentry, struct prentry *tentry2, prlist *alist, afs_int32 add)
{
    afs_int32 code = 0;
    afs_int32 i;
    struct contentry centry;
    afs_int32 nptr;
    afs_int32 size;
    int count = 0;

    size = 0;
    alist->prlist_val = 0;
    alist->prlist_len = 0;
    for (i = 0; i < PRSIZE; i++) {
	if (tentry->entries[i] == PRBADID)
	    continue;
	if (tentry->entries[i] == 0)
	    break;
	code = AddToPRList(alist, &size, tentry->entries[i]);
	if (code)
	    return code;
#if defined(SUPERGROUPS)
	if (!add)
	    continue;
	code = GetListSG2(at, tentry->entries[i], alist, &size, depthsg);
	if (code)
	    return code;
#endif
    }

    nptr = tentry->next;
    while (nptr != 0) {
	/* look through cont entries */
	code = pr_ReadCoEntry(at, 0, nptr, &centry);
	if (code != 0)
	    return code;
	for (i = 0; i < COSIZE; i++) {
	    if (centry.entries[i] == PRBADID)
		continue;
	    if (centry.entries[i] == 0)
		break;
	    code = AddToPRList(alist, &size, centry.entries[i]);
	    if (code)
		return code;
#if defined(SUPERGROUPS)
	    if (!add)
		continue;
	    code = GetListSG2(at, centry.entries[i], alist, &size, depthsg);
	    if (code)
		return code;
#endif
	}
	nptr = centry.next;
	if (count++ > 50) {
#ifndef AFS_PTHREAD_ENV
	    IOMGR_Poll();
#endif
	    count = 0;
	}
    }

    for (i = 0; i < PRSIZE; i++) {
	if (tentry2->entries[i] == PRBADID)
	    continue;
	if (tentry2->entries[i] == 0)
	    break;
	code = AddToPRList(alist, &size, tentry2->entries[i]);
	if (code)
	    break;
    }

    if (!code) {
	nptr = tentry2->next;
	while (nptr != 0) {
	    /* look through cont entries */
	    code = pr_ReadCoEntry(at, 0, nptr, &centry);
	    if (code != 0)
		break;
	    for (i = 0; i < COSIZE; i++) {
		if (centry.entries[i] == PRBADID)
		    continue;
		if (centry.entries[i] == 0)
		    break;
		code = AddToPRList(alist, &size, centry.entries[i]);
		if (code)
		    break;
	    }
	    nptr = centry.next;
	    if (count++ > 50) {
#ifndef AFS_PTHREAD_ENV
		IOMGR_Poll();
#endif
		count = 0;
	    }
	}
    }
    if (add) {			/* this is for a CPS, so tack on appropriate stuff */
	if (tentry->id != ANONYMOUSID && tentry->id != ANYUSERID) {
	    if ((code = AddToPRList(alist, &size, ANYUSERID))
		|| (code = AddToPRList(alist, &size, AUTHUSERID))
		|| (code = AddToPRList(alist, &size, tentry->id)))
		return code;
	} else {
	    if ((code = AddToPRList(alist, &size, ANYUSERID))
		|| (code = AddToPRList(alist, &size, tentry->id)))
		return code;
	}
    }
#ifndef AFS_PTHREAD_ENV
    if (alist->prlist_len > 100)
	IOMGR_Poll();
#endif
    qsort(alist->prlist_val, alist->prlist_len, sizeof(afs_int32), IDCmp);
    return PRSUCCESS;
}

#if defined(SUPERGROUPS)

afs_int32
GetListSG2(struct ubik_trans *at, afs_int32 gid, prlist *alist, afs_int32 *sizeP, afs_int32 depth)
{
    afs_int32 code;
    struct prentry tentry;
    struct prentryg *tentryg = (struct prentryg *)&tentry;
    afs_int32 i;
    struct contentry centry;
    afs_int32 nptr;
    int count = 0;
    afs_int32 temp;
    int didsomething;
#if DEBUG_SG_MAP
    int predictfound, predictflagged;
#endif

#if DEBUG_SG_MAP
    predictfound = 0;
    if (!in_map(sg_flagged, -gid)) {
	predictflagged = 0;
	fprintf(stderr, "GetListSG2: I have not yet searched for gid=%d\n",
		gid);
    } else if (predictflagged = 1, in_map(sg_found, -gid)) {
	predictfound = 1;
	fprintf(stderr,
		"GetListSG2: I have already searched for gid=%d, and predict success.\n",
		gid);
    }
#endif

    if (in_map(sg_flagged, -gid) && !in_map(sg_found, -gid)) {
#if DEBUG_SG_MAP
	fprintf(stderr,
		"GetListSG2: I have already searched for gid=%d, and predict failure.\n",
		gid);
#else
	return 0;
#endif
    }

    if (depth < 1)
	return 0;
    temp = FindByID(at, gid);
    if (!temp) {
	code = PRNOENT;
	return code;
    }
    code = pr_ReadEntry(at, 0, temp, &tentry);
    if (code)
	return code;
#if DEBUG_SG_MAP
    fprintf(stderr, "GetListSG2: lookup for gid=%d [\n", gid);
#endif
    didsomething = 0;

    for (i = 0; i < SGSIZE; i++) {
	if (tentryg->supergroup[i] == PRBADID)
	    continue;
	if (tentryg->supergroup[i] == 0)
	    break;
	didsomething = 1;
#if DEBUG_SG_MAP
	fprintf(stderr, "via gid=%d, added %d\n", gid,
		e.tentryg.supergroup[i]);
#endif
	code = AddToPRList(alist, sizeP, tentryg->supergroup[i]);
	if (code)
	    return code;
	code =
	    GetListSG2(at, tentryg->supergroup[i], alist, sizeP, depth - 1);
	if (code)
	    return code;
    }

    nptr = tentryg->nextsg;
    while (nptr) {
	didsomething = 1;
	/* look through cont entries */
	code = pr_ReadCoEntry(at, 0, nptr, &centry);
	if (code != 0)
	    return code;
	for (i = 0; i < COSIZE; i++) {
	    if (centry.entries[i] == PRBADID)
		continue;
	    if (centry.entries[i] == 0)
		break;
#if DEBUG_SG_MAP
	    fprintf(stderr, "via gid=%d, added %d\n", gid,
		    e.centry.entries[i]);
#endif
	    code = AddToPRList(alist, sizeP, centry.entries[i]);
	    if (code)
		return code;
	    code = GetListSG2(at, centry.entries[i], alist, sizeP, depth - 1);
	    if (code)
		return code;
	}
	nptr = centry.next;
	if (count++ > 50) {
#ifndef AFS_PTHREAD_ENV
	    IOMGR_Poll();
#endif
	    count = 0;
	}
    }
#if DEBUG_SG_MAP
    fprintf(stderr, "] for gid %d, done [flag=%s]\n", gid,
	    didsomething ? "TRUE" : "FALSE");
    if (predictflagged && didsomething != predictfound)
	fprintf(stderr, "**** for gid=%d, didsomething=%d predictfound=%d\n",
		didsomething, predictfound);
#endif
    if (didsomething)
	sg_found = add_map(sg_found, -gid);
    else
	sg_found = bic_map(sg_found, add_map(NIL_MAP, -gid));
    sg_flagged = add_map(sg_flagged, -gid);
    return 0;
}

afs_int32
GetSGList(struct ubik_trans *at, struct prentry *tentry, prlist *alist)
{
    afs_int32 code;
    afs_int32 i;
    struct contentry centry;
    struct prentryg *tentryg;
    afs_int32 nptr;
    int size;
    int count = 0;

    size = 0;
    alist->prlist_val = 0;
    alist->prlist_len = 0;

    tentryg = (struct prentryg *)tentry;
    for (i = 0; i < SGSIZE; i++) {
	if (tentryg->supergroup[i] == PRBADID)
	    continue;
	if (tentryg->supergroup[i] == 0)
	    break;
	code = AddToPRList(alist, &size, tentryg->supergroup[i]);
	if (code)
	    return code;
    }

    nptr = tentryg->nextsg;
    while (nptr) {
	/* look through cont entries */
	code = pr_ReadCoEntry(at, 0, nptr, &centry);
	if (code != 0)
	    return code;
	for (i = 0; i < COSIZE; i++) {
	    if (centry.entries[i] == PRBADID)
		continue;
	    if (centry.entries[i] == 0)
		break;
	    code = AddToPRList(alist, &size, centry.entries[i]);
	    if (code)
		return code;
	}
	nptr = centry.next;
	if (count++ > 50) {
#ifndef AFS_PTHREAD_ENV
	    IOMGR_Poll();
#endif
	    count = 0;
	}
    }

#ifndef AFS_PTHREAD_ENV
    if (alist->prlist_len > 100)
	IOMGR_Poll();
#endif
    qsort((char *)alist->prlist_val, (int)alist->prlist_len,
	  sizeof(afs_int32), IDCmp);
    return PRSUCCESS;
}
#endif /* SUPERGROUPS */

afs_int32
GetOwnedChain(struct ubik_trans *ut, afs_int32 *next, prlist *alist)
{
    afs_int32 code;
    struct prentry tentry;
    int size;
    int count = 0;

    size = 0;
    alist->prlist_val = 0;
    alist->prlist_len = 0;

    for (; *next; *next = ntohl(tentry.nextOwned)) {
	code = pr_Read(ut, 0, *next, &tentry, sizeof(tentry));
	if (code)
	    return code;
	code = AddToPRList(alist, &size, ntohl(tentry.id));
	if (alist->prlist_len >= PR_MAXGROUPS) {
	    return PRTOOMANY;
	}
	if (code)
	    return code;
	if (count++ > 50) {
#ifndef AFS_PTHREAD_ENV
	    IOMGR_Poll();
#endif
	    count = 0;
	}
    }
#ifndef AFS_PTHREAD_ENV
    if (alist->prlist_len > 100)
	IOMGR_Poll();
#endif
    qsort(alist->prlist_val, alist->prlist_len, sizeof(afs_int32), IDCmp);
    return PRSUCCESS;
}

afs_int32
GetMax(struct ubik_trans *at, afs_int32 *uid, afs_int32 *gid)
{
    *uid = ntohl(cheader.maxID);
    *gid = ntohl(cheader.maxGroup);
    return PRSUCCESS;
}

afs_int32
SetMax(struct ubik_trans *at, afs_int32 id, afs_int32 flag)
{
    afs_int32 code;
    if (flag & PRGRP) {
	cheader.maxGroup = htonl(id);
	code =
	    pr_Write(at, 0, 16, (char *)&cheader.maxGroup,
		     sizeof(cheader.maxGroup));
	if (code != 0)
	    return code;
    } else {
	cheader.maxID = htonl(id);
	code =
	    pr_Write(at, 0, 20, (char *)&cheader.maxID,
		     sizeof(cheader.maxID));
	if (code != 0)
	    return code;
    }
    return PRSUCCESS;
}

static afs_int32
UpdateCache(struct ubik_trans *tt, void *rock)
{
    afs_int32 code;

    code = pr_Read(tt, 0, 0, (char *)&cheader, sizeof(cheader));
    if (code != 0) {
	afs_com_err(whoami, code, "Couldn't read header");
    }
    return code;
}

afs_int32
read_DbHeader(struct ubik_trans *tt)
{
    return ubik_CheckCache(tt, UpdateCache, NULL);
}

int pr_noAuth;

/**
 * reads in db cache from ubik.
 *
 * @param[in] ut ubik transaction
 * @param[out] rock  opaque pointer to an int*, which on success will be set
 *                   to 1 if we need to build the database, or 0 if we do not
 *
 * @return operation status
 *   @retval 0 success
 */
static afs_int32
Initdb_check(struct ubik_trans *tt, void *rock)
{
    int *build_rock = rock;
    afs_int32 code;
    afs_int32 len;

    len = sizeof(cheader);
    code = pr_Read(tt, 0, 0, (char *)&cheader, len);
    if (code != 0) {
	afs_com_err(whoami, code, "couldn't read header");
	return code;
    }
    if ((ntohl(cheader.version) == PRDBVERSION)
	&& ntohl(cheader.headerSize) == sizeof(cheader)
	&& ntohl(cheader.eofPtr) != 0
	&& FindByID(tt, ANONYMOUSID) != 0) {
	/* database exists, so we don't have to build it */
	*build_rock = 0;
	return 0;
    }

    /* else we need to build a database */
    *build_rock = 1;
    return 0;
}

afs_int32
Initdb(void)
{
    struct ubik_trans *tt;
    int build = 0;
    afs_int32 code;

    /* init the database.  We'll try reading it, but if we're starting
     * from scratch, we'll have to do a write transaction. */

    pr_noAuth = afsconf_GetNoAuthFlag(prdir);

    code = ubik_BeginTransReadAny(dbase, UBIK_READTRANS, &tt);
    if (code)
	return code;
    code = ubik_SetLock(tt, 1, 1, LOCKREAD);
    if (code) {
	ubik_AbortTrans(tt);
	return code;
    }

    code = ubik_CheckCache(tt, Initdb_check, &build);
    if (code) {
	ubik_AbortTrans(tt);
	return code;
    }

    if (build) {
	/* Only rebuild database if the db was deleted (the header is zero) */
	char *bp = (char *)&cheader;
	int i;
	for (i = 0; i < sizeof(cheader); i++) {
	    if (bp[i]) {
		code = PRDBBAD;
		afs_com_err(whoami, code,
			"Can't rebuild database because it is not empty");
		break;
	    }
	}
    }

    if (code) {
	ubik_EndTrans(tt);
    } else {
	code = ubik_EndTrans(tt);
    }
    if (code || !build) {
	/* either we encountered an error, or we don't need to build the db */
	return code;
    }

    code = ubik_BeginTrans(dbase, UBIK_WRITETRANS, &tt);
    if (code)
	return code;

    code = ubik_SetLock(tt, 1, 1, LOCKWRITE);
    if (code) {
	ubik_AbortTrans(tt);
	return code;
    }

    /* before doing a rebuild, check again that the dbase looks bad, because
     * the previous check was only under a ReadAny transaction, and there could
     * actually have been a good database out there.  Now that we have a
     * real write transaction, make sure things are still bad.
     */
    code = pr_Read(tt, 0, 0, (char *)&cheader, sizeof(cheader));
    if (code != 0) {
	afs_com_err(whoami, code, "couldn't read header");
	ubik_AbortTrans(tt);
	return code;
    }
    if ((ntohl(cheader.version) == PRDBVERSION)
	&& ntohl(cheader.headerSize) == sizeof(cheader)
	&& ntohl(cheader.eofPtr) != 0
	&& FindByID(tt, ANONYMOUSID) != 0) {
	/* database exists, so we don't have to build it */
	code = ubik_EndTrans(tt);
	if (code)
	    return code;
	return PRSUCCESS;
    }

    /* Initialize the database header */
    if ((code = set_header_word(tt, version, htonl(PRDBVERSION)))
	|| (code = set_header_word(tt, headerSize, htonl(sizeof(cheader))))
	|| (code = set_header_word(tt, eofPtr, cheader.headerSize))) {
	afs_com_err(whoami, code, "couldn't write header words");
	ubik_AbortTrans(tt);
	return code;
    }
#define InitialGroup(id,name) do {    \
    afs_int32 temp = (id);		      \
    afs_int32 flag = (id) < 0 ? PRGRP : 0; \
    code = CreateEntry		      \
	(tt, (name), &temp, /*idflag*/1, flag, SYSADMINID, SYSADMINID); \
    if (code) {			      \
	afs_com_err (whoami, code, "couldn't create %s with id %di.", 	\
		 (name), (id));	      \
	ubik_AbortTrans(tt);	      \
	return code;		      \
    }				      \
} while (0)

    InitialGroup(SYSADMINID, "system:administrators");
    InitialGroup(SYSBACKUPID, "system:backup");
    InitialGroup(ANYUSERID, "system:anyuser");
    InitialGroup(AUTHUSERID, "system:authuser");
    InitialGroup(SYSVIEWERID, "system:ptsviewers");
    InitialGroup(ANONYMOUSID, "anonymous");

    /* Well, we don't really want the max id set to anonymousid, so we'll set
     * it back to 0 */
    code = set_header_word(tt, maxID, 0);	/* correct in any byte order */
    if (code) {
	afs_com_err(whoami, code, "couldn't reset max id");
	ubik_AbortTrans(tt);
	return code;
    }

    code = ubik_EndTrans(tt);
    if (code)
	return code;
    return PRSUCCESS;
}

afs_int32
ChangeEntry(struct ubik_trans *at, afs_int32 aid, afs_int32 cid, char *name, afs_int32 oid, afs_int32 newid)
{
    afs_int32 code;
    afs_int32 i, pos;
#if defined(SUPERGROUPS)
    afs_int32 nextpos;
#else
    afs_int32 nptr;
    struct contentry centry;
#endif
    struct prentry tentry, tent;
    afs_int32 loc;
    afs_int32 oldowner;
    afs_int32 admin;
    char holder[PR_MAXNAMELEN];
    char temp[PR_MAXNAMELEN];
    char oldname[PR_MAXNAMELEN];
    char *atsign;

    memset(holder, 0, PR_MAXNAMELEN);
    memset(temp, 0, PR_MAXNAMELEN);
    loc = FindByID(at, aid);
    if (!loc)
	return PRNOENT;
    code = pr_ReadEntry(at, 0, loc, &tentry);
    if (code)
	return PRDBFAIL;
    if (restricted && !IsAMemberOf(at, cid, SYSADMINID))
	return PRPERM;
    if (tentry.owner != cid && !IsAMemberOf(at, cid, SYSADMINID)
	&& !IsAMemberOf(at, cid, tentry.owner) && !pr_noAuth)
	return PRPERM;
    tentry.changeTime = time(0);
<<<<<<< HEAD
=======
    admin = pr_noAuth || IsAMemberOf(at, cid, SYSADMINID);
>>>>>>> 7442752b

    /* we're actually trying to change the id */
    if (newid && (newid != aid)) {
	if (!admin)
	    return PRPERM;

	pos = FindByID(at, newid);
	if (pos)
	    return PRIDEXIST;	/* new id already in use! */
	if ((aid < 0 && newid > 0) || (aid > 0 && newid < 0))
	    return PRPERM;

	/* Should check that foreign users id to change to is good: inRange() */

	/* if new id is not in use, rehash things */
	code = RemoveFromIDHash(at, aid, &loc);
	if (code != PRSUCCESS)
	    return code;
	tentry.id = newid;
	code = pr_WriteEntry(at, 0, loc, &tentry);
	if (code)
	    return code;
	code = AddToIDHash(at, tentry.id, loc);
	if (code)
	    return code;

	/* get current data */
	code = pr_ReadEntry(at, 0, loc, &tentry);
	if (code)
	    return PRDBFAIL;

#if defined(SUPERGROUPS)
	if (tentry.id > (afs_int32) ntohl(cheader.maxID))
	    code = set_header_word(at, maxID, htonl(tentry.id));
	if (code)
	    return PRDBFAIL;

	/* need to fix up: membership
	 * (supergroups?)
	 * ownership
	 */

	for (i = 0; i < PRSIZE; i++) {
	    if (tentry.entries[i] == PRBADID)
		continue;
	    if (tentry.entries[i] == 0)
		break;
	    if ((tentry.flags & PRGRP) && tentry.entries[i] < 0) {	/* Supergroup */
		return 5;	/* not yet, in short. */
	    } else {
		code = ChangeIDEntry(at, aid, newid, tentry.entries[i]);
	    }
	    if (code)
		return code;
	}
	for (pos = ntohl(tentry.owned); pos; pos = nextpos) {
	    code = pr_ReadEntry(at, 0, pos, &tent);
	    if (code)
		break;
	    tent.owner = newid;
	    nextpos = tent.nextOwned;
	    code = pr_WriteEntry(at, 0, pos, &tent);
	    if (code)
		break;
	}
	pos = tentry.next;
	while (pos) {
#define centry  (*(struct contentry*)&tent)
	    code = pr_ReadCoEntry(at, 0, pos, &centry);
	    if ((centry.id != aid)
		|| !(centry.flags & PRCONT)) {
		fprintf(stderr,
			"ChangeEntry: bad database aid=%d centry.id=%d .flags=%d\n",
			aid, centry.id, centry.flags);
		return PRDBBAD;
	    }
	    centry.id = newid;
	    for (i = 0; i < COSIZE; i++) {
		if (centry.entries[i] == PRBADID)
		    continue;
		if (centry.entries[i] == 0)
		    break;
		if ((centry.flags & PRGRP) && centry.entries[i] < 0) {	/* Supergroup */
		    return 5;	/* not yet, in short. */
		} else {
		    code = ChangeIDEntry(at, aid, newid, centry.entries[i]);
		}
		if (code)
		    return code;
	    }
	    code = pr_WriteCoEntry(at, 0, pos, &centry);
	    pos = centry.next;
#undef centry
	}
	if (code)
	    return code;

#else /* SUPERGROUPS */


	/* Also change the references from the membership list */
	for (i = 0; i < PRSIZE; i++) {
	    if (tentry.entries[i] == PRBADID)
		continue;
	    if (tentry.entries[i] == 0)
		break;
	    pos = FindByID(at, tentry.entries[i]);
	    if (!pos)
		return (PRDBFAIL);
	    code = RemoveFromEntry(at, aid, tentry.entries[i]);
	    if (code)
		return code;
	    code = pr_ReadEntry(at, 0, pos, &tent);
	    if (code)
		return code;
	    code = AddToEntry(at, &tent, pos, newid);
	    if (code)
		return code;
	}
	/* Look through cont entries too. This needs to be broken into
	 * seperate transaction so that no one transaction becomes too
	 * large to complete.
	 */
	for (nptr = tentry.next; nptr; nptr = centry.next) {
	    code = pr_ReadCoEntry(at, 0, nptr, &centry);
	    if (code)
		return code;
	    for (i = 0; i < COSIZE; i++) {
		if (centry.entries[i] == PRBADID)
		    continue;
		if (centry.entries[i] == 0)
		    break;
		pos = FindByID(at, centry.entries[i]);
		if (!pos)
		    return (PRDBFAIL);
		code = RemoveFromEntry(at, aid, centry.entries[i]);
		if (code)
		    return code;
		code = pr_ReadEntry(at, 0, pos, &tent);
		if (code)
		    return code;
		code = AddToEntry(at, &tent, pos, newid);
		if (code)
		    return code;
	    }
	}
#endif /* SUPERGROUPS */
    }

    atsign = strchr(tentry.name, '@');	/* check for foreign entry */

    /* Change the owner */
    if (oid && (oid != tentry.owner)) {
	/* only groups can have their owner's changed */
	if (!(tentry.flags & PRGRP))
	    return PRPERM;
	if (atsign != NULL)
	    return PRPERM;
	oldowner = tentry.owner;
	tentry.owner = oid;
	/* The entry must be written through first so Remove and Add routines
	 * can operate on disk data */
	code = pr_WriteEntry(at, 0, loc, &tentry);
	if (code)
	    return PRDBFAIL;

	/* switch owner chains */
	if (oldowner)		/* if it has an owner */
	    code = RemoveFromOwnerChain(at, tentry.id, oldowner);
	else			/* must be an orphan */
	    code = RemoveFromOrphan(at, tentry.id);
	if (code)
	    return code;
	code = AddToOwnerChain(at, tentry.id, tentry.owner);
	if (code)
	    return code;

	/* fix up the name */
	if (strlen(name) == 0)
	    name = tentry.name;
	/* get current data */
	code = pr_ReadEntry(at, 0, loc, &tentry);
	if (code)
	    return PRDBFAIL;
    }

    /* Change the name, if name is a ptr to tentry.name then this name change
     * is due to a chown, otherwise caller has specified a new name */
    if ((name == tentry.name) || (*name && (strcmp(tentry.name, name) != 0))) {
	strncpy(oldname, tentry.name, PR_MAXNAMELEN);
	if (tentry.flags & PRGRP) {
	    /* don't let foreign cell groups change name */
	    if (atsign != NULL)
		return PRPERM;

	    if (tentry.owner == 0 || tentry.owner == ANONYMOUSID)
		tentry.owner = cid;

	    code = CorrectGroupName(at, name, cid, tentry.owner, admin, tentry.name);
	    if (code)
		return code;

	    if (name == tentry.name) {	/* owner fixup */
		if (strcmp(oldname, tentry.name) == 0)
		    goto nameOK;
	    } else {		/* new name, caller must be correct */
		if (strcmp(name, tentry.name) != 0)
		    return PRBADNAM;
	    }
	} else
	    /* Allow a foreign name change only if the cellname part is
	     * the same */
	{
	    char *newatsign;

	    newatsign = strchr(name, '@');
	    if (newatsign != atsign) {	/* if they are the same no problem */
		/*if the pointers are not equal the strings better be */
		if ((atsign == NULL) || (newatsign == NULL)
		    || strcmp(atsign, newatsign))
		    return PRPERM;
	    }
	    if (!CorrectUserName(name))
		return PRBADNAM;
	}

	pos = FindByName(at, name, &tent);
	if (pos)
	    return PREXIST;
	code = RemoveFromNameHash(at, oldname, &loc);
	if (code != PRSUCCESS)
	    return code;
	strncpy(tentry.name, name, PR_MAXNAMELEN);
	code = pr_WriteEntry(at, 0, loc, &tentry);
	if (code)
	    return PRDBFAIL;
	code = AddToNameHash(at, tentry.name, loc);
	if (code != PRSUCCESS)
	    return code;
      nameOK:;
    }
    return PRSUCCESS;
}


static afs_int32
allocNextId(struct ubik_trans * at, struct prentry * cellEntry)
{
    /* Id's for foreign cell entries are constructed as follows:
     * The 16 low order bits are the group id of the cell and the
     * top 16 bits identify the particular users in that cell */

    afs_int32 id;
    afs_int32 cellid = ((ntohl(cellEntry->id)) & 0x0000ffff);

    id = (ntohl(cellEntry->nusers) + 1);
    while (FindByID(at, ((id << 16) | cellid))) {
	id++;
	if (id > 0xffff)
	    return 0;
    }

    cellEntry->nusers = htonl(id);
    /* use the field nusers to keep
     * the next available id in that
     * foreign cell's group. Note :
     * It would seem more appropriate
     * to use ngroup for that and nusers
     * to enforce the quota, however pts
     * does not have an option to change
     * foreign users quota yet  */

    id = (id << 16) | cellid;
    return id;
}

static int
inRange(struct prentry *cellEntry, afs_int32 aid)
{
    afs_uint32 id, cellid, groupid;


    /*
     * The only thing that we want to make sure here is that
     * the id is in the legal range of this group. If it is
     * a duplicate we don't care since it will get caught
     * in a different check.
     */

    cellid = aid & 0x0000ffff;
    groupid = (ntohl(cellEntry->id)) & 0x0000ffff;
    if (cellid != groupid)
	return 0;		/* not in range */

    /*
     * if we got here we're ok but we need to update the nusers
     * field in order to get the id correct the next time that
     * we try to allocate it automatically
     */

    id = aid >> 16;
    if (id > ntohl(cellEntry->nusers))
	cellEntry->nusers = htonl(id);
    return 1;

}

static int
AddAuthGroup(struct prentry *tentry, prlist *alist, afs_int32 *size)
{
    if (!(strchr(tentry->name, '@')))
	return (AddToPRList(alist, size, AUTHUSERID));
    else
	return PRSUCCESS;
}<|MERGE_RESOLUTION|>--- conflicted
+++ resolved
@@ -1904,10 +1904,7 @@
 	&& !IsAMemberOf(at, cid, tentry.owner) && !pr_noAuth)
 	return PRPERM;
     tentry.changeTime = time(0);
-<<<<<<< HEAD
-=======
     admin = pr_noAuth || IsAMemberOf(at, cid, SYSADMINID);
->>>>>>> 7442752b
 
     /* we're actually trying to change the id */
     if (newid && (newid != aid)) {
