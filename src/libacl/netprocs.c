--- conflicted
+++ resolved
@@ -16,11 +16,7 @@
 #include <afsconfig.h>
 #include <afs/param.h>
 
-<<<<<<< HEAD
-#include <errno.h>
-=======
 #include <roken.h>
->>>>>>> 7442752b
 
 #include <rx/xdr.h>
 #include <rx/rx.h>
