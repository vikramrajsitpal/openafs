AFS is a distributed file system that enables users to share and
access all of the files stored in a network of computers as easily as
they access the files stored on their local machines. The file system is
called distributed for this exact reason: files can reside on many
different machines, but are available to users on every machine.

OpenAFS 1.0 was originally released by IBM under the terms of the
IBM Public License 1.0 (IPL10).  For details on IPL10 see the LICENSE
file in this directory.  The current OpenAFS distribution is licensed
under a combination of the IPL10 and many other licenses as granted by
the relevant copyright holders.  The LICENSE file in this directory
contains more details, thought it is not a comprehensive statement.

See INSTALL for information about building and installing OpenAFS
on various platforms.

See CODING for developer information and guidelines.

<<<<<<< HEAD
Otherwise, please read on.

Building OpenAFS on UNIX and Linux
----------------------------------

A  Configuring

   Uncompress the source into a directory of your choice. A directory
   in afs space is also valid. In the directory that you uncompressed the
   source in, you will only have an src/ directory.

   1. Pick a system to build for, and note its default AFS sys_name.
      A directory will be automatically created for binaries to be written
      into with this name when you build.

      alpha_dux40, alpha_dux50, alpha_dux51 (client does not work)
      alpha_linux22, alpha_linux24, alpha_linux26
      alpha_nbsd15, alpha_nbsd16
      amd64_fbsd_53 (client does not work)
      amd64_linux24, amd64_linux26
      amd64_nbsd20, amd64_nbsd30, amd64_nbsd40
      arm_linux24, arm_linux26
      hp_ux11i, hp_ux110, hp_ux1123 (See notes below for information on
         getting missing header)
      hp_ux102 (Client port possible, but db servers and utilities work)
      i386_fbsd_50, i386_fbsd_51, i386_fbsd_52, i386_fbsd_53,
         i386_fbsd_60, i386_fbsd_61, i386_fbsd_62, i386_fbsd_70,
         i386_fbsd_80, i386_fbsd_81, i386_fbsd_90, amd64_fbsd_50,
         amd64_fbsd_51, amd64_fbsd_52, amd64_fbsd_53, amd64_fbsd_60,
         amd64_fbsd_61, amd64_fbsd_62, amd64_fbsd_70, amd64_fbsd_80,
         amd64_fbsd_81, amd64_fbsd_90
         (client may work on 70 and later)
      i386_linux22, i386_linux24, i386_linux26
      i386_nbsd15, i386_nbsd16, i386_nbsd20, i386_nbsd21, i386_nbsd30,
         i386_nbsd40
      i386_obsd31, i386_obsd32, i386_obsd33, i386_obsd34, i386_obsd35,
         i386_obsd36, i386_obsd37, i386_obsd38, i386_obsd39, i386_obsd40,
         i386_obsd41
      i386_umlinux22, i386_umlinux24, i386_umlinux26
      ia64_hpux1122, ia64_hpux1123
      ia64_linux24, ia64_linux26
      parisc_linux24
      ppc64_linux24, ppc64_linux26
      ppc_darwin_12, ppc_darwin_13, ppc_darwin_14, ppc_darwin_60,
         ppc_darwin_70, ppc_darwin_80, ppc_darwin_90
      ppc_linux22, ppc_linux24, ppc_linux26
      ppc_nbsd16, ppc_nbsd20
      rs_aix42, rs_aix51, rs_aix52, rs_aix53, rs_aix61
      s390_linux22, s390_linux24, s390_linux26
      s390x_linux24, s390x_linux26
      sgi_62, sgi_63, sgi_64, sgi_65 (file server not tested)
      sparc64_linux22, sparc64_linux24, sparc64_linux26
      sparc_linux22, sparc_linux24
      sun4_413 (No client support, no fileserver support, db servers only)
      sun4x_56, sun4x_57, sun4x_58, sun4x_59, sun4x_510, sun4x_511
         (logging UFS not supported for mixed-use partitions containing
         client cache)
      sunx86_57, sunx86_58, sunx86_59, sunx86_510, sunx86_511
         (logging UFS not supported for mixed-use partitions containing
         client cache)
      x86_darwin_80, x86_darwin90

   2. Using configure in the top level directory, configure for your
      AFS system type, providing the necessary flags:

      % ./configure --with-afs-sysname=sun4x_58 --enable-transarc-paths

      If you do not have the "configure" script, or if you modify the
      source files, you can re-create it by running regen.sh.  You will
      need autoconf to do this.

      For some systems you need also provide the path in which your kernel
      headers for your configured kernel can be found.  See the
      system-specific Notes sections below for details.  If you want to
      build only the user-space programs and servers and not the kernel
      module, specify the --disable-kernel-module option on the
      ./configure command line.

      All binaries, except for the 'fileserver' and 'volserver'
      executables and their 'da' variants, are stripped of their symbol
      table information by default.  To enable a debugging build, specify
      the --enable-debug option on the ./configure command line.  This
      builds with debugging compiler options and disables stripping of
      binaries.

      You can also use different combinations of --enable-debug and
      --enable (or --disable)-strip-binaries for finer control.  One can,
      for example, compile binaries for debug and strip them anyway.
      Alternatively, one can compile without debug and force the binaries
      to not be stripped.  Note that these combinations are not
      necessarily useful.

      The binaries noted above, 'fileserver' and 'volserver' and their
      'da' variants, will never be stripped, regardless of any options
      given to configure.

   There are two modes for directory path handling: "Transarc mode" and
   "default mode":

   - In Transarc mode, we retain compatibility with Transarc/IBM AFS tools
     by putting client configuration files in /usr/vice/etc, and server
     files in /usr/afs under the traditional directory layout.
   - In default mode, files are located in standardized locations, usually
     under $(prefix), which defaults to /usr/local.
   - Client programs, libraries, and related files always go in standard
     directories under $(prefix).  This rule covers things that would go
     into $(bindir), $(includedir), $(libdir), $(mandir), and $(sbindir).
   - Other files get located in the following places:

    Directory     Transarc Mode              Default Mode
    ============  =========================  ==============================
    viceetcdir    /usr/vice/etc              $(sysconfdir)/openafs
    afssrvdir     /usr/afs/bin (servers)     $(libexecdir)/openafs
    afsconfdir    /usr/afs/etc               $(sysconfdir)/openafs/server
    afslocaldir   /usr/afs/local             $(localstatedir)/openafs
    afsdbdir      /usr/afs/db                $(localstatedir)/openafs/db
    afslogdir     /usr/afs/logs              $(localstatedir)/openafs/logs
    afsbosconfig  $(afslocaldir)/BosConfig   $(afsconfdir)/BosConfig
    afsbosserver  $(afsbindir)/bosserver     $(sbindir)/bosserver

   In default mode, you can change all of the variables named above that
   do not start with "afs" by passing the flags with the same name to
   configure.  For example, if you want to install the server binaries in
   /usr/local/lib/openafs instead of /usr/local/libexec/openafs, pass the
   --libexecdir=/usr/local/lib flag to configure.

   For additional options, see section I below.

B  Building

   1. Now, you can build OpenAFS.

      % make

   2. Install your build using either "make install" to install
      into the current system (you will need to be root, and files
      will be placed as appropriate for Transarc or standard paths),
      "make install DESTDIR=/some/path" to install into an alternate
      directory tree, or if you configured with --enable-transarc-paths
      make dest to create a complete binary tree in the dest directory
      under the directory named for the sys_name you built for,
      e.g. sun4x_57/dest or i386_linux22/dest

   3. As appropriate you can clean up or, if you're using Linux, build for
      another kernel version.

      To clean up:

      % make clean

C  Problems

   If you have a problem building this source, you may want to visit
   http://www.openafs.org/ to see if any problems have been reported
   or to find out how to get more help.

   Mailing lists have been set up to help; More details can be found
   on the openafs.org site.

D  Linux Notes

   With current Linux versions, the /lib/modules/`uname -r`/source symlink
   will be used to locate the kernel headers, but you will need to have
   the headers and build system for your kernel installed in order to
   build the kernel module.  These are usually found in a separate package
   from the kernel, often called something like linux-headers-<version>.

   For older Linux systems, you may also need to provide the path in which
   your kernel headers for your configured kernel can be found. This
   should be the path of the directory containing a child directory named
   "include". So if your version file were
   /usr/src/linux/include/linux/version.h you would run:

   % ./configure --with-afs-sysname=i386_linux24 \
       --with-linux-kernel-headers=/usr/src/linux

   Currently you can build for only one Linux kernel at a time, and the
   version is extracted from the kernel headers in the root you specify.

   To build for another Linux kernel version, determine the sysname for
   the system type as defined in step A1 for the other kernel version and
   then run:

      % ./configure --with-afs-sysname=<sysname> \
          --with-linux-kernel-headers=/usr/src/linux-2.2.19-i686
      % make

   Your build tree will now include an additional kernel module for your
   additional kernel headers. Be aware that if the kernel version string
   which UTS_RELEASE is defined to in include/linux/version.h matches the
   last kernel you built for, the previous kernel module will be
   overwritten.

E  HP-UX 11.0 Notes

   HP-UX 11.0 requires a header called vfs_vm.h which HP has provided on
   their web site.  Go to http://www.hp.com/dspp, choose Software
   downloads from the side menu, and select Software: HP operating systems
   and then Operating systems: HP-UX from the select boxes.  The last
   select box will have an option for downloading vfs_vm.h.

F  OpenBSD Notes

   If you need to run regen.sh to make the configure script, you should
   first install autoconf-2.59, then setenv AUTOCONF_VERSION 2.59.

   You need kernel source installed to build OpenAFS.  Use the
   --with-bsd-kernel-headers= configure option if your kernel source is
   not in /usr/src/sys.

   src/packaging/OpenBSD/buildpkg.sh will make a tar file for installing
   the client.  There is no server package, but I am told that "make
   install" will put server binaries in /usr/afs.

   Your kernel may panic when you try to shutdown after running the
   OpenAFS client.  To prevent this, change the "dangling vnode" panic in
   sys/kern/vfs_syscalls.c to a printf and build a new kernel.

   You can't run arla and OpenAFS at the same time.

G  FreeBSD Notes

   The FreeBSD client may now work; It is tested on 7.0 and on current
   as of the commit date.

   You need kernel source installed to build OpenAFS.  Use the
   --with-bsd-kernel-headers= configure option if your kernel source is
   not in /usr/src/sys.

   You also need access to your kernel build directory for the opt_global.h
   include file.  Use the --with-bsd-kernel-build= configure option if your
   kernel build is not GENERIC in the standard place. If
   /usr/src/sys/${CPUARCH}/compile/GENERIC does not point to
   /usr/obj/usr/src/sys/GENERIC you may need to resolve that and retry the
   build.

   There is no server package, but I am told that "make install" will put
   server binaries in /usr/afs.

   You can't run arla and OpenAFS at the same time.

H  AIX notes

   Make sure that your default build environment is 32bit, ie.
   the OBJECT_MODE environment variable is either unset or set to "32".

   Verify this before doing configure and make. For example, assuming
   ksh/bash:

   % export OBJECT_MODE=32

   To build aklog (in order to be able to get tokens from your Kerberos v5
   ticket), you will need Kerberos libraries.  On AIX 6.1, the IBM
   Kerberos v5 libraries are in the packages krb5.client.rte and
   krb5.toolkit.adt on the Expansion Pack.

I  Other configure options

   AFS has a ton of other optional features that must be enabled using
   configure options.  Here is a summary:

   --enable-bigendian
   --enable-littleendian
       These configure options are normally not required and should not be
       given.  They're only needed if the OpenAFS build system cannot
       determine the endianness of your system, in which case configure
       will abort and say to use one of these options.

   --enable-bitmap-later
       Speeds the startup of the fileserver by deferring reading volume
       bitmaps until necessary.  Demand attach is a better solution to the
       same problem.

   --enable-checking
       Enable compiler warnings when building with GCC and turn compiler
       warnings into errors so that new warnings will cause compilation
       failures.  If you are developing patches to contribute to OpenAFS,
       please build OpenAFS with this flag enabled.  Warning-free code is
       a requirement for all new submissions to OpenAFS.

   --enable-debug
   --enable-debug-kernel
   --enable-debug-lwp
   --enable-debug-pam
       Compile the userspace code (for --enable-debug) or the code named
       by the option with debugging information.  If --enable-debug is
       given, also do not strip binaries when installing them.

   --enable-linux-d_splice_alias-extra-iput
       Work around a kernel memory leak present in a few Linux kernels.
       The only affected mainline kernels are 3.17 to 3.17.2, but this
       switch will also be required should a distribution backport commit
       908790fa3b779d37365e6b28e3aa0f6e833020c3 or commit
       95ad5c291313b66a98a44dc92b57e0b37c1dd589 but not the fix in commit
       51486b900ee92856b977eacfc5bfbe6565028070 from the linux-stable repo
       (git.kernel.org/cgit/linux/kernel/git/stable/linux-stable.git) or
       the corresponding changes on other branches. This is impossible to
       detect automatically. Without this switch, the openafs module will
       build and work even with affected kernels. But it will leak kernel
       memory, leading to performance degradation and eventually system
       failure due to memory exhaustion.

   --enable-linux-syscall-probing
       OpenAFS now uses keyrings to manage PAGs by default on Linux, which
       does not require hooking into the system call table.  On older
       versions of Linux without keyring support, OpenAFS uses groups to
       manage PAGs and probes for the system call table to hook into it to
       preserve that group information.  Normally, which method to use is
       detected automatically, and if keyring support is present, support
       for system call table probing is not compiled in.  Use this
       configure option to force inclusion of the system call table
       probing code even if the kernel appears to support keyrings.

   --enable-namei-fileserver
       Forces the namei fileserver on platforms (like Solaris 8 and 9)
       where the inode fileserver is the default.

   --enable-pthreaded-ubik
       Enable the threaded version of Ubik and install the threaded
       versions of Ubik servers.  See README.PTHREADED_UBIK for more
       information.  (EXPERIMENTAL)

   --enable-redhat-buildsys
       Enable compilation of the kernel module for the Red Hat build
       system kernel.  Use this configure flag when building kernel
       modules for Red Hat Linux systems.

   --enable-reduced-depends
       Try to minimize the shared library dependencies encoded in the
       binaries.  This omits from the link line all the libraries included
       solely because the Kerberos libraries depend on them and instead
       links the programs only against libraries whose APIs are called
       directly.  This will only work with shared Kerberos libraries and
       will only work on platforms where shared libraries properly encode
       their own dependencies (such as Linux).  It is intended primarily
       for building packages for Linux distributions to avoid encoding
       unnecessary shared library dependencies that make shared library
       migrations more difficult.  If none of the above made any sense to
       you, don't bother with this flag.

   --enable-supergroups
       Enables support of nested groups in the ptserver.  WARNING: Once
       you make use of this option by nesting one group inside another,
       the resulting PTS database cannot be correctly and safely used by a
       ptserver built without this option.  If some of your ptservers were
       built with this option and some without this option, you will
       probably corrupt your PTS database.

   --enable-tivoli-tsm
       Build with the Tivoli TSM API libraries for butc support of the
       Tivoli backup system.

   --enable-transarc-paths
       As discussed in A2 above, build for the traditional paths used by
       the Transarc and IBM AFS distributions instead of the more typical
       open source /usr/local paths.  Passing this option to configure and
       then running make dest will generate, in the dest directory, the
       set of files and directory layout matching a Transarc or IBM AFS
       tape distribution.

   --enable-warnings
       Enable compilation warnings when built with GCC.  This is similar
       to --enable-checking, but new warnings will only be displayed, not
       cause a build failure.

   It's also possible to disable some standard features.  None of these
   options are normally needed, but they may be useful in unusual
   circumstances:

   --disable-kernel-module
       Even if kernel headers are found, do not attempt to build the
       kernel module.  On Linux, if you provide this flag, you'll also
       need to provide --with-afs-sysname, since OpenAFS cannot determine
       the correct sysname automatically without the kernel headers.

   --disable-optimize
   --disable-optimize-kernel
   --disable-optimize-lwp
   --disable-optimize-pam
       Disable optimization for the given portion of the OpenAFS code.
       Usually used either for debugging to avoid code optimization making
       it harder to use a debugger, or to work around bugs in the compiler
       optimizers or in the OpenAFS code.

   --disable-pam
       Do not build the AFS PAM modules.  Normally building them is
       harmless, but the PAM modules that come with OpenAFS are deprecated
       and should not be used unless you're still using the OpenAFS
       kaserver (which is itself deprecated and should not be used).

   --disable-strip-binaries
       Disable stripping of binaries on installation.  You probably want
       to use --enable-debug instead of this flag to also inclusion of
       debugging information.

   --disable-unix-sockets
       Disable use of UNIX domain sockets for fssync.  A TCP connection to
       localhost will be used instead.

   You may need to pass one or more of the following options to specify
   paths and locations of files needed by the OpenAFS build process or
   additional information required by the build process:

   --with-afs-sysname=SYSNAME
       Specifies the AFS sysname of the target system is SYSNAME.
       Normally this is determined automatically from the build
       architecture plus additional information (such as, on Linux, from
       the kernel headers).  The SYSNAME should be one of the options
       listed in A2.

   --with-krb5[=DIR]
   --with-krb5-include=DIR
   --with-krb5-lib=DIR
       Normally, OpenAFS will automatically build with Kerberos support if
       Kerberos is found during the build.  If your Kerberos libraries are
       in an unusual location, however, you may need to pass one or more
       of these flags.  --with-krb5 forces building with Kerberos support
       if given and will cause configure to fail if Kerberos is not found.
       You may optionally specify the root path to your Kerberos
       installation as an argument to --with-krb5.

       If you have a krb5-config script, it's used to find the flags to
       build with Kerberos.  If you have no krb5-config script, you can
       specify the location to the include files with --with-krb5-include
       and the libraries with --with-krb5-lib.  You may need to do this if
       Autoconf can't figure out whether to use lib, lib32, or lib64 on
       your platform.

   --with-linux-kernel-build=PATH
   --with-linux-kernel-headers=PATH
   --with-bsd-kernel-build=PATH
   --with-bsd-kernel-headers=PATH
       Specifies the path to the kernel headers and build system.  See the
       information above for Linux and *BSD systems.

   --with-linux-kernel-packaging
       Tells the OpenAFS kernel module build system to use conventions
       appropriate for building modules to include in Linux kernel module
       packages.  Primarily, this renames the kernel module to openafs.ko
       rather than libafs-<VERSION>.ko, which is easier to handle in Linux
       distribution init scripts.

   --with-html-xsl=PATH
   --with-xslt-processor=PROGRAM
       Specifies the XSLT style sheet and XSLT processor to use to convert
       the DocBook manuals into HTML.

   There are also some environment variables that you can set to control
   aspects of the build.  They can be set either on the configure command
   line (preferred) or in the environment.

   CC
       The C compiler to use.  Be aware that this is overridden on some
       architectures that require a specific compiler be used to build the
       kernel module.

   CFLAGS
       Additional flags to pass to the C compiler.

   CPP
       The C preprocessor to use.  Defaults to cpp if found, otherwise
       $CC -E.

   CPPFLAGS
       Additional flags to pass to the C preprocessor or compiler.  This
       is where to put -I options to add paths to the include file search.

   FUSE_CFLAGS
       Compiler flags required for building applications that use FUSE.

   FUSE_LIBS
       Libraries required for linking applications that use FUSE.

   KRB5_CONFIG
       To specify a particular krb5-config script to use, either set the
       KRB5_CONFIG environment variable or pass it to configure like:

           ./configure KRB5_CONFIG=/path/to/krb5-config

       To not use krb5-config and force library probing even if there is a
       krb5-config script on your path, set KRB5_CONFIG to a nonexistent
       path:

           ./configure KRB5_CONFIG=/nonexistent

   LDFLAGS
       Additional flags to pass to the linker.  This is where to put -L
       options to add paths to the library search.

   LIBS
       Additional libraries to link all userspace programs with.

   PKG_CONFIG
       The path to the pkg-config utility.  Currently, this is only used
       to locate the flags for building the FUSE version of afsd.

   YACC
       The yacc implementation to use.  Defaults to bison, byacc, or yacc,
       whichever is found first.

   YFLAGS
       Additional flags to pass to yacc.
=======
See NEWS for recent changes to OpenAFS.
>>>>>>> 7442752b
<|MERGE_RESOLUTION|>--- conflicted
+++ resolved
@@ -16,509 +16,4 @@
 
 See CODING for developer information and guidelines.
 
-<<<<<<< HEAD
-Otherwise, please read on.
-
-Building OpenAFS on UNIX and Linux
-----------------------------------
-
-A  Configuring
-
-   Uncompress the source into a directory of your choice. A directory
-   in afs space is also valid. In the directory that you uncompressed the
-   source in, you will only have an src/ directory.
-
-   1. Pick a system to build for, and note its default AFS sys_name.
-      A directory will be automatically created for binaries to be written
-      into with this name when you build.
-
-      alpha_dux40, alpha_dux50, alpha_dux51 (client does not work)
-      alpha_linux22, alpha_linux24, alpha_linux26
-      alpha_nbsd15, alpha_nbsd16
-      amd64_fbsd_53 (client does not work)
-      amd64_linux24, amd64_linux26
-      amd64_nbsd20, amd64_nbsd30, amd64_nbsd40
-      arm_linux24, arm_linux26
-      hp_ux11i, hp_ux110, hp_ux1123 (See notes below for information on
-         getting missing header)
-      hp_ux102 (Client port possible, but db servers and utilities work)
-      i386_fbsd_50, i386_fbsd_51, i386_fbsd_52, i386_fbsd_53,
-         i386_fbsd_60, i386_fbsd_61, i386_fbsd_62, i386_fbsd_70,
-         i386_fbsd_80, i386_fbsd_81, i386_fbsd_90, amd64_fbsd_50,
-         amd64_fbsd_51, amd64_fbsd_52, amd64_fbsd_53, amd64_fbsd_60,
-         amd64_fbsd_61, amd64_fbsd_62, amd64_fbsd_70, amd64_fbsd_80,
-         amd64_fbsd_81, amd64_fbsd_90
-         (client may work on 70 and later)
-      i386_linux22, i386_linux24, i386_linux26
-      i386_nbsd15, i386_nbsd16, i386_nbsd20, i386_nbsd21, i386_nbsd30,
-         i386_nbsd40
-      i386_obsd31, i386_obsd32, i386_obsd33, i386_obsd34, i386_obsd35,
-         i386_obsd36, i386_obsd37, i386_obsd38, i386_obsd39, i386_obsd40,
-         i386_obsd41
-      i386_umlinux22, i386_umlinux24, i386_umlinux26
-      ia64_hpux1122, ia64_hpux1123
-      ia64_linux24, ia64_linux26
-      parisc_linux24
-      ppc64_linux24, ppc64_linux26
-      ppc_darwin_12, ppc_darwin_13, ppc_darwin_14, ppc_darwin_60,
-         ppc_darwin_70, ppc_darwin_80, ppc_darwin_90
-      ppc_linux22, ppc_linux24, ppc_linux26
-      ppc_nbsd16, ppc_nbsd20
-      rs_aix42, rs_aix51, rs_aix52, rs_aix53, rs_aix61
-      s390_linux22, s390_linux24, s390_linux26
-      s390x_linux24, s390x_linux26
-      sgi_62, sgi_63, sgi_64, sgi_65 (file server not tested)
-      sparc64_linux22, sparc64_linux24, sparc64_linux26
-      sparc_linux22, sparc_linux24
-      sun4_413 (No client support, no fileserver support, db servers only)
-      sun4x_56, sun4x_57, sun4x_58, sun4x_59, sun4x_510, sun4x_511
-         (logging UFS not supported for mixed-use partitions containing
-         client cache)
-      sunx86_57, sunx86_58, sunx86_59, sunx86_510, sunx86_511
-         (logging UFS not supported for mixed-use partitions containing
-         client cache)
-      x86_darwin_80, x86_darwin90
-
-   2. Using configure in the top level directory, configure for your
-      AFS system type, providing the necessary flags:
-
-      % ./configure --with-afs-sysname=sun4x_58 --enable-transarc-paths
-
-      If you do not have the "configure" script, or if you modify the
-      source files, you can re-create it by running regen.sh.  You will
-      need autoconf to do this.
-
-      For some systems you need also provide the path in which your kernel
-      headers for your configured kernel can be found.  See the
-      system-specific Notes sections below for details.  If you want to
-      build only the user-space programs and servers and not the kernel
-      module, specify the --disable-kernel-module option on the
-      ./configure command line.
-
-      All binaries, except for the 'fileserver' and 'volserver'
-      executables and their 'da' variants, are stripped of their symbol
-      table information by default.  To enable a debugging build, specify
-      the --enable-debug option on the ./configure command line.  This
-      builds with debugging compiler options and disables stripping of
-      binaries.
-
-      You can also use different combinations of --enable-debug and
-      --enable (or --disable)-strip-binaries for finer control.  One can,
-      for example, compile binaries for debug and strip them anyway.
-      Alternatively, one can compile without debug and force the binaries
-      to not be stripped.  Note that these combinations are not
-      necessarily useful.
-
-      The binaries noted above, 'fileserver' and 'volserver' and their
-      'da' variants, will never be stripped, regardless of any options
-      given to configure.
-
-   There are two modes for directory path handling: "Transarc mode" and
-   "default mode":
-
-   - In Transarc mode, we retain compatibility with Transarc/IBM AFS tools
-     by putting client configuration files in /usr/vice/etc, and server
-     files in /usr/afs under the traditional directory layout.
-   - In default mode, files are located in standardized locations, usually
-     under $(prefix), which defaults to /usr/local.
-   - Client programs, libraries, and related files always go in standard
-     directories under $(prefix).  This rule covers things that would go
-     into $(bindir), $(includedir), $(libdir), $(mandir), and $(sbindir).
-   - Other files get located in the following places:
-
-    Directory     Transarc Mode              Default Mode
-    ============  =========================  ==============================
-    viceetcdir    /usr/vice/etc              $(sysconfdir)/openafs
-    afssrvdir     /usr/afs/bin (servers)     $(libexecdir)/openafs
-    afsconfdir    /usr/afs/etc               $(sysconfdir)/openafs/server
-    afslocaldir   /usr/afs/local             $(localstatedir)/openafs
-    afsdbdir      /usr/afs/db                $(localstatedir)/openafs/db
-    afslogdir     /usr/afs/logs              $(localstatedir)/openafs/logs
-    afsbosconfig  $(afslocaldir)/BosConfig   $(afsconfdir)/BosConfig
-    afsbosserver  $(afsbindir)/bosserver     $(sbindir)/bosserver
-
-   In default mode, you can change all of the variables named above that
-   do not start with "afs" by passing the flags with the same name to
-   configure.  For example, if you want to install the server binaries in
-   /usr/local/lib/openafs instead of /usr/local/libexec/openafs, pass the
-   --libexecdir=/usr/local/lib flag to configure.
-
-   For additional options, see section I below.
-
-B  Building
-
-   1. Now, you can build OpenAFS.
-
-      % make
-
-   2. Install your build using either "make install" to install
-      into the current system (you will need to be root, and files
-      will be placed as appropriate for Transarc or standard paths),
-      "make install DESTDIR=/some/path" to install into an alternate
-      directory tree, or if you configured with --enable-transarc-paths
-      make dest to create a complete binary tree in the dest directory
-      under the directory named for the sys_name you built for,
-      e.g. sun4x_57/dest or i386_linux22/dest
-
-   3. As appropriate you can clean up or, if you're using Linux, build for
-      another kernel version.
-
-      To clean up:
-
-      % make clean
-
-C  Problems
-
-   If you have a problem building this source, you may want to visit
-   http://www.openafs.org/ to see if any problems have been reported
-   or to find out how to get more help.
-
-   Mailing lists have been set up to help; More details can be found
-   on the openafs.org site.
-
-D  Linux Notes
-
-   With current Linux versions, the /lib/modules/`uname -r`/source symlink
-   will be used to locate the kernel headers, but you will need to have
-   the headers and build system for your kernel installed in order to
-   build the kernel module.  These are usually found in a separate package
-   from the kernel, often called something like linux-headers-<version>.
-
-   For older Linux systems, you may also need to provide the path in which
-   your kernel headers for your configured kernel can be found. This
-   should be the path of the directory containing a child directory named
-   "include". So if your version file were
-   /usr/src/linux/include/linux/version.h you would run:
-
-   % ./configure --with-afs-sysname=i386_linux24 \
-       --with-linux-kernel-headers=/usr/src/linux
-
-   Currently you can build for only one Linux kernel at a time, and the
-   version is extracted from the kernel headers in the root you specify.
-
-   To build for another Linux kernel version, determine the sysname for
-   the system type as defined in step A1 for the other kernel version and
-   then run:
-
-      % ./configure --with-afs-sysname=<sysname> \
-          --with-linux-kernel-headers=/usr/src/linux-2.2.19-i686
-      % make
-
-   Your build tree will now include an additional kernel module for your
-   additional kernel headers. Be aware that if the kernel version string
-   which UTS_RELEASE is defined to in include/linux/version.h matches the
-   last kernel you built for, the previous kernel module will be
-   overwritten.
-
-E  HP-UX 11.0 Notes
-
-   HP-UX 11.0 requires a header called vfs_vm.h which HP has provided on
-   their web site.  Go to http://www.hp.com/dspp, choose Software
-   downloads from the side menu, and select Software: HP operating systems
-   and then Operating systems: HP-UX from the select boxes.  The last
-   select box will have an option for downloading vfs_vm.h.
-
-F  OpenBSD Notes
-
-   If you need to run regen.sh to make the configure script, you should
-   first install autoconf-2.59, then setenv AUTOCONF_VERSION 2.59.
-
-   You need kernel source installed to build OpenAFS.  Use the
-   --with-bsd-kernel-headers= configure option if your kernel source is
-   not in /usr/src/sys.
-
-   src/packaging/OpenBSD/buildpkg.sh will make a tar file for installing
-   the client.  There is no server package, but I am told that "make
-   install" will put server binaries in /usr/afs.
-
-   Your kernel may panic when you try to shutdown after running the
-   OpenAFS client.  To prevent this, change the "dangling vnode" panic in
-   sys/kern/vfs_syscalls.c to a printf and build a new kernel.
-
-   You can't run arla and OpenAFS at the same time.
-
-G  FreeBSD Notes
-
-   The FreeBSD client may now work; It is tested on 7.0 and on current
-   as of the commit date.
-
-   You need kernel source installed to build OpenAFS.  Use the
-   --with-bsd-kernel-headers= configure option if your kernel source is
-   not in /usr/src/sys.
-
-   You also need access to your kernel build directory for the opt_global.h
-   include file.  Use the --with-bsd-kernel-build= configure option if your
-   kernel build is not GENERIC in the standard place. If
-   /usr/src/sys/${CPUARCH}/compile/GENERIC does not point to
-   /usr/obj/usr/src/sys/GENERIC you may need to resolve that and retry the
-   build.
-
-   There is no server package, but I am told that "make install" will put
-   server binaries in /usr/afs.
-
-   You can't run arla and OpenAFS at the same time.
-
-H  AIX notes
-
-   Make sure that your default build environment is 32bit, ie.
-   the OBJECT_MODE environment variable is either unset or set to "32".
-
-   Verify this before doing configure and make. For example, assuming
-   ksh/bash:
-
-   % export OBJECT_MODE=32
-
-   To build aklog (in order to be able to get tokens from your Kerberos v5
-   ticket), you will need Kerberos libraries.  On AIX 6.1, the IBM
-   Kerberos v5 libraries are in the packages krb5.client.rte and
-   krb5.toolkit.adt on the Expansion Pack.
-
-I  Other configure options
-
-   AFS has a ton of other optional features that must be enabled using
-   configure options.  Here is a summary:
-
-   --enable-bigendian
-   --enable-littleendian
-       These configure options are normally not required and should not be
-       given.  They're only needed if the OpenAFS build system cannot
-       determine the endianness of your system, in which case configure
-       will abort and say to use one of these options.
-
-   --enable-bitmap-later
-       Speeds the startup of the fileserver by deferring reading volume
-       bitmaps until necessary.  Demand attach is a better solution to the
-       same problem.
-
-   --enable-checking
-       Enable compiler warnings when building with GCC and turn compiler
-       warnings into errors so that new warnings will cause compilation
-       failures.  If you are developing patches to contribute to OpenAFS,
-       please build OpenAFS with this flag enabled.  Warning-free code is
-       a requirement for all new submissions to OpenAFS.
-
-   --enable-debug
-   --enable-debug-kernel
-   --enable-debug-lwp
-   --enable-debug-pam
-       Compile the userspace code (for --enable-debug) or the code named
-       by the option with debugging information.  If --enable-debug is
-       given, also do not strip binaries when installing them.
-
-   --enable-linux-d_splice_alias-extra-iput
-       Work around a kernel memory leak present in a few Linux kernels.
-       The only affected mainline kernels are 3.17 to 3.17.2, but this
-       switch will also be required should a distribution backport commit
-       908790fa3b779d37365e6b28e3aa0f6e833020c3 or commit
-       95ad5c291313b66a98a44dc92b57e0b37c1dd589 but not the fix in commit
-       51486b900ee92856b977eacfc5bfbe6565028070 from the linux-stable repo
-       (git.kernel.org/cgit/linux/kernel/git/stable/linux-stable.git) or
-       the corresponding changes on other branches. This is impossible to
-       detect automatically. Without this switch, the openafs module will
-       build and work even with affected kernels. But it will leak kernel
-       memory, leading to performance degradation and eventually system
-       failure due to memory exhaustion.
-
-   --enable-linux-syscall-probing
-       OpenAFS now uses keyrings to manage PAGs by default on Linux, which
-       does not require hooking into the system call table.  On older
-       versions of Linux without keyring support, OpenAFS uses groups to
-       manage PAGs and probes for the system call table to hook into it to
-       preserve that group information.  Normally, which method to use is
-       detected automatically, and if keyring support is present, support
-       for system call table probing is not compiled in.  Use this
-       configure option to force inclusion of the system call table
-       probing code even if the kernel appears to support keyrings.
-
-   --enable-namei-fileserver
-       Forces the namei fileserver on platforms (like Solaris 8 and 9)
-       where the inode fileserver is the default.
-
-   --enable-pthreaded-ubik
-       Enable the threaded version of Ubik and install the threaded
-       versions of Ubik servers.  See README.PTHREADED_UBIK for more
-       information.  (EXPERIMENTAL)
-
-   --enable-redhat-buildsys
-       Enable compilation of the kernel module for the Red Hat build
-       system kernel.  Use this configure flag when building kernel
-       modules for Red Hat Linux systems.
-
-   --enable-reduced-depends
-       Try to minimize the shared library dependencies encoded in the
-       binaries.  This omits from the link line all the libraries included
-       solely because the Kerberos libraries depend on them and instead
-       links the programs only against libraries whose APIs are called
-       directly.  This will only work with shared Kerberos libraries and
-       will only work on platforms where shared libraries properly encode
-       their own dependencies (such as Linux).  It is intended primarily
-       for building packages for Linux distributions to avoid encoding
-       unnecessary shared library dependencies that make shared library
-       migrations more difficult.  If none of the above made any sense to
-       you, don't bother with this flag.
-
-   --enable-supergroups
-       Enables support of nested groups in the ptserver.  WARNING: Once
-       you make use of this option by nesting one group inside another,
-       the resulting PTS database cannot be correctly and safely used by a
-       ptserver built without this option.  If some of your ptservers were
-       built with this option and some without this option, you will
-       probably corrupt your PTS database.
-
-   --enable-tivoli-tsm
-       Build with the Tivoli TSM API libraries for butc support of the
-       Tivoli backup system.
-
-   --enable-transarc-paths
-       As discussed in A2 above, build for the traditional paths used by
-       the Transarc and IBM AFS distributions instead of the more typical
-       open source /usr/local paths.  Passing this option to configure and
-       then running make dest will generate, in the dest directory, the
-       set of files and directory layout matching a Transarc or IBM AFS
-       tape distribution.
-
-   --enable-warnings
-       Enable compilation warnings when built with GCC.  This is similar
-       to --enable-checking, but new warnings will only be displayed, not
-       cause a build failure.
-
-   It's also possible to disable some standard features.  None of these
-   options are normally needed, but they may be useful in unusual
-   circumstances:
-
-   --disable-kernel-module
-       Even if kernel headers are found, do not attempt to build the
-       kernel module.  On Linux, if you provide this flag, you'll also
-       need to provide --with-afs-sysname, since OpenAFS cannot determine
-       the correct sysname automatically without the kernel headers.
-
-   --disable-optimize
-   --disable-optimize-kernel
-   --disable-optimize-lwp
-   --disable-optimize-pam
-       Disable optimization for the given portion of the OpenAFS code.
-       Usually used either for debugging to avoid code optimization making
-       it harder to use a debugger, or to work around bugs in the compiler
-       optimizers or in the OpenAFS code.
-
-   --disable-pam
-       Do not build the AFS PAM modules.  Normally building them is
-       harmless, but the PAM modules that come with OpenAFS are deprecated
-       and should not be used unless you're still using the OpenAFS
-       kaserver (which is itself deprecated and should not be used).
-
-   --disable-strip-binaries
-       Disable stripping of binaries on installation.  You probably want
-       to use --enable-debug instead of this flag to also inclusion of
-       debugging information.
-
-   --disable-unix-sockets
-       Disable use of UNIX domain sockets for fssync.  A TCP connection to
-       localhost will be used instead.
-
-   You may need to pass one or more of the following options to specify
-   paths and locations of files needed by the OpenAFS build process or
-   additional information required by the build process:
-
-   --with-afs-sysname=SYSNAME
-       Specifies the AFS sysname of the target system is SYSNAME.
-       Normally this is determined automatically from the build
-       architecture plus additional information (such as, on Linux, from
-       the kernel headers).  The SYSNAME should be one of the options
-       listed in A2.
-
-   --with-krb5[=DIR]
-   --with-krb5-include=DIR
-   --with-krb5-lib=DIR
-       Normally, OpenAFS will automatically build with Kerberos support if
-       Kerberos is found during the build.  If your Kerberos libraries are
-       in an unusual location, however, you may need to pass one or more
-       of these flags.  --with-krb5 forces building with Kerberos support
-       if given and will cause configure to fail if Kerberos is not found.
-       You may optionally specify the root path to your Kerberos
-       installation as an argument to --with-krb5.
-
-       If you have a krb5-config script, it's used to find the flags to
-       build with Kerberos.  If you have no krb5-config script, you can
-       specify the location to the include files with --with-krb5-include
-       and the libraries with --with-krb5-lib.  You may need to do this if
-       Autoconf can't figure out whether to use lib, lib32, or lib64 on
-       your platform.
-
-   --with-linux-kernel-build=PATH
-   --with-linux-kernel-headers=PATH
-   --with-bsd-kernel-build=PATH
-   --with-bsd-kernel-headers=PATH
-       Specifies the path to the kernel headers and build system.  See the
-       information above for Linux and *BSD systems.
-
-   --with-linux-kernel-packaging
-       Tells the OpenAFS kernel module build system to use conventions
-       appropriate for building modules to include in Linux kernel module
-       packages.  Primarily, this renames the kernel module to openafs.ko
-       rather than libafs-<VERSION>.ko, which is easier to handle in Linux
-       distribution init scripts.
-
-   --with-html-xsl=PATH
-   --with-xslt-processor=PROGRAM
-       Specifies the XSLT style sheet and XSLT processor to use to convert
-       the DocBook manuals into HTML.
-
-   There are also some environment variables that you can set to control
-   aspects of the build.  They can be set either on the configure command
-   line (preferred) or in the environment.
-
-   CC
-       The C compiler to use.  Be aware that this is overridden on some
-       architectures that require a specific compiler be used to build the
-       kernel module.
-
-   CFLAGS
-       Additional flags to pass to the C compiler.
-
-   CPP
-       The C preprocessor to use.  Defaults to cpp if found, otherwise
-       $CC -E.
-
-   CPPFLAGS
-       Additional flags to pass to the C preprocessor or compiler.  This
-       is where to put -I options to add paths to the include file search.
-
-   FUSE_CFLAGS
-       Compiler flags required for building applications that use FUSE.
-
-   FUSE_LIBS
-       Libraries required for linking applications that use FUSE.
-
-   KRB5_CONFIG
-       To specify a particular krb5-config script to use, either set the
-       KRB5_CONFIG environment variable or pass it to configure like:
-
-           ./configure KRB5_CONFIG=/path/to/krb5-config
-
-       To not use krb5-config and force library probing even if there is a
-       krb5-config script on your path, set KRB5_CONFIG to a nonexistent
-       path:
-
-           ./configure KRB5_CONFIG=/nonexistent
-
-   LDFLAGS
-       Additional flags to pass to the linker.  This is where to put -L
-       options to add paths to the library search.
-
-   LIBS
-       Additional libraries to link all userspace programs with.
-
-   PKG_CONFIG
-       The path to the pkg-config utility.  Currently, this is only used
-       to locate the flags for building the FUSE version of afsd.
-
-   YACC
-       The yacc implementation to use.  Defaults to bison, byacc, or yacc,
-       whichever is found first.
-
-   YFLAGS
-       Additional flags to pass to yacc.
-=======
 See NEWS for recent changes to OpenAFS.
->>>>>>> 7442752b
