# Copyright 2008, Secure Endpoints Inc.
# All Rights Reserved.
#
# Redistribution and use in source and binary forms, with or without
# modification, are permitted provided that the following conditions are met:
#
# - Redistributions of source code must retain the above copyright notice,
#   this list of conditions and the following disclaimer.
# - Redistributions in binary form must reproduce the above copyright notice,
#   this list of conditions and the following disclaimer in the documentation
#   and/or other materials provided with the distribution.
# - Neither the name of Secure Endpoints Inc. nor the names of its contributors 
#   may be used to endorse or promote products derived from this software without
#   specific prior written permission from Secure Endpoints Inc..
#
# THIS SOFTWARE IS PROVIDED BY THE COPYRIGHT HOLDERS AND CONTRIBUTORS "AS IS"
# AND ANY EXPRESS OR IMPLIED WARRANTIES, INCLUDING, BUT NOT LIMITED
# TO, THE IMPLIED WARRANTIES OF MERCHANTABILITY AND FITNESS FOR A
# PARTICULAR PURPOSE ARE DISCLAIMED. IN NO EVENT SHALL THE COPYRIGHT OWNER
# OR CONTRIBUTORS BE LIABLE FOR ANY DIRECT, INDIRECT, INCIDENTAL, SPECIAL,
# EXEMPLARY, OR CONSEQUENTIAL DAMAGES (INCLUDING, BUT NOT LIMITED TO,
# PROCUREMENT OF SUBSTITUTE GOODS OR SERVICES; LOSS OF USE, DATA, OR
# PROFITS; OR BUSINESS INTERRUPTION) HOWEVER CAUSED AND ON ANY THEORY OF
# LIABILITY, WHETHER IN CONTRACT, STRICT LIABILITY, OR TORT (INCLUDING
# NEGLIGENCE OR OTHERWISE) ARISING IN ANY WAY OUT OF THE USE OF THIS
# SOFTWARE, EVEN IF ADVISED OF THE POSSIBILITY OF SUCH DAMAGE.

!INCLUDE ..\..\src\config\NTMakefile.$(SYS_NAME)

PODS = \
        pod1\afs.pod                   \
        pod1\afsmonitor.pod            \
        pod1\aklog.pod                 \
        pod1\cmdebug.pod               \
        pod1\afs_compile_et.pod        \
        pod1\copyauth.pod              \
        pod1\dlog.pod                  \
        pod1\fs.pod                    \
        pod1\fs_apropos.pod            \
        pod1\fs_bypassthreshold.pod    \
        pod1\fs_checkservers.pod       \
        pod1\fs_checkvolumes.pod       \
        pod1\fs_chgrp.pod              \
        pod1\fs_chown.pod              \
        pod1\fs_cleanacl.pod           \
        pod1\fs_copyacl.pod            \
        pod1\fs_cscpolicy.pod          \
        pod1\fs_diskfree.pod           \
        pod1\fs_examine.pod            \
        pod1\fs_exportafs.pod          \
        pod1\fs_flush.pod              \
        pod1\fs_flushall.pod           \
        pod1\fs_flushmount.pod         \
        pod1\fs_flushvolume.pod        \
        pod1\fs_getcacheparms.pod      \
        pod1\fs_getcalleraccess.pod    \
        pod1\fs_getcellstatus.pod      \
        pod1\fs_getclientaddrs.pod     \
        pod1\fs_getcrypt.pod           \
        pod1\fs_getfid.pod             \
        pod1\fs_getserverprefs.pod     \
        pod1\fs_getverify.pod          \
        pod1\fs_help.pod               \
        pod1\fs_listacl.pod            \
        pod1\fs_listaliases.pod        \
        pod1\fs_listcells.pod          \
        pod1\fs_listquota.pod          \
        pod1\fs_lsmount.pod            \
        pod1\fs_memdump.pod            \
        pod1\fs_messages.pod           \
        pod1\fs_minidump.pod           \
        pod1\fs_mkmount.pod            \
        pod1\fs_monitor.pod            \
        pod1\fs_newalias.pod           \
        pod1\fs_newcell.pod            \
        pod1\fs_quota.pod              \
        pod1\fs_rmmount.pod            \
        pod1\fs_rxstatpeer.pod         \
        pod1\fs_rxstatproc.pod         \
        pod1\fs_setacl.pod             \
        pod1\fs_setcachesize.pod       \
        pod1\fs_setcbaddr.pod          \
        pod1\fs_setcell.pod            \
        pod1\fs_setclientaddrs.pod     \
        pod1\fs_setcrypt.pod           \
        pod1\fs_setquota.pod           \
        pod1\fs_setserverprefs.pod     \
        pod1\fs_setverify.pod          \
        pod1\fs_setvol.pod             \
        pod1\fs_storebehind.pod        \
        pod1\fs_sysname.pod            \
        pod1\fs_trace.pod              \
        pod1\fs_uuid.pod               \
        pod1\fs_whereis.pod            \
        pod1\fs_whichcell.pod          \
        pod1\fs_wscell.pod             \
        pod1\klog.krb5.pod             \
        pod1\klog.pod                  \
        pod1\knfs.pod                  \
        pod1\kpasswd.pod               \
        pod1\livesys.pod               \
        pod1\pagsh.pod                 \
        pod1\pts.pod                   \
        pod1\pts_adduser.pod           \
        pod1\pts_apropos.pod           \
        pod1\pts_chown.pod             \
        pod1\pts_creategroup.pod       \
        pod1\pts_createuser.pod        \
        pod1\pts_delete.pod            \
        pod1\pts_examine.pod           \
        pod1\pts_help.pod              \
        pod1\pts_interactive.pod       \
        pod1\pts_listentries.pod       \
        pod1\pts_listmax.pod           \
        pod1\pts_listowned.pod         \
        pod1\pts_membership.pod        \
        pod1\pts_quit.pod              \
        pod1\pts_removeuser.pod        \
        pod1\pts_rename.pod            \
        pod1\pts_setfields.pod         \
        pod1\pts_setmax.pod            \
        pod1\pts_sleep.pod             \
        pod1\pts_source.pod            \
        pod1\restorevol.pod            \
        pod1\rxdebug.pod               \
        pod1\rxgen.pod                 \
        pod1\scout.pod                 \
        pod1\symlink.pod               \
        pod1\symlink_list.pod          \
        pod1\symlink_make.pod          \
        pod1\symlink_remove.pod        \
        pod1\sys.pod                   \
        pod1\tokens.pod                \
        pod1\translate_et.pod          \
        pod1\udebug.pod                \
        pod1\unlog.pod                 \
        pod1\up.pod                    \
        pod1\vos.pod                   \
        pod1\vos_addsite.pod           \
        pod1\vos_apropos.pod           \
        pod1\vos_backup.pod            \
        pod1\vos_backupsys.pod         \
        pod1\vos_changeaddr.pod        \
        pod1\vos_changeloc.pod         \
        pod1\vos_clone.pod             \
        pod1\vos_convertROtoRW.pod     \
        pod1\vos_copy.pod              \
        pod1\vos_create.pod            \
        pod1\vos_delentry.pod          \
        pod1\vos_dump.pod              \
        pod1\vos_examine.pod           \
        pod1\vos_help.pod              \
        pod1\vos_listaddrs.pod         \
        pod1\vos_listpart.pod          \
        pod1\vos_listvldb.pod          \
        pod1\vos_listvol.pod           \
        pod1\vos_lock.pod              \
        pod1\vos_move.pod              \
        pod1\vos_offline.pod           \
        pod1\vos_online.pod            \
        pod1\vos_partinfo.pod          \
        pod1\vos_release.pod           \
        pod1\vos_remove.pod            \
        pod1\vos_remsite.pod           \
        pod1\vos_rename.pod            \
        pod1\vos_restore.pod           \
        pod1\vos_setfields.pod         \
        pod1\vos_shadow.pod            \
        pod1\vos_size.pod              \
        pod1\vos_status.pod            \
        pod1\vos_syncserv.pod          \
        pod1\vos_syncvldb.pod          \
        pod1\vos_unlock.pod            \
        pod1\vos_unlockvldb.pod        \
        pod1\vos_zap.pod               \
        pod1\xstat_cm_test.pod         \
        pod1\xstat_fs_test.pod         \
        pod3\AFS.ukernel.pod           \
        pod5\afs.pod                   \
        pod5\afsmonitor.pod            \
        pod5\afszcm.cat.pod            \
        pod5\afs_cache.pod             \
        pod5\afs_volume_header.pod     \
        pod5\AuthLog.dir.pod           \
        pod5\AuthLog.pod               \
        pod5\BackupLog.pod             \
        pod5\bdb.DB0.pod               \
        pod5\BosConfig.pod             \
        pod5\BosLog.pod                \
        pod5\butc.pod                  \
        pod5\butc_logs.pod             \
        pod5\cacheinfo.pod             \
        pod5\CellAlias.pod             \
        pod5\CellServDB.pod            \
        pod5\FileLog.pod               \
        pod5\fms.log.pod               \
        pod5\FORCESALVAGE.pod          \
        pod5\kaserver.DB0.pod          \
        pod5\kaserverauxdb.pod         \
        pod5\KeyFile.pod               \
        pod5\krb.conf.pod              \
        pod5\NetInfo.pod               \
        pod5\NetRestrict.pod           \
        pod5\NoAuth.pod                \
        pod5\prdb.DB0.pod              \
        pod5\SALVAGE.fs.pod            \
        pod5\salvage.lock.pod          \
        pod5\SalvageLog.pod            \
        pod5\sysid.pod                 \
        pod5\tapeconfig.pod            \
        pod5\ThisCell.pod              \
        pod5\UserList.pod              \
        pod5\uss.pod                   \
        pod5\uss_bulk.pod              \
        pod5\vldb.DB0.pod              \
        pod5\VLLog.pod                 \
        pod5\VolserLog.pod             \
        pod8\afsd.pod                  \
        pod8\asetkey.pod               \
        pod8\backup.pod                \
        pod8\backup_adddump.pod        \
        pod8\backup_addhost.pod        \
        pod8\backup_addvolentry.pod    \
        pod8\backup_addvolset.pod      \
        pod8\backup_apropos.pod        \
        pod8\backup_dbverify.pod       \
        pod8\backup_deldump.pod        \
        pod8\backup_deletedump.pod     \
        pod8\backup_delhost.pod        \
        pod8\backup_delvolentry.pod    \
        pod8\backup_delvolset.pod      \
        pod8\backup_diskrestore.pod    \
        pod8\backup_dump.pod           \
        pod8\backup_dumpinfo.pod       \
        pod8\backup_help.pod           \
        pod8\backup_interactive.pod    \
        pod8\backup_jobs.pod           \
        pod8\backup_kill.pod           \
        pod8\backup_labeltape.pod      \
        pod8\backup_listdumps.pod      \
        pod8\backup_listhosts.pod      \
        pod8\backup_listvolsets.pod    \
        pod8\backup_quit.pod           \
        pod8\backup_readlabel.pod      \
        pod8\backup_restoredb.pod      \
        pod8\backup_savedb.pod         \
        pod8\backup_scantape.pod       \
        pod8\backup_setexp.pod         \
        pod8\backup_status.pod         \
        pod8\backup_volinfo.pod        \
        pod8\backup_volrestore.pod     \
        pod8\backup_volsetrestore.pod  \
        pod8\bos.pod                   \
        pod8\bosserver.pod             \
        pod8\bos_addhost.pod           \
        pod8\bos_addkey.pod            \
        pod8\bos_adduser.pod           \
        pod8\bos_apropos.pod           \
        pod8\bos_create.pod            \
        pod8\bos_delete.pod            \
        pod8\bos_exec.pod              \
        pod8\bos_getdate.pod           \
        pod8\bos_getlog.pod            \
        pod8\bos_getrestart.pod        \
        pod8\bos_getrestricted.pod     \
        pod8\bos_help.pod              \
        pod8\bos_install.pod           \
        pod8\bos_listhosts.pod         \
        pod8\bos_listkeys.pod          \
        pod8\bos_listusers.pod         \
        pod8\bos_prune.pod             \
        pod8\bos_removehost.pod        \
        pod8\bos_removekey.pod         \
        pod8\bos_removeuser.pod        \
        pod8\bos_restart.pod           \
        pod8\bos_salvage.pod           \
        pod8\bos_setauth.pod           \
        pod8\bos_setcellname.pod       \
        pod8\bos_setrestart.pod        \
        pod8\bos_setrestricted.pod     \
        pod8\bos_shutdown.pod          \
        pod8\bos_start.pod             \
        pod8\bos_startup.pod           \
        pod8\bos_status.pod            \
        pod8\bos_stop.pod              \
        pod8\bos_uninstall.pod         \
        pod8\bos_util.pod              \
        pod8\buserver.pod              \
        pod8\butc.pod                  \
        pod8\dafileserver.pod          \
        pod8\dasalvager.pod            \
        pod8\davolserver.pod           \
        pod8\fileserver.pod            \
        pod8\fms.pod                   \
        pod8\fstrace.pod               \
        pod8\fstrace_apropos.pod       \
        pod8\fstrace_clear.pod         \
        pod8\fstrace_dump.pod          \
        pod8\fstrace_help.pod          \
        pod8\fstrace_lslog.pod         \
        pod8\fstrace_lsset.pod         \
        pod8\fstrace_setlog.pod        \
        pod8\fstrace_setset.pod        \
        pod8\ka-forwarder.pod          \
        pod8\kadb_check.pod            \
        pod8\kas.pod                   \
        pod8\kaserver.pod              \
        pod8\kas_apropos.pod           \
        pod8\kas_create.pod            \
        pod8\kas_delete.pod            \
        pod8\kas_examine.pod           \
        pod8\kas_forgetticket.pod      \
        pod8\kas_help.pod              \
        pod8\kas_interactive.pod       \
        pod8\kas_list.pod              \
        pod8\kas_listtickets.pod       \
        pod8\kas_noauthentication.pod  \
        pod8\kas_quit.pod              \
        pod8\kas_setfields.pod         \
        pod8\kas_setpassword.pod       \
        pod8\kas_statistics.pod        \
        pod8\kas_stringtokey.pod       \
        pod8\kas_unlock.pod            \
        pod8\kdb.pod                   \
        pod8\kpwvalid.pod              \
        pod8\prdb_check.pod            \
        pod8\ptserver.pod              \
        pod8\pt_util.pod               \
        pod8\read_tape.pod             \
        pod8\rmtsysd.pod               \
        pod8\salvager.pod              \
        pod8\salvageserver.pod         \
        pod8\upclient.pod              \
        pod8\upserver.pod              \
        pod8\uss.pod                   \
        pod8\uss_add.pod               \
        pod8\uss_apropos.pod           \
        pod8\uss_bulk.pod              \
        pod8\uss_delete.pod            \
        pod8\uss_help.pod              \
        pod8\vldb_check.pod            \
        pod8\vldb_convert.pod          \
        pod8\vlserver.pod              \
        pod8\voldump.pod               \
        pod8\volinfo.pod               \
        pod8\volscan.pod               \
        pod8\volserver.pod             \
        pod8\vsys.pod                  \
        pod8\xfs_size_check.pod

html\index.html: $(PODS)
        @echo Building man pages in HTML format
        $(PERL) generate-html


install: html\index.html

clean::
        $(CD) html
        $(DEL) /s *.html
        $(CD) ..
        $(DEL) pod1\fs_listquota.pod
        $(DEL) pod1\fs_quota.pod
        $(DEL) pod1\fs_setquota.pod
        $(DEL) pod1\fs_setvol.pod
        $(DEL) pod1\pts_adduser.pod
        $(DEL) pod1\pts_chown.pod
        $(DEL) pod1\pts_creategroup.pod
        $(DEL) pod1\pts_createuser.pod
        $(DEL) pod1\pts_delete.pod
        $(DEL) pod1\pts_examine.pod
        $(DEL) pod1\pts_interactive.pod
        $(DEL) pod1\pts_listentries.pod
        $(DEL) pod1\pts_listmax.pod
        $(DEL) pod1\pts_listowned.pod
        $(DEL) pod1\pts_membership.pod
        $(DEL) pod1\pts_quit.pod
        $(DEL) pod1\pts_removeuser.pod
        $(DEL) pod1\pts_rename.pod
        $(DEL) pod1\pts_setfields.pod
        $(DEL) pod1\pts_setmax.pod
        $(DEL) pod1\pts_sleep.pod
        $(DEL) pod1\pts_source.pod
        $(DEL) pod1\vos.pod
        $(DEL) pod1\vos_addsite.pod
<<<<<<< HEAD
        $(DEL) pod1\vos_clone.pod
        $(DEL) pod1\vos_copy.pod
=======
        $(DEL) pod1\vos_backup.pod
        $(DEL) pod1\vos_clone.pod
        $(DEL) pod1\vos_copy.pod
        $(DEL) pod1\vos_dump.pod
>>>>>>> 7442752b
        $(DEL) pod1\vos_create.pod
        $(DEL) pod1\vos_examine.pod
        $(DEL) pod1\vos_move.pod
        $(DEL) pod1\vos_partinfo.pod
        $(DEL) pod1\vos_shadow.pod
        $(DEL) pod1\vos_zap.pod
        $(DEL) pod8\dafileserver.pod
        $(DEL) pod8\dasalvager.pod
        $(DEL) pod8\davolserver.pod
        $(DEL) pod8\fileserver.pod
        $(DEL) pod8\salvager.pod
        $(DEL) pod8\volserver.pod

.SUFFIXES: .pod.in

{pod1}.pod.in{pod1}.pod::
        $(PERL) merge-pod $<
<<<<<<< HEAD
=======

{pod3}.pod.in{pod3}.pod::
        $(PERL) merge-pod $<
>>>>>>> 7442752b

{pod5}.pod.in{pod5}.pod::
        $(PERL) merge-pod $<

{pod8}.pod.in{pod8}.pod::
        $(PERL) merge-pod $<<|MERGE_RESOLUTION|>--- conflicted
+++ resolved
@@ -383,15 +383,10 @@
         $(DEL) pod1\pts_source.pod
         $(DEL) pod1\vos.pod
         $(DEL) pod1\vos_addsite.pod
-<<<<<<< HEAD
-        $(DEL) pod1\vos_clone.pod
-        $(DEL) pod1\vos_copy.pod
-=======
         $(DEL) pod1\vos_backup.pod
         $(DEL) pod1\vos_clone.pod
         $(DEL) pod1\vos_copy.pod
         $(DEL) pod1\vos_dump.pod
->>>>>>> 7442752b
         $(DEL) pod1\vos_create.pod
         $(DEL) pod1\vos_examine.pod
         $(DEL) pod1\vos_move.pod
@@ -409,12 +404,9 @@
 
 {pod1}.pod.in{pod1}.pod::
         $(PERL) merge-pod $<
-<<<<<<< HEAD
-=======
 
 {pod3}.pod.in{pod3}.pod::
         $(PERL) merge-pod $<
->>>>>>> 7442752b
 
 {pod5}.pod.in{pod5}.pod::
         $(PERL) merge-pod $<
