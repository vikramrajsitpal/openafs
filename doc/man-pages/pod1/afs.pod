--- conflicted
+++ resolved
@@ -68,11 +68,7 @@
 The I<command_suite> specifies the group of related commands to which the
 command belongs, and indicates which command interpreter and server
 process perform the command.  AFS has several command suites, including
-<<<<<<< HEAD
-B<bos>, B<fs>, B<kas>, B<package>, B<pts>, B<uss> (deprecated) and B<vos>.
-=======
 B<bos>, B<fs>, B<kas>, B<pts>, B<uss> (deprecated) and B<vos>.
->>>>>>> 7442752b
 Some of these suites have an interactive mode in which the issuer omits the
 I<operation_code> portion of the command name.
 
