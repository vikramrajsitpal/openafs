--- conflicted
+++ resolved
@@ -57,17 +57,9 @@
 
 =item B<-vlrudisable>
 
-<<<<<<< HEAD
-The log(2) number of of volume hash buckets.  Default is 8 (i.e., by
-default, there are 2^8 = 256 volume hash buckets). The minimum that can
-be specified is 6 (64 hash buckets). In OpenAFS 1.5.77 and earlier, the
-maximum that can be specified is 14 (16384 buckets). After 1.5.77, the
-maximum that can be specified is 28 (268435456 buckets).
-=======
 This option completely disables the VLRU mechanism, which means volumes will
 never "soft detach". The use of this option is only intended for debugging use
 or if you find a serious bug in the VLRU mechanism you wish to work around.
->>>>>>> 7442752b
 
 =item B<-vlruthresh <I<minutes>>
 
@@ -106,11 +98,7 @@
 size, and allows volumes to exceed their quota by 10%. Type the command on
 a single line:
 
-<<<<<<< HEAD
-   % bos create -server fs2.abc.com -instance dafs -type dafs \
-=======
    % bos create -server fs2.example.com -instance dafs -type dafs \
->>>>>>> 7442752b
                 -cmd "/usr/afs/bin/dafileserver -pctspare 10 -L" \
                 /usr/afs/bin/davolserver \
                 /usr/afs/bin/salvageserver \
