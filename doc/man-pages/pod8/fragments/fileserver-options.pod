=over 4

=item B<-auditlog> <I<log path>>

Turns on audit logging, and sets the path for the audit log.  The audit
log records information about RPC calls, including the name of the RPC
call, the host that submitted the call, the authenticated entity (user)
that issued the call, the parameters for the call, and if the call
succeeded or failed.

=item B<-audit-interface> (file | sysvmq)

Specifies what audit interface to use. The C<file> interface writes audit
messages to the file passed to B<-auditlog>. The C<sysvmq> interface
writes audit messages to a SYSV message (see L<msgget(2)> and
L<msgrcv(2)>). The message queue the C<sysvmq> interface writes to has the
key C<ftok(path, 1)>, where C<path> is the path specified in the
B<-auditlog> option.

Defaults to C<file>.

=item B<-d> <I<debug level>>

Sets the detail level for the debugging trace written to the
F</usr/afs/logs/FileLog> file. Provide one of the following values, each
of which produces an increasingly detailed trace: C<0>, C<1>, C<5>, C<25>,
and C<125>. The default value of C<0> produces only a few messages.

=item B<-p> <I<number of processes>>

Sets the number of threads to run. Provide a positive integer.
The File Server creates and uses five threads for special purposes, 
in addition to the number specified (but if this argument specifies 
the maximum possible number, the File Server automatically uses five 
of the threads for its own purposes).

The maximum number of threads can differ in each release of OpenAFS.
Consult the I<OpenAFS Release Notes> for the current release.

=item B<-spare> <I<number of spare blocks>>

Specifies the number of additional kilobytes an application can store in a
volume after the quota is exceeded. Provide a positive integer; a value of
C<0> prevents the volume from ever exceeding its quota. Do not combine
this argument with the B<-pctspare> argument.

=item B<-pctspare> <I<percentage spare>>

Specifies the amount by which the File Server allows a volume to exceed
its quota, as a percentage of the quota. Provide an integer between C<0>
and C<99>. A value of C<0> prevents the volume from ever exceeding its
quota. Do not combine this argument with the B<-spare> argument.

=item B<-b> <I<buffers>>

Sets the number of directory buffers. Provide a positive integer.

=item B<-l> <I<large vnodes>>

Sets the number of large vnodes available in memory for caching directory
elements. Provide a positive integer.

=item B<-s> <I<small nodes>>

Sets the number of small vnodes available in memory for caching file
elements. Provide a positive integer.

=item B<-vc> <I<volume cachesize>>

Sets the number of volumes the File Server can cache in memory.  Provide a
positive integer.

=item B<-w> <I<call back wait interval>>

Sets the interval at which the daemon spawned by the File Server performs
its maintenance tasks. Do not use this argument; changing the default
value can cause unpredictable behavior.

=item B<-cb> <I<number of callbacks>>

Sets the number of callbacks the File Server can track. Provide a positive
integer.

=item B<-banner>

Prints the following banner to F</dev/console> about every 10 minutes.

   File Server is running at I<time>.

=item B<-novbc>

Prevents the File Server from breaking the callbacks that Cache Managers
hold on a volume that the File Server is reattaching after the volume was
offline (as a result of the B<vos restore> command, for example). Use of
this flag is strongly discouraged.

=item B<-nobusy>

This option slightly changes the error codes reported to clients when an
unattached volume is accessed by a client during fileserver startup.

Normally, non-DAFS fileservers start accepting requests immediately on startup,
but attachment of volumes can take a while. So if a client tries to access a
volume that is not attached simply because the fileserver hasn't attached it
yet, that client will get an error. With the B<-nobusy> option present, the
fileserver will immediately respond with an error code that indicates the
server is starting up. However, some older clients (before OpenAFS 1.0) don't
understand this error code, and may not function optimally. So the default
behavior, without the B<-nobusy> option, is to at first respond with a
different error code that is understood by more clients, but is
indistinguishable from other scenarios where the volume is busy and not
attached for other reasons.

There is usually no reason to use this option under normal operation.

=item B<-implicit> <I<admin mode bits>>

Defines the set of permissions granted by default to the
system:administrators group on the ACL of every directory in a volume
stored on the file server machine. Provide one or more of the standard
permission letters (C<rlidwka>) and auxiliary permission letters
(C<ABCDEFGH>), or one of the shorthand notations for groups of permissions
(C<all>, C<none>, C<read>, and C<write>). To review the meaning of the
permissions, see the B<fs setacl> reference page.

=item B<-readonly>

Don't allow writes to this fileserver.

=item B<-hr> <I<number of hours between refreshing the host cps>>

Specifies how often the File Server refreshes its knowledge of the
machines that belong to protection groups (refreshes the host CPSs for
machines). The File Server must update this information to enable users
from machines recently added to protection groups to access data for which
those machines now have the necessary ACL permissions.

=item B<-busyat> <I<< redirect clients when queue > n >>>

Defines the number of incoming RPCs that can be waiting for a response
from the File Server before the File Server returns the error code
C<VBUSY> to the Cache Manager that sent the latest RPC. In response, the
Cache Manager retransmits the RPC after a delay. This argument prevents
the accumulation of so many waiting RPCs that the File Server can never
process them all. Provide a positive integer.  The default value is
C<600>.

=item B<-rxpck> <I<number of rx extra packets>>

Controls the number of Rx packets the File Server uses to store data for
incoming RPCs that it is currently handling, that are waiting for a
response, and for replies that are not yet complete. Provide a positive
integer.

=item B<-rxdbg>

Writes a trace of the File Server's operations on Rx packets to the file
F</usr/afs/logs/rx_dbg>.

=item B<-rxdbge>

Writes a trace of the File Server's operations on Rx events (such as
retransmissions) to the file F</usr/afs/logs/rx_dbg>.

=item B<-rxmaxmtu> <I<bytes>>

Defines the maximum size of an MTU.  The value must be between the
minimum and maximum packet data sizes for Rx.

=item B<-jumbo>

Allows the server to send and receive jumbograms. A jumbogram is
a large-size packet composed of 2 to 4 normal Rx data packets that share
the same header. The fileserver does not use jumbograms by default, as some
routers are not capable of properly breaking the jumbogram into smaller
packets and reassembling them.

=item B<-nojumbo>

Deprecated; jumbograms are disabled by default.

=item B<-rxbind>

Force the fileserver to only bind to one IP address.

=item B<-allow-dotted-principals>

By default, the RXKAD security layer will disallow access by Kerberos
principals with a dot in the first component of their name. This is to avoid
the confusion where principals user/admin and user.admin are both mapped to the
user.admin PTS entry. Sites whose Kerberos realms don't have these collisions 
between principal names may disable this check by starting the server
with this option.

=item B<-L>

Sets values for many arguments in a manner suitable for a large file
server machine. Combine this flag with any option except the B<-S> flag;
omit both flags to set values suitable for a medium-sized file server
machine.

=item B<-S>

Sets values for many arguments in a manner suitable for a small file
server machine. Combine this flag with any option except the B<-L> flag;
omit both flags to set values suitable for a medium-sized file server
machine.

=item B<-realm> <I<Kerberos realm name>>

Defines the Kerberos realm name for the File Server to use. If this
argument is not provided, it uses the realm name corresponding to the cell
listed in the local F</usr/afs/etc/ThisCell> file.

=item B<-udpsize> <I<size of socket buffer in bytes>>

Sets the size of the UDP buffer, which is 64 KB by default. Provide a
positive integer, preferably larger than the default.

=item B<-sendsize> <I<size of send buffer in bytes>>

Sets the size of the send buffer, which is 16384 bytes by default.

=item B<-abortthreshold> <I<abort threshold>>

Sets the abort threshold, which is triggered when an AFS client sends
a number of FetchStatus requests in a row and all of them fail due to
access control or some other error. When the abort threshold is
reached, the file server starts to slow down the responses to the
problem client in order to reduce the load on the file server.

The throttling behaviour can cause issues especially for some versions
of the Windows OpenAFS client. When using Windows Explorer to navigate
the AFS directory tree, directories with only "look" access for the
current user may load more slowly because of the throttling. This is
because the Windows OpenAFS client sends FetchStatus calls one at a
time instead of in bulk like the Unix Open AFS client.

Setting the threshold to 0 disables the throttling behavior. This
option is available in OpenAFS versions 1.4.1 and later.

=item B<-enable_peer_stats>

Activates the collection of Rx statistics and allocates memory for their
storage. For each connection with a specific UDP port on another machine,
a separate record is kept for each type of RPC (FetchFile, GetStatus, and
so on) sent or received. To display or otherwise access the records, use
the Rx Monitoring API.

=item B<-enable_process_stats>

Activates the collection of Rx statistics and allocates memory for their
storage. A separate record is kept for each type of RPC (FetchFile,
GetStatus, and so on) sent or received, aggregated over all connections to
other machines. To display or otherwise access the records, use the Rx
Monitoring API.

=item B<-syslog> [<loglevel>]

Use syslog instead of the normal logging location for the fileserver
process.  If provided, log messages are at <loglevel> instead of the
default LOG_USER.

=item B<-mrafslogs>

Use MR-AFS (Multi-Resident) style logging.  This option is deprecated.

=item B<-transarc-logs>

Use Transarc style logging features. Rename the existing log file
F</usr/afs/logs/FileLog> to F</usr/afs/logs/FileLog.old> when the fileserver is
restarted.  This option is provided for compatibility with older versions.

=item B<-saneacls>

Offer the SANEACLS capability for the fileserver.  This option is
currently unimplemented.

=item B<-help>

Prints the online help for this command. All other valid options are
ignored.

=item B<-vhandle-setaside> <I<fds reserved for non-cache io>>

Number of file handles set aside for I/O not in the cache. Defaults to 128.

=item B<-vhandle-max-cachesize> <I<max open files>>

Maximum number of available file handles.

=item B<-vhandle-initial-cachesize> <I<initial open file cache>>

Number of file handles set aside for I/O in the cache. Defaults to 128.

=item B<-vattachpar> <I<number of volume attach threads>>

The number of threads assigned to attach and detach volumes.  The default
is 1.  Warning: many of the I/O parallelism features of Demand-Attach
Fileserver are turned off when the number of volume attach threads is only
1.

This option is only meaningful for a file server built with pthreads
support.

=item B<-m> <I<min percentage spare in partition>>

Specifies the percentage of each AFS server partition that the AIX version
of the File Server creates as a reserve. Specify an integer value between
C<0> and C<30>; the default is 8%. A value of C<0> means that the
partition can become completely full, which can have serious negative
consequences.  This option is not supported on platforms other than AIX.

=item B<-lock>

Prevents any portion of the fileserver binary from being paged (swapped)
out of memory on a file server machine running the IRIX operating system.
This option is not supported on platforms other than IRIX.

<<<<<<< HEAD
=item B<-sync> <always | delayed | onclose | never>
=======
=item B<-offline-timeout> <I<timeout in seconds>>

Setting this option to I<N> means that if any clients are reading from a
volume when we want to offline that volume (for example, as part of
releasing a volume), we will wait I<N> seconds for the clients' request
to finish. If the clients' requests have not finished, we will then
interrupt the client requests and send an error to those clients,
allowing the volume to go offline.

If a client is interrupted, from the client's point of view, it will
appear as if they had accessed the volume after it had gone offline. For
RO volumes, this mean the client should fail-over to other valid RO
sites for that volume. This option may speed up volume releases if
volumes are being accessed by clients that have slow or unreliable
network connections.

Setting this option to C<0> means to interrupt clients immediately if a
volume is waiting to go offline. Setting this option to C<-1> means to
wait forever for client requests to finish. The default value is C<-1>.

=item B<-offline-shutdown-timeout> <I<timeout in seconds>>

This option behaves similarly to B<-offline-timeout> but applies to
volumes that are going offline as part of the fileserver shutdown
process. If the value specified is I<N>, we will interrupt any clients
reading from volumes after I<N> seconds have passed since we first
needed to wait for a volume to offline during the shutdown process.

Setting this option to C<0> means to interrupt all clients reading from
volumes immediately during the shutdown process. Setting this option to
C<-1> means to wait forever for client requests to finish during the
shutdown process.

If B<-offline-timeout> is specified, the default value of
B<-offline-shutdown-timeout> is the value specified for
B<-offline-timeout>. Otherwise, the default value is C<-1>.

=item B<-sync> <always | onclose | none>
>>>>>>> 7442752b

This option changes how hard the fileserver tries to ensure that data written
to volumes actually hits the physical disk.

Normally, when the fileserver writes to disk, the underlying filesystem or
Operating System may delay writes from actually going to disk, and reorder
which writes hit the disk first. So, during an unclean shutdown of the machine
<<<<<<< HEAD
(if the power goes out, or the machine crashes, etc), or if the physical disk
backing store becomes unavailable, file data may become lost that the server
previously told clients was already successfully written.
=======
(if the power goes out, or the machine crashes, etc), file data may become lost
that the server previously told clients was already successfully written.
>>>>>>> 7442752b

To try to mitigate this, the fileserver will try to "sync" file data to the
physical disk at numerous points during various I/O. However, this can result
in significantly reduced performance. Depending on the usage patterns, this may
or may not be acceptable. This option dictates specifically what the fileserver
does when it wants to perform a "sync".

There are several options; pass one of these as the argument to -sync. The
default is C<onclose>.

=over 4

=item always

This causes a sync operation to always sync immediately and synchronously.
This is the slowest option that provides the greatest protection against data
<<<<<<< HEAD
loss in the event of a crash or backing store unavailability.
=======
loss in the event of a crash.
>>>>>>> 7442752b

Note that this is still not a 100% guarantee that data will not be lost or
corrupted during a crash. The underlying filesystem itself may cause data to
be lost or corrupt in such a situation. And OpenAFS itself does not (yet) even
guarantee that all data is consistent at any point in time; so even if the
filesystem and OS do not buffer or reorder any writes, you are not guaranteed
that all data will be okay after a crash.

<<<<<<< HEAD
This option may be appropriate if you have reason to believe a server is prone
to data loss failures, such as if the server encounters frequent power failures
or connectivity issues with network attached storage. Or if the backend storage
is temporarily degraded in some way (for example, a battery on a caching
controller fails), it may make sense to temporarily use the C<always> option
until the situation is fixed. Some servers may also allow for sync operations
to occur very quickly, such that the C<always> option is not noticeably slower
than any other option. In such a case, there is no downside to specifying
C<always>.

This was the only behavior allowed in OpenAFS releases prior to 1.4.5.

=item delayed

This causes a sync to do nothing immediately, but the sync will happen sometime
in the background, within approximately the next 10 seconds. This works by
having a separate thread that goes through all open file handles every 10
seconds, and it syncs the ones that have been marked as needing a sync. File
handles flagged for sync may also get synced on volume detachment, according to
the same behavior as with the C<onclose> option.

This option is currently not recommended, since in the past the code
implementing this option has caused rare data corruption during normal
operation.

This was the only behavior allowed in OpenAFS releases starting from 1.4.5 up
to and including 1.6.2. It was the default starting from OpenAFS 1.6.3 up to
and including OpenAFS 1.6.7. This option will be removed in a future version of
OpenAFS.

=item onclose

This causes a sync to do nothing immediately, but causes the relevant file to
be flagged as potentially needing a sync. When a volume is detached, flagged
volume metadata files are synced, as well as data files that have been accessed
recently. Events that cause a volume to detach include: performing certain
volume operations (restore, salvage, offline, et al), detection of volume
consistency errors, a clean shutdown of the fileserver, or during DAFS "soft
detachment".
=======
This was the only behavior allowed in OpenAFS releases prior to 1.4.5.

=item onclose

This causes a sync to do nothing immediately, but causes the relevant file to
be flagged as potentially needing a sync. When a volume is detached, volume
metadata files flaged for synced are synced, as well as data files that have
been accessed recently. Events that cause a volume to detach include:
performing volume operations (dump, restore, clone, etc), a clean shutdown
of the fileserver, or during DAFS "soft detachment".
>>>>>>> 7442752b

Effectively this option is the same as C<never> while a volume is attached and
actively being used, but if a volume is detached, there is an additional
guarantee for the data's consistency.

<<<<<<< HEAD
This option is the default starting with OpenAFS 1.6.8.
=======
After the removal of the C<delayed> option after the OpenAFS 1.6 series, this
option became the default.
>>>>>>> 7442752b

=item never

This causes all syncs to never do anything. This is the fastest option, with
the weakest guarantees for data consistency.

Depending on the underlying filesystem and Operating System, there may be
guarantees that any data written to disk will hit the physical media after a
certain amount of time. For example, Linux's pdflush process usually makes this
guarantee, and ext3 can make certain various consistency guarantees according
to the options given. ZFS on Solaris can also provide similar guarantees, as
can various other platforms and filesystems. Consult the documentation for
your platform if you are unsure.

<<<<<<< HEAD
=back

Which option you choose is not an easy decision to make. Various developers and
experts sometimes disagree on which option is the most reasonable, and it may
depend on the specific scenario and workload involved. Some argue that the
C<always> option does not provide significantly greater guarantees over any
other option, whereas others argue that choosing anything besides the C<always>
option allows for an unacceptable risk of data loss. This may depend on your
usage patterns, your hardware, your platform and filesystem, and who you talk
to about this topic.

=item B<-offline-timeout> <I<timeout in seconds>>

Setting this option to I<N> means that if any clients are reading from a
volume when we want to offline that volume (for example, as part of
releasing a volume), we will wait I<N> seconds for the clients' request
to finish. If the clients' requests have not finished, we will then
interrupt the client requests and send an error to those clients,
allowing the volume to go offline.

If a client is interrupted, from the client's point of view, it will
appear as if they had accessed the volume after it had gone offline. For
RO volumes, this mean the client should fail-over to other valid RO
sites for that volume. This option may speed up volume releases if
volumes are being accessed by clients that have slow or unreliable
network connections.

Setting this option to C<0> means to interrupt clients immediately if a
volume is waiting to go offline. Setting this option to C<-1> means to
wait forever for client requests to finish. The default value is C<-1>.

For the LWP fileserver, the only valid value for this option is C<-1>.

=item B<-offline-shutdown-timeout> <I<timeout in seconds>>

This option behaves similarly to B<-offline-timeout> but applies to
volumes that are going offline as part of the fileserver shutdown
process. If the value specified is I<N>, we will interrupt any clients
reading from volumes after I<N> seconds have passed since we first
needed to wait for a volume to offline during the shutdown process.

Setting this option to C<0> means to interrupt all clients reading from
volumes immediately during the shutdown process. Setting this option to
C<-1> means to wait forever for client requests to finish during the
shutdown process.

If B<-offline-timeout> is specified, the default value of
B<-offline-shutdown-timeout> is the value specified for
B<-offline-timeout>. Otherwise, the default value is C<-1>.

For the LWP fileserver, the only valid value for this option is C<-1>.
=======
=item delayed

This option used to exist in OpenAFS 1.6, but was later removed due to issues
encountered with data corruption during normal operation. Outside of the
OpenAFS 1.6 series, it is not a valid option, and the fileserver will fail to
start if you specify this (or any other unknown option). It caused syncs to
occur in a background thread, executing every 10 seconds.

This was the only behavior allowed in OpenAFS releases starting from 1.4.5 up
to and including 1.6.2. It was also the default for the 1.6 series starting in
OpenAFS 1.6.3.

=back

Which option you choose is not an easy decision to make. Various developers
and experts sometimes disagree on which option is the most reasonable, and it
may depend on the specific scenario and workload involved. Some argue that
the C<always> option does not provide significantly greater guarantees over
any other option, whereas others argue that choosing anything besides the
C<always> option allows for an unacceptable risk of data loss. This may
depend on your usage patterns, your platform and filesystem, and who you talk
to about this topic.

=item B<-logfile> <I<log file>>

Sets the file to use for server logging.  If logfile is not specified and
no other logging options are supplied, this will be F</usr/afs/logs/FileLog>.
Note that this option is intended for debugging and testing purposes.
Changing the location of the log file from the command line may result
in undesirable interactions with tools such as B<bos>.

=item B<-vhashsize <I<size>>

The log(2) of the number of volume hash buckets.  Default is 8 (i.e., by
default, there are 2^8 = 256 volume hash buckets). The minimum that can
be specified is 6 (64 hash buckets). In OpenAFS 1.5.77 and earlier, the
maximum that can be specified is 14 (16384 buckets). After 1.5.77, the
maximum that can be specified is 28 (268435456 buckets).

=item B<-config> <I<configuration directory>>

Set the location of the configuration directory used to configure this
service.  In a typical configuration this will be F</usr/afs/etc> - this
option allows the use of alternative configuration locations for testing
purposes.
>>>>>>> 7442752b
<|MERGE_RESOLUTION|>--- conflicted
+++ resolved
@@ -317,9 +317,6 @@
 out of memory on a file server machine running the IRIX operating system.
 This option is not supported on platforms other than IRIX.
 
-<<<<<<< HEAD
-=item B<-sync> <always | delayed | onclose | never>
-=======
 =item B<-offline-timeout> <I<timeout in seconds>>
 
 Setting this option to I<N> means that if any clients are reading from a
@@ -358,7 +355,6 @@
 B<-offline-timeout>. Otherwise, the default value is C<-1>.
 
 =item B<-sync> <always | onclose | none>
->>>>>>> 7442752b
 
 This option changes how hard the fileserver tries to ensure that data written
 to volumes actually hits the physical disk.
@@ -366,14 +362,8 @@
 Normally, when the fileserver writes to disk, the underlying filesystem or
 Operating System may delay writes from actually going to disk, and reorder
 which writes hit the disk first. So, during an unclean shutdown of the machine
-<<<<<<< HEAD
-(if the power goes out, or the machine crashes, etc), or if the physical disk
-backing store becomes unavailable, file data may become lost that the server
-previously told clients was already successfully written.
-=======
 (if the power goes out, or the machine crashes, etc), file data may become lost
 that the server previously told clients was already successfully written.
->>>>>>> 7442752b
 
 To try to mitigate this, the fileserver will try to "sync" file data to the
 physical disk at numerous points during various I/O. However, this can result
@@ -390,11 +380,7 @@
 
 This causes a sync operation to always sync immediately and synchronously.
 This is the slowest option that provides the greatest protection against data
-<<<<<<< HEAD
-loss in the event of a crash or backing store unavailability.
-=======
 loss in the event of a crash.
->>>>>>> 7442752b
 
 Note that this is still not a 100% guarantee that data will not be lost or
 corrupted during a crash. The underlying filesystem itself may cause data to
@@ -403,47 +389,6 @@
 filesystem and OS do not buffer or reorder any writes, you are not guaranteed
 that all data will be okay after a crash.
 
-<<<<<<< HEAD
-This option may be appropriate if you have reason to believe a server is prone
-to data loss failures, such as if the server encounters frequent power failures
-or connectivity issues with network attached storage. Or if the backend storage
-is temporarily degraded in some way (for example, a battery on a caching
-controller fails), it may make sense to temporarily use the C<always> option
-until the situation is fixed. Some servers may also allow for sync operations
-to occur very quickly, such that the C<always> option is not noticeably slower
-than any other option. In such a case, there is no downside to specifying
-C<always>.
-
-This was the only behavior allowed in OpenAFS releases prior to 1.4.5.
-
-=item delayed
-
-This causes a sync to do nothing immediately, but the sync will happen sometime
-in the background, within approximately the next 10 seconds. This works by
-having a separate thread that goes through all open file handles every 10
-seconds, and it syncs the ones that have been marked as needing a sync. File
-handles flagged for sync may also get synced on volume detachment, according to
-the same behavior as with the C<onclose> option.
-
-This option is currently not recommended, since in the past the code
-implementing this option has caused rare data corruption during normal
-operation.
-
-This was the only behavior allowed in OpenAFS releases starting from 1.4.5 up
-to and including 1.6.2. It was the default starting from OpenAFS 1.6.3 up to
-and including OpenAFS 1.6.7. This option will be removed in a future version of
-OpenAFS.
-
-=item onclose
-
-This causes a sync to do nothing immediately, but causes the relevant file to
-be flagged as potentially needing a sync. When a volume is detached, flagged
-volume metadata files are synced, as well as data files that have been accessed
-recently. Events that cause a volume to detach include: performing certain
-volume operations (restore, salvage, offline, et al), detection of volume
-consistency errors, a clean shutdown of the fileserver, or during DAFS "soft
-detachment".
-=======
 This was the only behavior allowed in OpenAFS releases prior to 1.4.5.
 
 =item onclose
@@ -454,18 +399,13 @@
 been accessed recently. Events that cause a volume to detach include:
 performing volume operations (dump, restore, clone, etc), a clean shutdown
 of the fileserver, or during DAFS "soft detachment".
->>>>>>> 7442752b
 
 Effectively this option is the same as C<never> while a volume is attached and
 actively being used, but if a volume is detached, there is an additional
 guarantee for the data's consistency.
 
-<<<<<<< HEAD
-This option is the default starting with OpenAFS 1.6.8.
-=======
 After the removal of the C<delayed> option after the OpenAFS 1.6 series, this
 option became the default.
->>>>>>> 7442752b
 
 =item never
 
@@ -480,59 +420,6 @@
 can various other platforms and filesystems. Consult the documentation for
 your platform if you are unsure.
 
-<<<<<<< HEAD
-=back
-
-Which option you choose is not an easy decision to make. Various developers and
-experts sometimes disagree on which option is the most reasonable, and it may
-depend on the specific scenario and workload involved. Some argue that the
-C<always> option does not provide significantly greater guarantees over any
-other option, whereas others argue that choosing anything besides the C<always>
-option allows for an unacceptable risk of data loss. This may depend on your
-usage patterns, your hardware, your platform and filesystem, and who you talk
-to about this topic.
-
-=item B<-offline-timeout> <I<timeout in seconds>>
-
-Setting this option to I<N> means that if any clients are reading from a
-volume when we want to offline that volume (for example, as part of
-releasing a volume), we will wait I<N> seconds for the clients' request
-to finish. If the clients' requests have not finished, we will then
-interrupt the client requests and send an error to those clients,
-allowing the volume to go offline.
-
-If a client is interrupted, from the client's point of view, it will
-appear as if they had accessed the volume after it had gone offline. For
-RO volumes, this mean the client should fail-over to other valid RO
-sites for that volume. This option may speed up volume releases if
-volumes are being accessed by clients that have slow or unreliable
-network connections.
-
-Setting this option to C<0> means to interrupt clients immediately if a
-volume is waiting to go offline. Setting this option to C<-1> means to
-wait forever for client requests to finish. The default value is C<-1>.
-
-For the LWP fileserver, the only valid value for this option is C<-1>.
-
-=item B<-offline-shutdown-timeout> <I<timeout in seconds>>
-
-This option behaves similarly to B<-offline-timeout> but applies to
-volumes that are going offline as part of the fileserver shutdown
-process. If the value specified is I<N>, we will interrupt any clients
-reading from volumes after I<N> seconds have passed since we first
-needed to wait for a volume to offline during the shutdown process.
-
-Setting this option to C<0> means to interrupt all clients reading from
-volumes immediately during the shutdown process. Setting this option to
-C<-1> means to wait forever for client requests to finish during the
-shutdown process.
-
-If B<-offline-timeout> is specified, the default value of
-B<-offline-shutdown-timeout> is the value specified for
-B<-offline-timeout>. Otherwise, the default value is C<-1>.
-
-For the LWP fileserver, the only valid value for this option is C<-1>.
-=======
 =item delayed
 
 This option used to exist in OpenAFS 1.6, but was later removed due to issues
@@ -577,5 +464,4 @@
 Set the location of the configuration directory used to configure this
 service.  In a typical configuration this will be F</usr/afs/etc> - this
 option allows the use of alternative configuration locations for testing
-purposes.
->>>>>>> 7442752b
+purposes.