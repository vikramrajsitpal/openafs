<<<<<<< HEAD
openafs (1.6.9-2) unstable; urgency=medium

=======
openafs (1.6.10~pre1-1) experimental; urgency=low

  [ Benjamin Kaduk ]
  * New upstream pre-release.
    - Linux kernels up to 3.16 are now supported.
    - The amount of free space and reported for /afs is now 2 TiB, up
      from the previous reported value of around 9 GiB.
    - Fix 'pts removeuser' behavior in the ptserver for some supergroups
      over a certain membership size.
    - Fix logging behavior when rotating logs via the "copy and truncate"
      approach.
    - Add new log messages in the volserver log and the vlserver audit log.
    - Reduce the amount of kernel stack space used in the client.
    - Improve error handling for a wide variety of cases for various tools.
    - Improve periodic hanging in the client when a large number of PAGs
      and files are in use.
    - Fix 'afs-up' to handle large ACLs correctly.
    - Fix a crash in 'aklog' when retrying ticket acquisition.
    - Fix a crash in xstat_fs_test and scout when their local port is
      already in use.
    - Fix an error in the client lock handling that prevented checking
      for the existence of write locks on readonly volumes.
    - Fix an error in the client that could cause cache inconsistencies
      if another client removed a directory entry, and recreated a
      different entry with the same name.
    - Avoid ignoring build failures during the client kernel module build
      process, hopefully leading to better error messages in some cases
      when building the kernel module.
    - Fix various possible problems when building with parallel make.

  [ Andrew Deason ]
  * Include the new volscan tool in openafs-fileserver.

>>>>>>> ead6f076
  [ Russ Allbery ]
  * Retroactively add the CVE for OPENAFS-SA-2014-002 to the changelog for
    1.6.9-1.  It was assigned after the release was uploaded.
  * Add Benjamin Kaduk as Maintainer and move myself to Uploaders.

<<<<<<< HEAD
  [ Benjamin Kaduk ]
  * Apply upstream deltas to fix the build with the linux kernel 3.16
    (Closes: #762248):
    - [ea0c9d8c] Linux 3.16: Switch to iter_file_splice_write
    - [02a07404] Linux 3.16: Convert to new write_iter/read_iter ops
  * Update README.source for the gbp pq patch-management procedure.

 -- Benjamin Kaduk <kaduk@mit.edu>  Mon, 22 Sep 2014 13:17:12 -0400
=======
 -- Benjamin Kaduk <kaduk@mit.edu>  Tue, 19 Aug 2014 18:53:34 -0400
>>>>>>> ead6f076

openafs (1.6.9-1) unstable; urgency=high

  * New upstream release.
    - OPENAFS-SA-2014-002: Fix use of uninitialized memory in the host
      object in the fileserver.  (CVE-2014-4044)

 -- Russ Allbery <rra@debian.org>  Thu, 12 Jun 2014 12:39:25 -0700

openafs (1.6.8-1) unstable; urgency=medium

  * New upstream release.
    - Change the default fileserver sync behavior from delayed to
      onclose so that explicit syncing only happens when a volume is
      detached.
    - Add -offline-timeout and -offline-shutdown-timeout options to the
      fileserver, allowing interrupting of clients accessing volumes that
      the fileserver is trying to take off-line.
    - Fix RX bug that could hide errors during packet reception.
    - Fix vos size -dump display for large volumes.
    - Give up callbacks when the client is shut down.  This can cause
      crashes in old fileservers (prior to 1.4.6).
    - Restore vos e alias for vos examine.
    - Throttle byte-range lock warnings per file, and include the FID of
      the file that the client is trying to lock.
    - Avoid a possible panic during shutdown while tracing.
    - Fix a bug that could cause getcwd to fail to find parent
      directories.
    - Avoid a delay when accessing uncached data in AFS in a confined
      context under SELinux.
    - Documentation, diagnostics, and error message improvements.
  * Add Lintian override for the copy of RFC 5864, which has been
    dual-licensed by the author.

 -- Russ Allbery <rra@debian.org>  Sat, 24 May 2014 17:55:20 -0700

openafs (1.6.7-1) unstable; urgency=high

  * New upstream security release.
    - OPENAFS-SA-2014-001: Fix potential buffer overflow in the
      fileserver.  (CVE-2014-0159)
    - Fix a potential DoS attack against Rx servers by avoiding suspending
      the listener thread when delaying connection abort messages.

 -- Russ Allbery <rra@debian.org>  Wed, 09 Apr 2014 10:33:38 -0700

openafs (1.6.6-1) unstable; urgency=low

  * New upstream release.
    - Remove server-side NAT pings since there's no evidence they help.
  * Fix linking of /usr/share/doc directories for libpam-openafs-kaserver,
    openafs-fuse, and openafs-kpasswd.  This was broken in previous
    releases by a miswritten debian/rules override.  Thanks to Andreas
    Beckmann for finding the problem and solution.  (Closes: #736305)
  * Accept AFS_DYNROOT=true as an alias for Yes in afs.conf.client,
    matching behavior of releases prior to 1.6.2.1-1.  (Closes: #729353)

 -- Russ Allbery <rra@debian.org>  Thu, 23 Jan 2014 20:43:05 -0800

openafs (1.6.6~pre2-1) unstable; urgency=low

  * New upstream pre-release.
    - Linux kernels up to 3.12 are now supported, including kernels with
      user namespace support enabled (which affects Debian's 3.12-1 kernel
      and newer).
    - Fixed core dumps into AFS with current kernels.
    - When starting the client fails, backing device information created
      in sysfs is now properly cleared.
    - The AFS mountpoint specified in the cacheinfo file must now be an
      absolute path.
    - Stop tracking file locks on read-only volumes.  Write locks always
      fail and read locks always succeed.
    - New fs flushall command to discard all cached data.
    - Fixed a bug that could cause the client to incorrectly believe its
      cache was up to date.
    - New -rxmaxfrags switch to afsd to limit the number of UDP fragments
      sent or received per RX packet.
    - Fixed afsd threads entering an infinite loop.
    - The file server now ignores any vice partitions with a NeverAttach
      flag file present in the root directory.
    - Enabled server-side NAT pings to refresh NAT timeouts.
    - Forcing file server CPS recalculation (for IP ACLs) is now
      restricted to administrators.
    - vos examine of a volume in a transaction is now shown as busy again
      rather than off-line.
    - Multiple bug fixes to the salvager.
    - Fixed a bug that could cause state information to be discarded when
      restarting a large or busy file server.
    - Fixed a vlserver bug during file server address registration.
    - volserver supports a new -preserve-vol-stats option, which preserves
      access statistics across volume restore and reclone operations.
    - Releasing a volume after adding a new RO site no longer touches the
      existing RO sites if the volume has not changed since the last
      release.
    - Fixed undefined ptserver behavior with too many allocated PTS ids.
    - Avoid redefining assert in public header files.
    - Documentation, diagnostics, and error message improvements.

 -- Russ Allbery <rra@debian.org>  Sat, 28 Dec 2013 11:38:19 -0800

openafs (1.6.5.2-1) unstable; urgency=medium

  * New upstream release.
    - Fix support for tmpfs as the cache filesystem.
    - Support kernels with backported changes affecting getname/putname.
  * Exit successfully in the openafs-client init script if /sbin/afsd
    doesn't exist, indicating that openafs-client is not installed.
  * Load /lib/lsdb/init-functions in the openafs-client init script as the
    first step towards upstart or systemd support.
  * Update standards version to 3.9.5 (no changes required).

 -- Russ Allbery <rra@debian.org>  Sun, 22 Dec 2013 13:40:10 -0800

openafs (1.6.5.1-1) unstable; urgency=low

  * New upstream release.
    - Support for Linux 3.11 and 3.12 (up to 3.12-rc3).
    - Fixed core dumps into AFS with some Linux kernels.
  * Cherry-pick additional upstream fixes.
    - [7242e25a] Fix library ordering when building aklog.
    - [514fc63d] Fix budb crash when the -servers command-line option
      is given.  (Closes: #718253)
  * Ignore errors when reading ThisCell in the openafs-client config
    script.  If the file doesn't end in a newline, read will still succeed
    and set the variable, but will exit with a non-zero status.  This
    would abort configuration of the package without a useful error
    message.
  * Drop Recommends of libjs-jquery in openafs-doc.  We're no longer
    replacing the embedded jQuery, pending a better fix in the Doxygen
    packaging.
  * Optimize the get-orig-source target.  Thanks, Anders Kaseorg.
  * Translation updates:
    - German, thanks Erik Pfannenstein.  (Closes: #719154)

 -- Russ Allbery <rra@debian.org>  Sun, 20 Oct 2013 09:26:37 -0700

openafs (1.6.5-1) unstable; urgency=high

  * New upstream release.
    - OPENAFS-SA-2013-003: New support for non-DES enctypes in the
      long-lived AFS key.  This requires deploying rxkad.keytab files on
      each server containing all of the encryption types for the cell AFS
      key.  Once this is deployed on servers, DES will only be used for
      the session key.  Once deployed on all clients, a stronger security
      mechanism will be used that allows the DES keys to be removed from
      the AFS principal in the Kerberos KDC (but still uses DES for some
      session encryption purposes).  (CVE-2013-4134)
    - OPENAFS-SA-2013-004: Properly support the -encrypt option in vos,
      including with -localauth.  (CVE-2013-4135)
  * Move the documentation and kernel module build dependencies to
    Build-Depends-Indep and only do those parts of the build if building
    architecture-independent packages.
  * Drop the sequence numbers from the openafs-client init script
    registration.  Debian now always uses dependency-based boot ordering.
  * Translation updates:
    - Japanese, thanks victory.  (Closes: #714223)

 -- Russ Allbery <rra@debian.org>  Wed, 24 Jul 2013 14:32:22 -0700

openafs (1.6.4-1) unstable; urgency=low

  * New upstream release.

 -- Russ Allbery <rra@debian.org>  Tue, 18 Jun 2013 11:10:45 -0700

openafs (1.6.3-1) unstable; urgency=low

  * New upstream release.
    - Support for Linux 3.9 and 3.10.  (Closes: #711920)
    - Multiple fixes for use after free, use of uninitialized memory,
      and similar C memory management bugs found via code analysis.
    - Obey jumbo/nojumbo settings for Ubik (database) servers.
    - General improvements in diagnostic and log messages.
    - Avoid incorrectly sending small amounts of data over the wire
      unencrypted in some situations and report the correct error message
      in this case.
    - Avoid generating duplicate IDs for readonly and backup volumes.
    - Return quota and free space information without an access check.
    - Improve client bookkeeping in the file server, fixing several
      potential corruption and segfault issues.
    - Avoid known cases of silent data corruption in background syncs in
      the file server.
    - Run-time configuration support for fileserver synchronization.
    - Fix transient network error interference with establishing a ubik
      quorum.
    - Do not discard the persistent client disk cache on restart.
    - Fix bugs that made it impossible to unmount a disk cache file system
      after it had been used by the client.
  * Give openafs-dbserver its own documentation directory rather than
    linking it to openafs-client, allowing relaxation of the versioned
    dependency on openafs-client to Recommends.  (However, openafs-client
    will still have to be installed for the openafs-fileserver init
    script, which uses the bos binary, so will still be pulled in by
    dependencies.)
  * Cleanup of the openafs-client postinst script.
    - Perform all work unconditionally to handle various rare error
      recovery cases properly.
    - Only force creation of CellServDB on initial installation or if
      AFSDB/SRV records are not being used.
  * Remove openafs-fileserver postinst support for upgrades from ancient
    versions (1.4.4.dfsg1-4 and 1.4.11+dfsg-3).
  * General coding style cleanup of maintainer scripts.

 -- Russ Allbery <rra@debian.org>  Mon, 17 Jun 2013 14:53:41 -0700

openafs (1.6.2.1-2) unstable; urgency=low

  * Upload to unstable.
  * Translation updates:
    - Brazilian Portuguese, thanks Albino B Neto.  (Closes: #706627)

 -- Russ Allbery <rra@debian.org>  Thu, 09 May 2013 09:00:57 -0700

openafs (1.6.2.1-1) experimental; urgency=low

  * New upstream release.
    - Support for Linux 3.8.
  * Support configuring -dynroot-sparse via debconf.  The AFS_DYNROOT
    option in /etc/openafs/afs.conf.client is now tri-valued instead of a
    boolean, and the boolean values will be mapped to the corresponding
    options on upgrade.  Based on work by Jakob Haufe.  (Closes: #644564)
  * Translation updates:
    - Czech, thanks Martin Šín.  (Closes: #705013)
    - Russian, thanks Yuri Kozlov.  (Closes: #705159)
    - French, thanks Christian Perrier.  (Closes: #705296)
    - Portuguese, thanks Miguel Figueiredo.  (Closes: #705307)
    - Danish, thanks Joe Hansen.  (Closes: #705660)
    - Italian, thanks Beatrice Torracca.  (Closes: #705864)

 -- Russ Allbery <rra@debian.org>  Sun, 21 Apr 2013 20:51:57 -0700

openafs (1.6.2-1) experimental; urgency=low

  * New upstream release.
    - OPENAFS-SA-2013-001: Fix fileserver buffer overflow when parsing
      client-supplied ACL entries and protect against client parsing of
      bad ACL entries.  (CVE-2013-1794)
    - OPENAFS-SA-2013-002: Fix ptserver buffer overflow via integer
      overflow in the IdToName RPC.  (CVE-2013-1795)
    - Fix aklog warning about allow_weak_crypto.
  * Update CellServDB to the 2013-01-28 version.
  * Fix DKMS builds of the OpenAFS kernel module for amd64 kernels on the
    i386 architecture by parsing the kernel version for the architecture
    and kernel class and using that to tell the OpenAFS build system what
    sysname to use.  Patch from Thorsten Alteholz.
  * Avoid re-running setup after build when building modules from the
    openafs-modules-source package with module-assistant.  This will
    hopefully avoid an issue where, following an upgrade of
    openafs-modules-source, module-assistant cannot build new module
    packages without an intervening module-assistant clean.  Patch from
    Thorsten Alteholz.  (Closes: #660622)
  * Make another attempt at suppressing the wildcard action for building
    debian/rules to fix problems building module packages using
    make-kpkg.  Patch from Thorsten Alteholz.  (Closes: #639475)

 -- Russ Allbery <rra@debian.org>  Mon, 04 Mar 2013 13:54:30 -0800

openafs (1.6.2~pre3-1) experimental; urgency=low

  * New upstream prerelease.
    - Avoid unnecessary panic in kernel module when freeing vcaches.
    - Add additional objects to the *_pic libraries in support of the AFS
      Perl bindings.
  * Remove unnecessary change to the upstream Debian packaging files to
    support armhf.  These files aren't used during a package build, so no
    need to carry a Debian patch.

 -- Russ Allbery <rra@debian.org>  Mon, 21 Jan 2013 11:17:36 -0800

openafs (1.6.2~pre2-2) experimental; urgency=low

  * Restore include of <sys/param.h> in userspace builds of rx/rx_packet.h
    to get a definition of MIN and MAX on, at least, powerpc.  Thanks,
    Andrew Deason.

 -- Russ Allbery <rra@debian.org>  Thu, 03 Jan 2013 12:06:41 -0800

openafs (1.6.2~pre2-1) experimental; urgency=low

  * New upstream prerelease.
    - Support Linux kernels up to 3.7.  (Closes: #685973)
    - Fix fileservers to properly report >2 TiB partitions.
    - Fix stale volume info from vos examine on non-DAFS filservers.
    - Fix possible volume corruption with vos convertROtoRW.
    - Fix bosserver to preserve all command-line options over restart.
    - Fix bosserver to properly kill hung processes during shutdown.
    - Fixes for memcache, especially on Solaris.
    - Increase the size of the DNS resolver answer buffer to allow sites
      with a long response list to use SRV and AFSDB records.
    - Fix possible abuse of fs mkmount.  In previous versions, users could
      crash a client by nesting volume mounts.
    - Fix client page cache corruption on Linux.  When multiple clients
      read and write to a file, the reading client may see first couple
      bytes of a file as nulls.
    - Support newer glibc versions.
  * Build-Depend on hardening-wrapper and enable it to work around the
    current upstream munging of CFLAGS and LDFLAGS.  (Closes: #659663)
  * Fix server installation instructions in README.servers, which used the
    early demand-attach syntax before separate demand-attach binaries were
    built.  Thanks, Björn Torkelsson.  (Closes: #693311)
  * Remove the symlink from the openafs-fileserver doc directory to the
    openafs-client doc directory.  We used to install this symlink and
    share doc directories, but this stopped in 1.4.12+dfsg-1.  However,
    dpkg doesn't remove symlinks to a directory, so systems that had
    upgraded from the older package were overwriting openafs-client doc
    files with the openafs-fileserver versions.  Thanks, Andreas
    Beckmann.  (Closes: #694063)
  * Switch to xz compression for the upstream tarball, Debian tarball, and
    binary packages.
  * Remove debian/import-upstream and change README.source to document
    using git-import-orig with --upstream-vcs-tag instead.
  * Move single-debian-patch to local-options and patch-header to
    local-patch-header so that they only apply to the packages I build and
    NMUs get regular version-numbered patches.
  * Update Vcs-* URLs for the new anonscm.debian.org URL layout.
  * Update standards version to 3.9.4 (no changes required).
  
 -- Russ Allbery <rra@debian.org>  Thu, 03 Jan 2013 10:07:39 -0800

openafs (1.6.1-2) unstable; urgency=low

  * Translation updates:
    - Fix German translation encoding.  Thanks, Christian PERRIER.
      (Closes: #678736)
    - Italian, thanks Beatrice Torracca.  (Closes: #671640)

 -- Russ Allbery <rra@debian.org>  Tue, 21 Aug 2012 17:11:58 -0700

openafs (1.6.1-1) unstable; urgency=low

  * New upstream release.
    - Do not ignore all InlineBulkStatus errors in file server.
    - Support for Linux 3.3 and 3.4.
    - Fix incorrect kernel error handling in afs_notify_change.
    - Fix locking around RXS_PreparePacket.

 -- Russ Allbery <rra@debian.org>  Wed, 28 Mar 2012 17:25:05 -0700

openafs (1.6.1~pre4-1) unstable; urgency=low

  * New upstream prerelease.
    - Always retry busy rx calls and retriable actions.
    - Do not abort the salvager on large volume IDs.
    - Ensure one NAT ping connection per srvAddr.
    - Improvements to the file server address tracking.
    - Improve locking in the host table in the file server.
    - Avoid discrepancy between lastBusy and PEER_BUSY.
    - Allow a null host for callback breaks.
    - Fix probing for noop_fsync in the Linux kernel.
    - Fix handling of expired locks in the file server.
    - Reset blacklisted servers on a hard-mount retry.
  * Update debhelper compatibility level to V9.
  * Update standards version to 3.9.3 (no changes required).

 -- Russ Allbery <rra@debian.org>  Thu, 08 Mar 2012 18:24:53 -0800

openafs (1.6.1~pre2-1) unstable; urgency=low

  * New upstream prerelease.
    - Disable server-side Rx keepalive during disk I/O.
    - Avoid timing out on non-kernel busy Rx channels.
    - Add separate client connection pool for replicated volumes.
    - Remove SYNC client disable behavior on some error patterns.
    - Correctly test for the end of the Rx call queue.
    - Fix cleanup of special inodes on the server.
    - Provide a public Rx function for toggling keepalive.
    - Fix connection management in the client checkserver loop.
    - Discard cached state in the client when unsure of validity.
    - Fix thread safety of free inode management with demand-attach.
    - Fix xstat handling of time values on 64-bit platforms.
    - Increase the idledead time.
    - Fix return status of fsync on a directory.
  * Fix afs-newcell's creation of the file server process to pass
    -localauth.  This was broken when demand-attach support was
    added.  Thanks, Florian Hatat.  (Closes: #652973)
  * Fix afs-newcell's unwind of file server process creation.  Thanks,
    Davor.  (Closes: #655136)
  * Description typo, thanks Jonas Smedegaard.  (Closes: #657933)
  * Translation updates:
    - Danish, thanks Joe Hansen.  (Closes: #654933)

 -- Russ Allbery <rra@debian.org>  Wed, 08 Feb 2012 14:30:07 -0800

openafs (1.6.1~pre1-1) unstable; urgency=low

  * New upstream prerelease.
    - Install new afsio utility.
    - Fixes performance issues in both the client and the server.
    - Rate-limit waiting for volume messages in kernel logs.
    - Avoid a possible memory allocation issue in ticket data management.
    - Disable MTU discovery.
    - Reduce the quantity of NAT pings sent by the client.
    - Various fixes for demand-attach file servers.
    - Fix volume lock violations.
    - Report the bosserver -rxbind address in a file.
    - Revert process group changes on keyring failure.
    - Various fixes for the salvager.

 -- Russ Allbery <rra@debian.org>  Tue, 20 Dec 2011 13:51:57 -0800

openafs (1.6.0-3) unstable; urgency=low

  * Apply upstream deltas to fix file corruption issue in file server:
    - [c73b6644] viced: disable accelerated copyonwrite
    - [4e05bc3b] remove CopyOnWrite2 and unused vars

 -- Russ Allbery <rra@debian.org>  Wed, 07 Dec 2011 18:47:48 -0800

openafs (1.6.0-2) unstable; urgency=low

  * Apply upstream deltas for Linux 3.1 and 3.2 (Closes: #649765):
    - [f129142] Linux: 3.1: update RCU path walking detection in
      permission i_op (Closes: #649996)
    - [7f55b45] Linux: d_delete now takes a const argument
    - [737a280] Linux: 3.2: Use set_nlink to update i_nlink
    - [364fad6] Linux: 3.1: adapt to fsync changes
    - [032736b] Linux: make sure backing_dev_info is zeroed
  * Add support for armhf.  Patch from Konstantinos Margaritis.
    (Closes: #645395)

 -- Russ Allbery <rra@debian.org>  Mon, 28 Nov 2011 17:53:45 -0800

openafs (1.6.0-1) unstable; urgency=low

  * New upstream stable release.
    - Rx NAT pings are not enabled until peer has answered
    - Numerous fixes to command argument parsing
    - Avoid crashing on host table exhaustion and defer clients instead
    - Rx connection reference counting is enabled
    - An Rx connection reference count leak is fixed in bulkstat
    - Handle unparsable directory objects
    - Handle Kerberos credential cache errors in aklog
  * Generate stub header files that include the actual system header when
    building libuafs instead of symlinking h to the appropriate directory.
    Fixes build failures now that Debian has switched to multiarch and
    moved some of the system headers.  (Closes: #639063, LP #831287)
  * Fix another Doxygen call to generate a configuration file, and remove
    the generated configuration files after Doxygen runs.
  * Update CellServDB to the 2011-08-14 release.

 -- Russ Allbery <rra@debian.org>  Thu, 01 Sep 2011 18:43:02 -0700

openafs (1.6.0~pre7-2) unstable; urgency=low

  * Force use of dblatex to build the manual, even if docbook2pdf is
    available, since the latter dies with errors about TeX capacity.
    (Closes: #635306)
  * Fix generation of protocol documentation from Doxygen headers.
    Doxygen cannot be called directly on header files and needs a
    configuration file to be generated first.  Thanks, Anders Kaseorg.
  * Add another dummy rule for ./debian/rules to the kernel module rules
    file to fix another variation of make-kpkg breakage.

 -- Russ Allbery <rra@debian.org>  Sun, 24 Jul 2011 16:45:28 -0700

openafs (1.6.0~pre7-1) unstable; urgency=low

  * New upstream prerelease.
    - Substantial Rx updates to correct erroneous behavior
    - Salvager tries harder to detect linktable issues
    - Additional documentation
    - xstat tools now cope with differing timeval structures between
      endpoints
    - Don't attach volumes with special status set in demand attach
    - Treat Linux 3.0 as Linux 2.6 for sysname purposes
  * Update README.source for a few changes in procedures and source
    package format.
  * Reapply the removal of the Doxygen-generated copy of jquery, since
    this apparently wasn't as fixed as had been advertised.  However, make
    it conditional on the existence of the jquery.js script, so we should
    hopefully only fix this where necessary.

 -- Russ Allbery <rra@debian.org>  Wed, 20 Jul 2011 13:04:07 -0700

openafs (1.6.0~pre6-2) unstable; urgency=medium

  * Urgency set to medium since 1.6.0~pre6-1 has been in unstable for some
    time, blocked only by the armel build problem, and 1.6.0~pre4-1 in
    testing has serious bugs.
  * Revert the removal of Doxygen's jquery copy.  This has now been fixed
    in the Doxygen package.
  * Disable optimization on armel to work around #630746.

 -- Russ Allbery <rra@debian.org>  Wed, 13 Jul 2011 14:05:26 -0700

openafs (1.6.0~pre6-1) unstable; urgency=low

  * New upstream prerelease.
    - Don't do unnecessary page invalidation with directories.
    - Flush vcaches in afs_shutdown for better callback givebacks.
    - Fix the vnode type for dynroot FIDs.
    - Fix volinfo -filenames.
    - Fall back to afs3-vlserver for SRV records for afs3-prserver.
    - Fix a client locking issue on ICBS that could deadlock.
    - Fix callback state handling with demand-attach when salvaged.
    - Fix reference leak in GetCapabilities.
    - Document DNS SRV record usage in afsd man page.
  * Add a dummy debian/rules rule in the kernel module rules file to fix
    builds with make-kpkg.  (Closes: #622260)
  * Remove and symlink the copies of jquery generated by Doxygen and add a
    Recommends on libjs-jquery for openafs-doc.

 -- Russ Allbery <rra@debian.org>  Thu, 16 Jun 2011 09:07:30 -0700

openafs (1.6.0~pre5-2) unstable; urgency=low

  * Apply upstream patch from http://gerrit.openafs.org/#change,4656 for
    correct reading of files larger than the chunk size.
  * Use dpkg-buildflags to get the default values of CFLAGS, CPPFLAGS, and
    LDFLAGS.  Upstream does not entirely honor these yet, but we're
    getting closer.
  * Update to standards version 3.9.2 (no changes required).

 -- Russ Allbery <rra@debian.org>  Sun, 15 May 2011 00:29:14 -0700

openafs (1.6.0~pre5-1) unstable; urgency=low

  * New upstream prerelease.
    - Avoid downward vcache pressure when entries are free.
    - Avoid client to fileserver deadlock during callback giveup.
    - Improve calculation of when to flush vcaches.
    - Don't read pages beyond the cache EOF.
    - Improve file server reference counting, locking, and logging.
    - Rename the OpenAFS com_err library to avoid conflicts.
    - Restrict the number of CBRs allocated at once.
    - Permit importing of -md5 and -md4 keys with asetkey.
    - Fix token return in aklog with 524 conversion.
  * Apply upstream patch from http://gerrit.openafs.org/#change,4654 to
    fix a configure problem detecting Linux kernel properties, leading to
    a lockup on 2.6.38 kernels.
  * Update import-upstream and README.source for moving 1.6 from the
    experimental and upstream-1.5 branches to the master and upstream
    branches.
  * Change to Debian source format 3.0 (quilt).  Force a single Debian
    patch for simplicity since the packaging is maintained in Git using
    branches, and include a patch header explaining why.
  
 -- Russ Allbery <rra@debian.org>  Sat, 14 May 2011 11:52:40 -0700

openafs (1.6.0~pre4-1) unstable; urgency=low

  * Upload to unstable.
  * New upstream prerelease.
    - Fix file descriptor leak in the file server that could result in
      corrupted files.
    - Properly support large volume numbers.
    - Document current client setuid behavior.  (Closes: #612608)
    - Allow salvager to be run manually with demand-attach servers.
    - Properly report setpag() errors.
  * Apply upstream deltas:
    - [1e322b88] Linux: 2.6.39: deal with BKL removal
    - [a8aa6f42] Linux: 2.6.39: replace path_lookup with kern_path
  * Declare optional dependencies in the openafs-client init script on
    openafs-fileserver so that, if the same host is running both a
    fileserver and a client, the fileserver starts before and stops after
    the client.

 -- Russ Allbery <rra@debian.org>  Thu, 31 Mar 2011 15:00:04 -0700

openafs (1.6.0~pre3-1) experimental; urgency=low

  * New upstream prerelease.
    - Revert UUID support in vos.
    - pt_util fixed to properly create new database.
    - MTU discovery now properly shut down on call reset.
    - FUSE client support fixed for non-/afs mounts.
    - A deleted volume can now be recreated properly.
    - Callbacks are again not broken during whole partition salvages.
    - Positional vectored IO fixed.
    - Fileserver per-client thread usage again properly enforced.
    - Anonymous dropbox support improved and drawbacks documented.
    - Ensure vnodes are not reallocated while in use for demand-attach.
    - Perform vcache eviction via a fast path before visiting vcaches
      where sleep is needed.
  * Apply upstream deltas:
    - [17b48f99] Add missing semicolon (Closes: #618496)
    - [ee2811b0] viced: Allow checkout of VOL_STATE_DELETED volumes

 -- Russ Allbery <rra@debian.org>  Tue, 22 Mar 2011 05:07:22 -0700

openafs (1.6.0~pre2-1) experimental; urgency=low

  * New upstream prerelease.
    - Avoid spurious Rx connection timeouts.
    - Do not retry Rx calls on channels returning busy errors.
    - Fix double-free error in the vos command-line utility.
    - Properly enable Rx connection hard timeouts.
    - Fix lock initialization in Rx.
    - Check for /afs existence before starting unless -nomount given.
    - Fix panic when using /afs/.:mount syntax.
    - Avoid a panic in memcache mode due to missing CellItems file.
    - Attempt to recover more quickly from timed-out volume releases.
    - Improve speed of volume removal.
    - Improve CPU utilization during demand-attach volume attachment.
    - Fix various error handling problems.
    - Linux 2.6.38 support.
    - Improve correctness and performance in cache bypass mode.
    - Avoid extra runs of the vcache freeing routine.
  * In README.modules, document the need to install the Linux headers
    package in the DKMS instructions and the need for module-assistant
    clean openafs in the module-assitant instructions.  (Closes: #606235)

 -- Russ Allbery <rra@debian.org>  Thu, 03 Mar 2011 17:49:27 -0800

openafs (1.6.0~pre1-1) experimental; urgency=low

  * New upstream prerelease.
    - Rx performance improvements.
    - Correct byte order handling of port in SRV record lookups.
    - More robust vos release to sites previously marked "don't use."
    - vos properly matches sites with multihomed servers.
    - Fix ptserver supergroups support on 64-bit platforms.
    - Bug fixes for demand-attach salvaging.
    - Avoid potential crash when attaching a volume fails.
    - Properly hold the host lock during host enumeration in fileserver.
    - Use larger I/O sizes in memcache to improve performance.
    - Avoid potential alignment issues in pioctl calls.
    - Servers now marked down when GetCapabilities returns an error.
    - Avoid blocking xvcache lock when freeing in-use vcaches.
    - In-use vcache count now properly tracked.
    - Properly configure LWP to use ucontext on appropriate platforms.
    - Eliminate spurious AFS system call errors.
    - Linux 2.6.37 support.
  * Apply upstream deltas:
    - [4a3e5291] Update NEWS for 1.5.78 and 1.6.0pre1
  * In the openafs-client init script, don't attempt to stop or restart
    the AFS client if module loading is disabled.  Stopping afsd without
    unloading the module would leave the system in an inconsistent state.
  * Add $named to Should-Start in the openafs-client init script since the
    client may do DNS lookups for the VLDB and file servers during startup
    in some situations.  (Closes: #586226)
  * Drop --enable-reduced-depends for right now.  aklog doesn't deal with
    it correctly.
  * Now that upstream has renamed compile_et to afs_compile_et, include it
    in libopenafs-dev.
  * Update CellServDB to the 2010-12-13 version.

 -- Russ Allbery <rra@debian.org>  Wed, 29 Dec 2010 12:27:59 -0800

openafs (1.5.77-2) experimental; urgency=low

  * Apply upstream deltas:
    - [ca2a7363] libuafs: Don't #define user (fixes armel build)
    - [f7f366d0] Link dafssync-debug(8) to fssync-debug(8)
    - [a2cf6b8d] Fix POD errors in fileserver and dasalvager
    - [e36b4e00] Update bos create man page for new demand-attach
  * Add backslashes to the DKMS command, which will be required once DKMS
    uses proper shell quoting.
  * In openafs-modules-source, use /lib/modules/`uname -r`/build as the
    default path to the kernel headers rather than /usr/src/linux.
    Current kernel header packages will create an appropriate symlink
    there.  This default is only used when neither module-assistant nor
    kernel-package are used.
  * In the openafs-client init script, stop looking for openafs.o; Debian
    hasn't supported 2.4 kernels for quite some time.  Remove all the $MP
    handling since we force a module name of openafs.ko using
    --with-linux-kernel-packaging.

 -- Russ Allbery <rra@debian.org>  Fri, 24 Sep 2010 21:37:03 -0700

openafs (1.5.77-1) experimental; urgency=low

  * Apply upstream deltas:
    - [7594331c] Add NEWS entries for OpenAFS 1.5.77 and 1.5.76
  * New upstream testing release.
    - Demand-attach servers are now always built and installed under
      separate names (dafileserver, davolserver, dasalvager).  This means
      that the default names are no longer demand-attach, which means that
      upgrades from previous experimental versions will fail (but upgrades
      from non-experimental versions will be much cleaner).
    - Linux 2.6.36 support and improved freezer interface support.
    - More robust path MTU detection.
    - Return VNOVOL from fileserver when a volume is deleted.
    - Improve handling of some corruption in the salvager.
    - Relax too-strict checks in ptserver on foreign names.
    - Better reporting of failures during volume attach.
    - Better fileserver handling of host hash collisions.
    - Fix statistics reporting in RXAFS_GetStatistics64.
    - Improved disconnected mode reference tracking.
    - Avoid a kernel panic during vcache contention.
    - Fix potential kernel panic during bulkstatus.
    - Better vos dry-run mode for syncvldb and syncserv.
    - Fix s390x kernel build support.
  * Update afs-newcell and README.servers to recommend using the
    demand-attach fileserver binaries and dafs bos type.
  * Force disabling of Linux syscall probing in kernel module builds.
  * Remove obsolete --enable-demand-attach-fs and --enable-disconnected
    configure flags.  These are now unconditional upstream.
  * The openafs-fileserver init script now depends on $named since
    apparently the volserver requires DNS during startup.  Thanks, Jaap
    Winius.  (Closes: #589783)
  * Use dpkg --print-architecture, not --print-installation-architecture,
    in the openafs-fileserver config script.  The latter is deprecated.
    Thanks, Peter Palfrader.  (Closes: #594488)
  * Add a dependency on libc6-dev to openafs-modules-dkms.  dkms doesn't
    depend on it because most kernel modules don't need it, but openafs
    builds userspace helper programs.  Thanks, Peter Palfrader.
  * Fix the sample CellServDB entry printed by afs-newcell if the cell
    isn't found in /etc/openafs/CellServDB to include the correct server
    syntax.  Thanks, Peter Palfrader.
  * Run the DKMS build commands in a subshell to work around a DKMS bug
    that caused the module build logs to be discarded.  (LP: #593509)
  * Add a status command to the openafs-fileserver init script.
  * Update to debhelper compatibility level V8.
    - Rewrite debian/rules to use dh and overrides.
    - Use dh_installdocs --link-doc to handle linked doc directories.
    - Rewrite debian/module/rules to use dh and overrides.
    - Bump -source package dependency and compat to debhelper 8.
  * Add ${perl:Depends} to openafs-modules-dkms and perl to the
    dependencies of openafs-modules-source, since Perl is used as part of
    the module build system now.
  * Remove bison and flex dependencies for the module build packages.  We
    now ship the results of rxgen, so don't need all the tools required to
    build the full source tree.
  * Update standards version to 3.9.1 (no changes required).

 -- Russ Allbery <rra@debian.org>  Tue, 21 Sep 2010 17:59:42 -0700

openafs (1.5.75-2) experimental; urgency=low

  * Apply upstream deltas:
    - [57d727da] Link libafsauthent with -lresolv if required
    - [c3fc948e] Check for crypt in external library
    - [a1351d48] Fix ktime test on 64-bit systems
  * Use --after instead of --remaining in binary-indep to avoid running
    dh_auto_install and doing the installation process again.

 -- Russ Allbery <rra@debian.org>  Wed, 14 Jul 2010 12:05:12 -0700

openafs (1.5.75-1) experimental; urgency=low

  * New upstream testing release.
    - Path MTU discovery for networks with bad fragmentation.
    - New -human flag for human-readable units in some fs commands.
    - Provide reasons for locked volumes in vos when known.
    - Improvements to Rx ping and NAT handling.
    - Improvements to the userspace AFS client.
    - Substantial updates to the Administrator's Guide.
    - Various bug fixes and improvements to the file server.
    - Force core file generation in bosserver.
    - Improve vlclient and vldb_check.
    - Avoid volume corruption on creation if files were left over from a
      previous failed cleanup.
    - Do not tie up fileserver threads with volumes being taken offline.
    - Break origin's callback on the target of a rename operation.
    - Do not open /dev/console in the fileserver.  (Closes: #582111)
    - Avoid unneeded sync() calls in the fileserver.
    - Update client disk cache version.
    - Parallelization improvements in lock management in the client.
    - New -dynroot-sparse mode for afsd to not show all cells in the
      CellServDB until that cell is needed.
    - Fix aklog crash with linked cell handling.
    - Fix fs getserverprefs -vlservers with default CellServDB list.
    - Report server address when logging warnings.
    - Avoid panic in GetCapabilities with an unknown cell.
    - Report process name and ID for advisory lock warnings when
      possible.
    - Flush pending changes to server when releasing file locks.
    - Various other client bug fixes on error handling and callbacks.
    - Disable syscall probes when keyrings are supported.
    - Use filehandles for all Linux 2.6 versions to avoid
      incompatibilities with mismatched afsds.
    - Update Linux kernel support for 2.6.35.
    - The stripped source tree generated for kernel module builds is now
      truly architecture-independent and can build on i386 for amd64
      kernels (for example).  (Closes: #518270)
    - Fix build problems on alpha.
  * Apply upstream deltas:
    - [bbce0515] Add NEWS entries for 1.5.75
    - [c790e7d0] Remove a few erroneous NEWS entries for 1.5.75
    - [9e2aba99] Fix ktime test for errors
    - [5cc6293c] Provide man pages for more fssync-debug commands
  * Set the OpenAFS build version to the Debian package version with
    -debian appended so that the Debian package versions can be
    distinguished from unmodified upstream versions.
  * Build shared library packages for libafsauthent and libafsrpc.
    Upstream is now more careful about the ABI.  (Closes: #433054)
  * Explicitly link libafsauthent with -lresolv -lcrypt.  This is a
    temporary fix for Linux that will be replaced by a better upstream fix
    in the next release.
  * openafs-modules-source and openafs-modules-dkms are now architecture:
    all.  The generated kernel source is now architecture-independent.
  * openafs-modules-source and openafs-modules-dkms now recommend an
    appropriate version of openafs-client.
  * Update kernel module packaging scripts:
    - Remove selection of linux-image vs. kernel-image for kernel names.
    - Use Breaks instead of Conflicts.
    - Update standards version to 3.9.0.
  * Tighten the dependencies on openafs-client in packages that symlink
    their /usr/share/doc directories to openafs-client's to meet the
    Policy requirements for changelog files.
  * Remove the lpia architecture.  This was an experiment in Ubuntu that
    has apparently been dropped.
  * Add preliminary support for powerpcspe, mapping that architecture to
    ppc_linux26.  The kernel build won't work unless uname -m on that
    architecture returns ppc.
  * Minor update to README.Debian for openafs-doc: the old IBM release
    notes are no longer included.
  * Remove conflicts/replaces/provides for openafs-ptutil, which was
    ancient (removed in 2001).
  * Install an upstream changelog file now that upstream provides one.
  * Add a workaround in the clean target to allow the same packaging files
    to be used by upstream, which removes changelog during distclean
    because it's Autoconf-generated.  This workaround will not trigger
    during a normal Debian package build.
  * Update standards version to 3.9.0.
    - Use Breaks instead of Conflicts where appropriate.

 -- Russ Allbery <rra@debian.org>  Tue, 13 Jul 2010 14:46:10 -0700

openafs (1.5.74.1-1) experimental; urgency=low

  * New upstream testing release.
    - Correctly recognize cache version differences in upgrades from 1.4
      and invalidate the old cache.
    - Resolve symlinks in fs rmmount.
    - Include PID in byte-range lock warning.
  * Preserve the AFS mount point and cache directories set in
    /etc/openafs/cacheinfo if the file already exists rather than
    overwriting them with the defaults.  Thanks, Liam Healy.
    (Closes: #580077)
  * In the openafs-client init script, don't assume that AFS is mounted on
    /afs when unmounting it or killing processes with AFS files open.
    Instead, parse /etc/mtab to find the AFS mount point.
  * Move the experimental afsd.fuse AFS FUSE client into openafs-fuse to
    avoid adding a FUSE dependency in openafs-client.  Document its
    current limitations in the package description.

 -- Russ Allbery <rra@debian.org>  Tue, 04 May 2010 21:49:52 -0700

openafs (1.5.74-2) experimental; urgency=low

  * Apply upstream deltas:
    - [e6f6c349] Fixes and clarifications to vos setaddrs man page
    - [d80382ef] Remove special-case call for KAM_SetPassword on s390
  * Fix ucontext detection on ppc_linux26, hopefully fixing build failures
    on the Debian powerpc architecture.
  * Install afsd.fuse and a man page link for it if the FUSE client build
    is enabled.
  * Add build dependency on libfuse-dev and pass --enable-fuse-client to
    configure so that the new FUSE afsd is built.  Install afsd.fuse into
    the openafs-client package for the time being; it will move to some
    other package before being uploaded to unstable so that openafs-client
    doesn't keep a dependency on libfuse.  There is, as yet, no
    documentation or init script support for the FUSE implementation.

 -- Russ Allbery <rra@debian.org>  Tue, 20 Apr 2010 18:12:06 -0700

openafs (1.5.74-1) experimental; urgency=low

  * New upstream testing release.
    - New vos setaddrs command.
    - Significant improvements to libuafs (user-space AFS client).
    - Initial FUSE implementation for afsd.
    - pts mem -supergroup and -expandgroups options.
    - Rx lock acquisition and thread safety fixes.
    - Fileserver capabilities support for the UNIX client.
    - Various afsmonitor improvements.

 -- Russ Allbery <rra@debian.org>  Mon, 19 Apr 2010 14:27:10 -0700

openafs (1.5.73.3-1) experimental; urgency=low

  * New upstream testing release.
    - New demand-attach file server support for greatly improved file
      server restart times.
    - Support for split readonly/read-write client caches.
    - Better client handling of file server meltdowns.
    - Experimental read-only client disconnected mode.
    - NFS translator clients now work properly on Linux.
    - Client cache readahead.
    - Network performance improvements.
    - New libkopenafs library providing a kernel PAG manipulation
      interface (a subset of the API provided by Heimdal's libkafs).
    - Fix builds on sparc64.  (LP: #181661)
  * Apply upstream deltas:
    - [7d395f17] Improve demand-attach fileserver bos documentation
    - [a763edc3] Make src/rx/rx.c not executable
    - [8d41bc24] Reallocate memory in aklog for the AFS ID string
    - [be449999] Fix typo in bos_create manpage
    - [fdb9429e] Linux: kmap() not page_address()
  * Build OpenAFS with demand-attach enabled for the file server, bos
    restricted mode enabled for bosserver, and disconnected mode enabled
    for the client.  Except for demand-attach, these options don't change
    the default behavior, just make new capabilities available.
  * The openafs-modules package now provides openafs-modules3 and
    conflicts on pre-1.5.61 openafs-client packages since the interface
    between afsd and the module has changed.  openafs-client now conflicts
    with openafs-modules2 and recommends openafs-modules3.
  * Change the default permissions of /etc/openafs/server to 0755 to match
    upstream defaults, but do not change permissions on upgrade.  The only
    file in that directory that needs to be protected is KeyFile, which
    should be mode 0600 anyway.  Drop the patch to bosserver to allow more
    restrictive permissions.  bosserver will complain about directory
    permissions after upgrade until the directory is manually changed.
  * Upstream now installs afszcm.cat and finds it in /usr/share/openafs/C,
    so use the version installed via make install and install it in the
    same location.
  * Upstream builds specific files with -fno-strict-aliasing where needed,
    so we no longer need to build the whole source with that flag.
  * Upstream no longer includes files covered by the Apple Public Source
    License, so we no longer have to repackage the upstream source to
    remove those files.  Drop Debian patches to the build system that were
    compensating for the removal of those files.
  * Switch to generating upstream tarballs from the upstream Git tag
    rather than from tarball releases.  There's no reason to include all
    the generated files when we're going to regenerate them anyway, and
    this saves effort combining the doc and src tarballs.

 -- Russ Allbery <rra@debian.org>  Thu, 08 Apr 2010 13:20:50 -0700

openafs (1.4.12+dfsg-3) unstable; urgency=low

  * Apply upstream deltas:
    - [135e196b] Create missing root directory when ORPH_ATTACH
    - [190ef2cb] volmonitor keep vtrans lock
    - [812dcc2c] Increase the maximum number of sysnames
    - [a123d4ab] Print rxdebug statistics as unsigned values
  * If the user configures openafs-client to use AFSDB records for VLDB
    server location, don't prompt the user for VLDB servers for the local
    cell even if they're not present in CellServDB and don't try to add an
    entry for the local cell to CellServDB.  (Closes: #575299)

 -- Russ Allbery <rra@debian.org>  Fri, 26 Mar 2010 16:05:30 -0700

openafs (1.4.12+dfsg-2) unstable; urgency=low

  * Apply upstream deltas:
    - [4ca7b6fc] Remove lih_r
    - [f3899ac3] Allow GetSomeSpace_r to select an optimal host
    - [94a43966] h_TossStuff_r: check held-ness after lock
    - [b78eeb0c] h_TossStuff_r: make sure host does not go away
    - [0583af32] volmonitor copy link before calling free
    - [eb799d07] Move non-executable stack assembly code to end of file
  * Build with -fno-strict-aliasing.  The upstream development branch has
    a better fix that selectively enables this for specific files with
    known problems, but be conservative for the stable release.

 -- Russ Allbery <rra@debian.org>  Mon, 22 Mar 2010 15:53:48 -0700

openafs (1.4.12+dfsg-1) unstable; urgency=low

  * New upstream release.
    - Enable weak encryption types in aklog and klog.krb5.
    - Build support for Linux 2.6.33.
    - Improvements to host tracking safety in the file server.
    - Fall back to current kernel credentials if we can't use stored ones.
    - Fix truncation handling in some large file situations.
    - Further fixes to mmap handling.
    - Avoid double-free in some FetchData64 error situations.
    - Stop warning about system call hooks when keyrings are in use.
    - Flush vcaches when a mount fails to avoid inconsistent data.
    - New dump tag and length standard for vos dump.
    - Fix stack executability for programs containing assembly code.
    - Various salvager robustness fixes.
  * Use dh_dkms from the DKMS package to handle creation of the maintainer
    scripts for openafs-modules-dkms rather than rolling our own.
    (LP: #497149)
  * Update init script to require $remote_fs be started first and stopped
    after OpenAFS.  This won't be the case in the long run, but for now
    some important boot-time options need /usr/bin/fs to set them.
  * List $syslog in Should-Start for the openafs-client init script, since
    otherwise if loading the module causes a kernel panic, it won't be
    logged to disk.
  * Update CellServDB to the 2010-02-28 version.
  * Add README.source explaining maintenance procedures and a
    debian/import-upstream script to do a Git-aware merge of a new
    upstream release that will allow us to cherry-pick upstream patches
    and do proper merges.
  * Stop linking the openafs-fileserver doc directory to openafs-client so
    that we can provide a separate NEWS.Debian.
  * Update standards version to 3.8.4 (no changes required).

 -- Russ Allbery <rra@debian.org>  Mon, 08 Mar 2010 16:32:49 -0800

openafs (1.4.11+dfsg-6) unstable; urgency=low

  * Apply upstream deltas:
    - [c12ec354] Fix write_begin configure test for recent RHEL kernels
    - [b7198421] Fix memory allocation warnings at shutdown
    - [7183c113] Do not check *aoutSize in PGetPAG
    - [c0323c49] cm: address race condition in afs_QueueVCB
    - [ad6dabdc] Clean up console message
    - [c9f7fe37] Make ktc_curpag also detect ONEGROUP PAG gids
    - [2f87c43e] volser transaction object race conditions
    - [2d6c0390] Add array bounds checking in h_Enumerate
    - [70f6a328] Check for (hostFlags & HOSTDELETED) after h_Lock_r
    - [c7a59397] Avoid IHandle leak when failing to attach volume
  * Remove incorrect return call in shutdown_icl() introduced by b7198421.
  * Do not attempt to build the kernel module with DKMS if the appropriate
    Linux headers aren't installed.  Based on code from the common DKMS
    postinst script (which we'll just use once it's reliably available).
    Thanks, Anders Kaseorg.  (LP: #487535)
  * Fix configure flags used for enabling or disabling LWP and kernel
    debugging flags and always pass --disable-strip-binaries.
  * Fix the openafs-dbg dependencies and package description to reflect
    its inclusion of debugging symbols for all server binaries in
    openafs-fileserver and openafs-dbserver, but not the legacy PAM
    modules.
  * In anticipation of a change in dpkg-source's defaults, force source
    package format 1.0.  The package is maintained using Git and
    generating a proper quilt series is complex and relatively pointless
    work, so the additional complexity of the 3.0 format is currently not
    that useful.
  * Change section of openafs-modules-dkms to kernel to match override.

 -- Russ Allbery <rra@debian.org>  Mon, 30 Nov 2009 16:54:08 -0800

openafs (1.4.11+dfsg-5) unstable; urgency=low

  * Apply upstream deltas:
    - [7833e472] Make afsd.pod reflect reality
    - [c9974c7a] Avoid prematurely destroying callback_rxcon
    - [9b37972e] Linux: 2.6.32 - Adapt to writeback changes
    - [abdf72bc] Linux: Avoid deadlock in readdir - release GLOCK for
      filldir
    - [bdb4f98a] Protect rx_call iovq from simultaneous attempts to empty
      it
    - [c08609ae] Avoid using released hosts
    - [a410b7fd] Linux - Fix disk cache access for selinux/AppArmor
      constrained processes (LP: #415766)
    - [49094ccf] Add automatic sysname detection for ARM Linux
    - [525b594a] Make ktc_curpag generally available (LP: #446521)
  * In the postinst of openafs-modules-dkms, if the openafs module is
    already added in DKMS, try to remove it first before adding it.  This
    should more correctly handle the case of a user installing this
    package without the correct kernel headers, having it fail in
    postinst, and then installing the correct headers and having dpkg
    attempt to configure the package again.  Thanks, Philipp Kaluza.
    (Closes: #553542)

 -- Russ Allbery <rra@debian.org>  Tue, 03 Nov 2009 20:57:21 -0800

openafs (1.4.11+dfsg-4) unstable; urgency=low

  * When changing the name of the source package built by
    openafs-modules-source, we need to change the package name in the
    changelog as well or dpkg-gencontrol explodes.  Thanks, Aaron M.
    Ucko.  (Closes: #549140)

 -- Russ Allbery <rra@debian.org>  Wed, 30 Sep 2009 18:04:44 -0700

openafs (1.4.11+dfsg-3) unstable; urgency=low

  * Apply upstream deltas:
    - openafs-stable-1_4_x/fileserver-no-negative-fetchdata-20090926:
      never return a negative data length from client reads past the end
      of a file.
    - openafs-stable-1_4_x/fileserver-gethost-r-cleanup-fixes-20090925:
      fix memory leak and possible double-free in error handling cases in
      fileserver.
    - openafs-stable-1_4_x/fileserver-retry-registeraddrs-20090810: retry
      VL_RegisterAddrs in the file server on failure.
    - openafs-stable-1_4_x/kernel-init-vrequest-structure-20090914:
      properly initialize vrequest structure in the kernel.
  * Change the permissions of /var/lib/openafs/local to 0700 to match
    upstream defaults.  This directory contains the fssync.sock file used
    for coordination between the fileserver and the volserver, and
    commands sent to that socket are not authenticated.  Linux protects
    the socket from unprivileged writes by default, but other operating
    systems do not.  Upstream therefore wants this directory to be 0700
    and bosserver will complain by default if it's not.  Changing the
    permissions let us drop a patch to bosserver.
  * Fix the second module control file for the standards version, section,
    and maintainer update.
  * Change the source package name of the stripped package generated by
    openafs-modules-source so that, should someone build a Debian source
    package from it, it won't have the same name as the main openafs
    source package.

 -- Russ Allbery <rra@debian.org>  Tue, 29 Sep 2009 15:34:58 -0700

openafs (1.4.11+dfsg-2) unstable; urgency=low

  * Add armv5tel to debian/sysname, mapping it to arm_linux26.  Patch from
    Daniel Bayer.  Also make the similar change for the module source
    package.  (Closes: #542315)
  * Also install restorevol in the openafs-client package.
  * Swap maintainer and uploaders in the packaging files for the module
    source package, matching the main package.
  * Update standards version to 3.8.3.
    - Change section of packages generated by openafs-modules-source to
      kernel.
    - Add Homepage to packages generated by openafs-modules-source.

 -- Russ Allbery <rra@debian.org>  Fri, 21 Aug 2009 19:20:03 -0700

openafs (1.4.11+dfsg-1) unstable; urgency=low

  * New upstream release.

 -- Russ Allbery <rra@debian.org>  Fri, 10 Jul 2009 13:57:55 -0700

openafs (1.4.11~pre3+dfsg-1) unstable; urgency=low

  * New upstream release candidate.
    - Further fixes for rcu_read_lock dependencies in some kernels.
    - Clean up return values of Linux vnode operations.
    - Call inode's setattr operation correctly.
  * Ignore failures to remove an existing DKMS tree in the prerm of the
    openafs-modules-dkms package.  In the possible cases where the tree
    may not be present to be removed, failing package removal doesn't
    make sense.  (Further addresses LP #368471.)
  * Don't install man pages for fs command variants that are only
    available on Windows.
  * Bring src/config/linux-version closer to upstream since upstream now
    handles unversioned source directories.  There is one remaining change
    required to search for UTS_RELEASE in the correct header path.
  * Update CellServDB to 2009-06-29 version.
  * Translation updates:
    - Russian, thanks Yuri Kozlov.  (Closes: #534807)

 -- Russ Allbery <rra@debian.org>  Sat, 04 Jul 2009 15:20:06 -0700

openafs (1.4.11~pre1+dfsg1-1) unstable; urgency=low

  * New upstream release candidate.
    - New getpag pioctl to discover a PAG from userspace portably.
    - Allow disabling of syscall probing in the kernel module.
    - New -maxmtu override switch in afsd to accommodate some VPNs.
    - pts client encryption support.
    - Further fixes to address/UUID tracking in the file server.
    - New DocBook-based manuals replacing the old HTML manuals.
    - New Doxygen-based protocol reference replacing the old PDF files.
    - Man pages for remaining AFS subcommands.
  * Update standards version to 3.8.2 (no changes required).

 -- Russ Allbery <rra@debian.org>  Wed, 17 Jun 2009 13:32:31 -0700

openafs (1.4.10+dfsg1-2) unstable; urgency=low

  * Apply upstream CVS deltas:
    - STABLE14-dprintf-rename-20090427: rename AFS's dprintf to avoid
      conflicts with one in the kernel.
    - STABLE14-linux26-defer-cred-changing-20090511: defer changing groups
      when the real and effective credentials of a process differ to avoid
      running afoul of checks in newer Linux kernels that cause oops.
      (Closes: #528785)
    - STABLE14-linux-mmap-antirecursion-fix-20090512 and
      STABLE14-linux-mmap-antirecursion-avoid-spurious-eio-20090526:
      improvements in flag setting and locking around recursive mmap
      protection.
    - STABLE14-memcache-write-on-laststore-20090512: write back dirty
      pages on last store with memcache to avoid losing changes.
    - STABLE14-background-fsync-consistency-issues-20090522: file
      descriptor handling fixes for the file server.
    - STABLE14-man-page-vos-dump-flags-20090526: document the -clone and
      -omitdirs flags to vos dump.  (Closes: #502571)
  * Provide an openafs-modules-dkms package that uses DKMS to dynamically
    build kernel modules for the local kernel and document this option in
    README.modules.  This is an alternative to installing
    openafs-modules-source and building kernel modules for each new kernel
    with module-assistant or make-kpkg.  (Closes: #168852, #525131)
    (LP: #52786, #368471, #369875)
  * Have openafs-client recommend at least the current source version of
    openafs-modules-source or openafs-modules-dkms instead of any old
    version.  While the API probably hasn't changed, it's best practice to
    keep a relatively close match between the userspace andn the kernel
    module version.  (LP: #369875)
  * Dynamically determine the Debian and upstream versions for dkms.conf
    and get-orig-source from debian/changelog.  Thanks, Anders Kaseorg.
    (LP: #364426)
  * Build-depend on cpio (used for generating openafs-modules-source).

 -- Russ Allbery <rra@debian.org>  Tue, 26 May 2009 21:18:54 -0700

openafs (1.4.10+dfsg1-1) unstable; urgency=high

  * New upstream release.
    - OPENAFS-SA-2009-001: Avoid a potential kernel memory overrun if more
      items than requested are returned from an InlineBulk or BulkStatus
      message.  (CVE-2009-1251)
    - OPENAFS-SA-2009-002: Avoid converting negative errors into invalid
      kernel memory pointers.  (CVE-2009-1250)
    - Preliminary support for 2.6.30 kernels.
    - Dynamic vcache allocation support to deal with inotify vcache
      pinning.
    - Do appropriate locking for CellServDB in /proc.
    - Use +dfsg instead of .dfsg for saner version sorting.
  * Debian's 2.6.29 packages no longer include symlinks from the
    architecture-specific header tree to the common header tree and
    instead overlay both header trees using kbuild.  Change the Autoconf
    probes to always use kbuild and generate stub headers in the paths
    that OpenAFS expects that include the linux headers.  Patch from Aaron
    M. Ucko.  (Closes: #521745)
  * Build PIC versions of libafsauthent and libafsrpc and install them in
    libopenafs-dev for use when AFS code should be embedded into shared
    libraries.  Patch from Garrett Wollman.
  * Update CellServDB to 2008-11-07 version.  (Closes: #522451)
  * Update debian/watch for +dfsg naming instead of .dfsg.
  * Update standards version to 3.8.1 (no changes required).
  * Translation updates:
    - Japanese, thanks Hideki Yamane.  (Closes: #521518)

 -- Russ Allbery <rra@debian.org>  Mon, 06 Apr 2009 15:49:34 -0700

openafs (1.4.8.dfsg1-3) unstable; urgency=low

  * Apply upstream CVS deltas:
    - STABLE14-cbr-free-what-you-alloc-20090325: dequeue items in the same
      way they were allocated.
    - STABLE14-shutdown-vcache-avoid-null-deref-20090324: avoid oops on
      shutdown.  (LP: #333197)
    - STABLE14-uphys-invalidate-returns-void-20081130: fix apparent Ubik
      synchronization errors due to incorrect use of a void return value.
  * Update package sections for the new archive organization.
  
 -- Russ Allbery <rra@debian.org>  Fri, 27 Mar 2009 08:08:49 -0700

openafs (1.4.8.dfsg1-2) unstable; urgency=low

  * Make openafs-modules-source architecture-specific (arch: any instead
    of arch: all).  The new method for generating the kernel source tree
    only generates correct build machinery for the architecture on which
    it was built, making the package architecture-specific.  The generated
    tree is so much smaller that this still only uses about 1MB of archive
    space more than the old method and makes each openafs-modules-source
    package much smaller.  This is a workaround until we can fix
    libafs_tree to include enough build machinery to handle all Linux
    architectures from one source tree.  (Closes: #516023)
  * Explicitly remove *-stamp files in the clean target of the module
    build until the module build is upgraded to debhelper 7.

 -- Russ Allbery <rra@debian.org>  Wed, 18 Feb 2009 13:48:17 -0800

openafs (1.4.8.dfsg1-1) unstable; urgency=low

  * New upstream release.  (Closes: #511535)
    - Support 2.6.28 kernels.  (LP: #303112)
    - Check at compile time that the kernel has keyring support rather
      than building non-functional modules.  (Closes: #500850)
    - Include vos clone man page.  (LP: #324449)
  * Apply upstream CVS deltas:
    - STABLE14-libuafs-updates-20081229: prerequisite for other deltas.
    - STABLE14-linux-truncate-race-20090109: avoid race condition during
      truncation.
    - STABLE14-linux-i-size-20090112: further fix for truncation race.
    - STABLE14-linux-truncate-cleanup-20090113: further truncation fix.
    - STABLE14-osi-probe-check-result-cope-with-enoent-20090115: fix for
      syscall probing.
    - STABLE14-linux-2629-20090115: support for 2.6.29 kernels.
      (Closes: #513680)
    - STABLE14-rx-idledead-only-ignore-keepalives-20081222: rx bug fix to
      not ignore other ping packets.
    - STABLE14-rx-rdwr-writeproc-race-20081228: fix rx race condition that
      could result in reuse of freed memory.
    - STABLE14-rx-do-not-race-current-packet-20090105: fix rx race
      condition.
  * Use make libafs_tree to generate the tree for the kernel module
    compile rather than copying the entire source tree.
  * Compress the source in openafs-modules-source with bzip2 instead of
    gzip to reduce the package size.
  * Make dynroot the default for new installations.  It works much better
    with systems that don't bring up their network until late in the boot
    process, such as wireless laptops.  (LP: #249240, #318605)
  * Mention libpam-afs-session instead of libpam-openafs-session in the
    description of libpam-openafs-kaserver, and mention libpam-krb5 by
    name.  Thanks, Philipp Kaluza.  (Closes: #501308)
  * Suggest module-assistant auto-install in README.modules and be clearer
    that building one's own kernel is not required.  Thanks, Anders
    Kaseorg and Lutz Goehring for suggestions.  (LP: #295897)
  * Allow time-daemon to satisfy the openafs-fileserver recommends in
    addition to ntp, allowing for openntpd.  (Closes: #508258)
  * General improvements to debconf configuration handling.
    - Do not abort the config script if we have no default realm and
      dnsdomainname fails.  (LP: #274886, #318132)
    - Do not abort postinst if we can't resolve any host name for the
      cell.  Just continue in that case, omitting any configuration for
      the local cell.  (LP: #322054)
    - Correctly set the default for AFS_CRYPT from the existing config.
    - The cache size is high, not critical, since we have a default.
    - Don't create the client ThisCell if no local cell was specified.
    - Improve the leading comment in afs.conf.client.  Users can edit it,
      but any changes other than the setting values will be lost.
    - Remove the openafs-fileserver/bosconfig_moved template, which would
      only be shown on upgrades from pre-1.2.0 versions.
    - Standardize coding style and always quote strings.
  * Update to debhelper compatibility level V7.
    - Use dh where possible in debian/rules.
    - Use dh_lintian to install Lintian overrides.
    - Eliminate the configure target and do all the work in build.
    - Do more in the install target and less in binary, matching the
      default command stacks in dh.
    - Use a debian/clean configuration file to let dh clean do more of the
      work rather than using rm commands in debian/rules.
  * Abort the config script rather than exiting successfully if the
    debconf shell module is not available.  The config script should never
    be run in the absence of debconf, so if this fails, something deeper
    is wrong and we shouldn't blindly continue.
  * Add ${misc:Depends} to all dependencies.
  * Add explanations for the Lintian overrides.
  * Use set -e instead of #!/bin/sh -e in maintainer scripts.
  * Remove server documentation from openafs-modules-source.
  * Translation updates:
    - Spanish, thanks Francisco Javier Cuadrado.  (Closes: #514452)

 -- Russ Allbery <rra@debian.org>  Mon, 06 Oct 2008 11:10:14 -0700

openafs (1.4.7.dfsg1-6) unstable; urgency=low

  * Apply upstream patch to free /proc entries in the correct order.
    Thanks, Marc Dionne.  (Closes: #493914)
  * Apply upstream deltas to support 2.6.27 kernels and to stop using
    COMMON_KERN_CFLAGS for all 2.6 kernels uniformly, which fixes
    problems on amd64 with newer kernels.  Thanks, Björn Torkelsson.
    (LP: #267504)
  * Translation updates:
    - Swedish, thanks Martin Bagge.  (Closes: #493120)

 -- Russ Allbery <rra@debian.org>  Mon, 22 Sep 2008 19:07:02 -0700

openafs (1.4.7.dfsg1-5) unstable; urgency=low

  * Drop support for hppa.  We only have a param file for a 2.4 kernel,
    we were building with UCONTEXT which is stubbed out in glibc for hppa,
    and builds without UCONTEXT fail.  The binaries we were building
    before didn't work and no one reported a bug, indicating no one was
    attempting to use OpenAFS on hppa.
  * When building the kernel module, use the setting of the ARCH
    environment or make variable, if present, in preference to uname -m to
    allow cross-compiles.  Thanks, Jose Calhariz.  (Closes: #492232)
  * Add Jason Edgecomb's copyright and license for man pages to
    debian/copyright.

 -- Russ Allbery <rra@debian.org>  Thu, 24 Jul 2008 10:14:42 -0700

openafs (1.4.7.dfsg1-4) unstable; urgency=low

  * Undo the move of up.pod to afs-up.pod in debian/rules clean rather
    than just deleting the file and causing the second build to fail.
    Thanks, Dominic Hargreaves.  (Closes: #490752)
  * Don't use UCONTEXT on hppa; its glibc doesn't provide those
    functions.  It's possible that OpenAFS isn't working properly on hppa
    these days, but as yet there have been no reports.
  * Suggest openafs-krb5 in openafs-client and mention it in the long
    description.

 -- Russ Allbery <rra@debian.org>  Sun, 13 Jul 2008 19:03:58 -0700

openafs (1.4.7.dfsg1-3) unstable; urgency=low

  * Apply upstream delta for Linux 2.6.26 support.
  * Enable support for arm and armel, added upstream in 1.4.7.
  * Enable support for lpia by making it synonymous with i386.  This means
    that lpia systems will get a sysname of i386_linux26, which isn't
    ideal but should at least work.
  * When clearing the restart time while installing a new cell, pass
    -localauth to avoid an authentication failure.  Thanks, Davor Ocelic.
    (Closes: #488152)
  * If the openafs module isn't listed in modules.dep, exit with a zero
    status from the init script even if modprobe fails.  Otherwise, if a
    module package and openafs-client are installed at the same time and
    openafs-client is set up before the module package, the init script
    can find the module, fail the modprobe (because the dependency map
    hasn't yet been updated), and fail the whole installation.  Exiting
    with a zero status still doesn't get OpenAFS started, but at least it
    doesn't leave the system in a partly installed state.  Thanks to Durk
    Strooisma for the analysis.  (Closes: #486816)
  * Don't include debug symbols for /sbin, /usr/bin, and /usr/sbin
    binaries or PAM modules in openafs-dbg, just the servers in
    /usr/lib/openafs, since those are the most likely cases where
    backtraces are important and a 10MB debug symbol package seems like
    overkill.
  * Stop using quilt to manage patches and pre-apply them to the source
    package now that the package is maintained with Git.
  * Add Vcs-Git and Vcs-Browser control fields.
  * Reflect current responsibilities more accurately by listing myself as
    maintainer and Sam as uploader.
  * Update standards version to 3.8.0 (no changes required).
  * Drop unused postinst-uses-db-input override; Lintian has been fixed.
  * Translation updates:
    - Galician, thanks Jacobo Tarrio.  (Closes: #481675)

 -- Russ Allbery <rra@debian.org>  Sat, 28 Jun 2008 12:35:43 -0700

openafs (1.4.7.dfsg1-2) unstable; urgency=high

  * Bumping urgency for the conflict fix, which fixes a latent RC bug, and
    for the news entry for openafs-dbserver.
  * Add a missing conflict on older versions of openafs-client to
    openafs-krb5 to ensure that the klog transition to alternatives is
    smooth.
  * When configuring a new cell, clear the general restart time.
  * Add a NEWS file for openafs-dbserver warning of the serious Ubik bug
    fixed in the previous release and suggesting restarting database
    servers one at a time.
  * Update to 2008-04-23 CellServDB.

 -- Russ Allbery <rra@debian.org>  Fri, 09 May 2008 10:45:06 -0700

openafs (1.4.7.dfsg1-1) unstable; urgency=low

  * New upstream release.
    - Work around GPLing of RCU locks.  (Closes: #476628)
  * Include a Kerberos v5 klog, klog.krb5, in openafs-krb5.
  * klog is now managed via alternatives.  openafs-client provides
    klog.afs and openafs-krb5 provides klog.krb5.  If both packages are
    installed, klog.krb5 is the default.
  * Don't remove and reinstall the pagsh alternative on every upgrade.
  * Add many new upstream man pages for fs, vos, and pts sub-commands and
    the CellAlias config file.
  * Add read_tape to openafs-dbserver.
  * Add bos_util and a UserList man page to openafs-fileserver.
  * Run dh_install with --fail-missing to catch new upstream additions.

 -- Russ Allbery <rra@debian.org>  Thu, 01 May 2008 08:13:56 -0700

openafs (1.4.7~pre3.dfsg1-1) unstable; urgency=low

  * New upstream release candidate:
    - Better support for 2.6.25 kernels.
    - Fixes for flushing in the cache manager.

 -- Russ Allbery <rra@debian.org>  Thu, 10 Apr 2008 20:54:36 -0700

openafs (1.4.7~pre1.dfsg1-1) unstable; urgency=low

  * New upstream release candidate:
    - Initial support for 2.6.25 kernels.
    - Better 2.6.24 kernel support.  (Closes: #463962)
    - Better cleanup on module unload.  (Closes: #417917)
    - Potential deadlock fixed in the fileserver.
    - Better fileserver host tracking.
    - Ubik fixes preventing database truncation on unreliable links.
  * Add upstream delta to fix oops on startup with pre-2.6.25 kernels.
  * Install the up man page as afs-up, matching our renaming, and update
    its text accordingly.  (Closes: #459635)
  * Move openafs-client later in the shutdown sequence on new
    installations so that it stops after autofs and add an X-Stop-After
    LSB header to achieve the same more reliably with dependency-based
    boots.  (Closes: #472545)
  * Update doc-base control file sections for the new categorization.
  * debian/rules and debian/module/rules improvements:
    - Remove all modified generated files on debian/rules clean.
    - Depend on $(QUILT_STAMPFN) instead of patch.
    - Use touch $@ to create stamp files.
    - Use a stamp file for the module's install target.
  * Uncomment and fix the watch rules for pre-releases and always scan for
    both regular releases and prereleases.

 -- Russ Allbery <rra@debian.org>  Wed, 26 Mar 2008 19:21:24 -0700

openafs (1.4.6.dfsg1-3) unstable; urgency=low

  * Fix FTBFS caused by a change in dh_strip behavior.  It no longer
    creates empty files for already stripped binaries, so we should no
    longer remove them.  Thanks, Lucas Nussbaum.  (Closes: #464274)
  * Include debugging symbols for libpam-openafs-kaserver in openafs-dbg.
  * Do not stop daemons in run-level S.  This isn't a real run-level and
    hence there's no reason to create the links.

 -- Russ Allbery <rra@debian.org>  Wed, 06 Feb 2008 11:24:19 -0800

openafs (1.4.6.dfsg1-2) unstable; urgency=low

  * Apply additional upstream patches to the 2.6.24 support to fix
    builds with older kernels.  Thanks to Felix Koop for the testing.
    (Closes: #458331)
  * Remove old /etc/openafs/server-local files from older versions when
    purging openafs-fileserver.
  * Minor reformatting of openafs-client's postrm.
  * Remove databases on purge of openafs-dbserver.
  * Remove log files when purging openafs-fileserver or openafs-dbserver
    per Policy 10.8.

 -- Russ Allbery <rra@debian.org>  Sun, 30 Dec 2007 15:08:04 -0800

openafs (1.4.6.dfsg1-1) unstable; urgency=low

  * New upstream release.
    - Fixes multiple serious problems with the file server.
  * Apply upstream patch for Linux 2.6.24 support.  Thanks to Anders
    Kaseorg for researching the necessary deltas.  (Closes: #456258)
  * Apply upstream patch to allocate vnodes from the malloc pool rather
    than off the stack, fixing file server problems on SPARC.  Thanks to
    Barney Sowood for tracking down the patch.  (Closes: #448380)
  * Apply upstream patch from the 1.5 series to allow multiple realms to
    be listed in the server krb.conf and hence treated as local.
  * Build bosserver with --enable-bos-new-config.  On startup, if
    BosConfig.new exists, it will be renamed to BosConfig before the
    configuration is read.  (Closes: #453398)
  * Add a comment to /etc/openafs/afs.conf.client that the file is managed
    by debconf.  (Closes: #447183)
  * Add more debugging and bug reporting instructions to README.Debian.
  * Mention in README.Debian that the server is built with supergroups
    enabled and with the multiple local realm patch.  (Closes: #453399)
  * Support reconfigure in postinst.
  * Recode debian/copyright to UTF-8.
  * Update to standards version 3.7.3 (no changes required).

 -- Russ Allbery <rra@debian.org>  Mon, 17 Dec 2007 20:19:13 -0800

openafs (1.4.5.dfsg1-1) unstable; urgency=low

  * New upstream release.
    - Even with a new enough Linux kernel to support keyrings, we still
      may have found the system call table and need to clean it up when
      unloading the module.  (Closes: #448793)
  * Use uname -m rather than dpkg --print-architecture to determine the
    sysname for kernel module builds.  Otherwise, builds with a different
    kernel architecture than userspace (amd64 kernels with i386 userspace,
    for example) don't work.  Thanks, Anders Kaseorg.  (Closes: #448452)
  * Fix signing the generated the changes file on a kernel module build.
    The module build file reorganization required an additional change to
    genchanges.  Thanks, Anders Kaseorg.  (Closes: #448449)
  * Expose prototypes for the ktc_* functions.  (Closes: #449432)
  * Fix man pages for subcommands to use an underscore in the NAME section
    instead of a space so that they'll be indexed properly by the current
    groff and man-db.
  * Update CellServDB to 2007-10-25 GCO release.
  * Add Homepage to the package control fields.

 -- Russ Allbery <rra@debian.org>  Sun, 11 Nov 2007 15:54:59 -0800

openafs (1.4.5~pre2.dfsg1-1) unstable; urgency=low

  * New upstream release candidate.
    - Fix errors when compiled with gcc 4.2.  (Closes: #443937)
    - Add a frightening hack to work around the lack of getcontext and
      savecontext for 32-bit SPARc.  (Closes: #415952, #446837)
    - Add support for Linux 2.6.23.
    - Multiple bug fixes for client tracking in the file server.
    - Prevent one client from consuming all file server threads.
  * Remove the workaround added for 2.6.20 and 2.6.21 kernels with
    CONFIG_PARAVIRT enabled.  The mistaken GPL-labelling of core
    interfaces was fixed in 2.6.22, which has now migrated to testing.
  * Scan /var/log/openafs for core files with a PID appended when a server
    run by bosserver exits with a signal.  bosserver was unable to
    correctly handle core files for multithreaded servers since it
    expected a filename of core and Linux always appends a PID to core
    dumps by multithreaded processes.
  * Fix make kdist in openafs-modules-source, inadvertently broken by a
    missing genchanges script.
  * Stop creating /var/lib/openafs/cores.  Nothing actually uses it.

 -- Russ Allbery <rra@debian.org>  Tue, 16 Oct 2007 17:01:33 -0700

openafs (1.4.4.dfsg1-7) unstable; urgency=low

  * Switch to quilt for managing patches to the upstream source.
  * Stop installing the Administrator's Reference.  All of the useful
    information in here has been converted to man pages.
  * Use the upstream man page for pt_util, which lets us remove the
    docbook-to-man build dependency.
  * Update to the latest CellServDB from grand.central.org.
  * Trim additional unuseful debug information from openafs-dbg.
  * Restructure the source for the module package.  The build files for
    the module build are now in debian/module in the source package and
    there is a completely separate rules file.  This way, the module build
    rules don't have to depend on quilt and the structure is clearer.
  * Fix debhelper dependencies for the module build.
  * Update module standards version to 3.7.2 (no changes required).

 -- Russ Allbery <rra@debian.org>  Mon, 20 Aug 2007 17:54:00 -0700

openafs (1.4.4.dfsg1-6) unstable; urgency=low

  * Apply upstream patch for the OpenAFS file server to treat clients that
    have an all-zero UUID as if they don't have UUID support, working
    around bugs in various client versions that can cause multiple hosts
    to use all-zero UUIDs and conflict with each other.
  * Use dpkg --print-architecture to determine the AFS sysname for both
    regular builds (avoiding --print-installation-architecture, which is
    deprecated) and kernel builds (avoiding arch, which is temporarily not
    in unstable and which wouldn't do the right thing for cross-compiles).
    Thanks, Chris Hanson.  (Closes: #435765)
  * Add hppa as a recognized architecture for kernel module builds,
    although OpenAFS currently only supports 2.4 kernels on HPPA so this
    isn't that useful.

 -- Russ Allbery <rra@debian.org>  Thu, 02 Aug 2007 19:54:00 -0700

openafs (1.4.4.dfsg1-5) unstable; urgency=low

  * Apply upstream patch from Jeffrey Hutzelman to fix syscall probing on
    AMD64 with Linux 2.6.22 kernels.  (Closes: #430179)
  * Add a union to des_ks_struct and reorder includes to get the correct
    alignment for DES code on SPARC.  Thanks, Chaskiel Grundman.  Partly
    addresses #415952.
  * Fix a typo in debian/kern-sysname that caused openafs-modules-source
    to still assume all ia64 systems used Linux 2.4.  Thanks, Jakob
    Haufe.  (Closes: #432344)
  * Use LSB logging functions for openafs-fileserver and support passing
    arguments to bosserver in /etc/default/openafs-fileserver by setting
    DAEMON_ARGS.
  * Clean up more completely after a purge of openafs-fileserver.  Remove
    the files created by the server in /var/lib/openafs/local, remove
    KeyFile and CellServDB.old from /etc/openafs/server, and remove
    BosConfig from /etc/openafs.

 -- Russ Allbery <rra@debian.org>  Tue, 17 Jul 2007 09:25:03 -0700

openafs (1.4.4.dfsg1-4) unstable; urgency=low

  * Apply upstream patch from Jeffrey Hutzelman to fix kernel module
    builds on ppc64.  (Closes: #427555)
  * Apply upstream patches for Linux 2.6.22 support.  (Closes: #428401)
  * Apply upstream patch to fix the AFS /proc structure under Linux
    2.6.22.1 and later.
  * Move /etc/openafs/server-local to /var/lib/openafs/local.  Most of the
    files here are automatically generated and hence not configuration
    files, and the file server has to write to this directory to start (so
    having it in /etc breaks read-only / file systems).  Thanks, Alexei
    Sheplyakov.  (Closes: #405697)
  * Move upserver and upclient to /usr/lib/openafs (from /usr/sbin) to
    match upstream's layout and for consistency with the other servers run
    via bosserver.
  * Use --name instead of --exec in the openafs-fileserver init script and
    drop the --pidfile option (bosserver doesn't create a PID file) so
    that we don't start a second bosserver on upgrades.
  * Go back to using krb5-config.  The dependency problem has now been
    fixed on all platforms in the krb5 package and this is the preferred
    upstream method.

 -- Russ Allbery <rra@debian.org>  Thu, 21 Jun 2007 03:02:32 -0700

openafs (1.4.4.dfsg1-3) unstable; urgency=low

  * Always generate a UUID on client startup even if for some reason we
    don't think we have any network interfaces.  Otherwise, the client
    will use an all-zeroes UUID, which will collide with every other
    client with the same problem.
  * When afsd is started with -rmtsys, it starts another process that afsd
    -shutdown doesn't kill.  Update the init script to kill this process
    on stop.  (Closes: #405982)
  * Don't use krb5-config to get a library list.  It runs the risk of
    encoding unnecessary library dependencies.  Instead, hard-code the
    flags and libraries we actually need.  (Closes: #424448)
  * When loading a module using the upstream naming convention, don't
    append the .mp to the module name for modprobe.  (Closes: #420597)

 -- Russ Allbery <rra@debian.org>  Wed, 16 May 2007 18:16:12 -0700

openafs (1.4.4.dfsg1-2) unstable; urgency=low

  * Debian kernels as of 2.6.20 enable CONFIG_PARAVIRT, which redefines
    several core kernel calls as redirects through a paravirt.ops table
    that's marked GPL-only.  This breaks all non-GPL modules that used
    those (previously generally exported) calls even indirectly.  Apply a
    hack to switch from spin_lock_irq to spin_lock_irqsave to avoid the
    paravirt redirection so that the module will build.
  * Enable ucontext for all Linux builds with glibc 2.4 or later, not just
    with i386 and amd64, and (following an upstream patch) always use
    ucontext on ia64.  Newer versions of glibc change internal structures
    in ways that cause the old LWP code to have stack overflows.
    (Closes: #419903) 
  * Apply upstream patch to crashes on contention in afs_xuser when a
    process in a PAG exits.  Thanks, Chaskiel Grundman.
  * When determining the AFS sysname for kernel module builds, add
    explicit cases for 2.6 kernels for all architectures that support them
    (everything except non-64-bit sparc_linux).  Fixes build problems with
    ia64 and probably other architectures.  Thanks to Ippokratis Pandis
    for the debugging help.  (Closes: #411818)
  * Prefer alpha_linux_26 to alpha_linux_24 for the non-kernel build on
    Alpha, now that the source supports it.
  * Add support for the s390x architecture.  Upstream supports it and
    there's no reason not to.
  * Fix the watch file to remove .dfsg\d+ when comparing versions.

 -- Russ Allbery <rra@debian.org>  Thu, 19 Apr 2007 13:26:33 -0700

openafs (1.4.4.dfsg1-1) unstable; urgency=low

  * Repackage upstream source to remove two additional files covered under
    the APSL.  (Closes: #416685)
  * Build-depend on Automake since we run aclocal during the build.  Not
    having aclocal caused local patches to osconf.m4 to not be effective,
    leading to the wrong compiler flags for shared libraries.  Thanks to
    Frank Lichtenheld for the report.  (Closes: #416398, #416497, #418966)

 -- Russ Allbery <rra@debian.org>  Thu, 12 Apr 2007 21:19:00 -0700

openafs (1.4.4-1) experimental; urgency=low

  * New upstream release.  (Closes: #415699)
    - Support newer Linux kernels.  (Closes: #409797, #410120)
    - Add aklog fallbacks for null realms to support the referral
      capability in MIT Kerberos 1.6 and later.  (Closes: #410314)
  * Apply patch from Thomas Sesselmann to support setting options to pass
    to bosserver in /etc/default/openafs-fileserver.  (Closes: #409357)
  * Remove the rx_Init calls in the PAM module.  The internal counters
    that had to be initialized that way have been removed.
  * Now that we're running regen.sh as part of the build process, only
    patch the Autoconf source files and not the generated output to make
    the diff easier to audit.

 -- Russ Allbery <rra@debian.org>  Mon, 26 Mar 2007 18:56:55 -0700

openafs (1.4.2-6) unstable; urgency=medium

  * SECURITY: Apply upstream patch to disable setuid status on all cells
    by default.  Prior versions of AFS defaulted to honoring setuid bits
    in the local cell, but since unauthenticated file access in AFS is
    unencrypted, an attacker could forge packets from an AFS file server
    to synthesize a setuid binary in AFS.
  * Apply upstream fix to use a single high-numbered group for the PAG on
    2.6 kernels and sort the group properly.  Fixes AFS-caused group
    ordering problems that could lead the kernel to ignore some group
    membership for users.  (Closes: #414911)
  * Apply upstream fix for segfaults in pts rename.  (Closes: #409184)
  * Apply upstream fix to show reasonable free space numbers for AFS in
    df.  Without this fix, some programs which use df to check free space
    may think that directories in AFS are full and prevent the user from
    attempting to write files.  (Closes: #415294)
  * Translation updates:
    - Dutch, thanks cobaco.  (Closes: #413701)
    - Portuguese, thanks Miguel Figueiredo.  (Closes: #414800)

 -- Russ Allbery <rra@debian.org>  Wed, 14 Mar 2007 18:37:12 -0700

openafs (1.4.2-5) unstable; urgency=low

  * Translation updates:
    - Chinese, thanks Chun Tian (binghe).  (Closes: #406063)

 -- Russ Allbery <rra@debian.org>  Sun, 28 Jan 2007 13:43:16 -0800

openafs (1.4.2-4) unstable; urgency=low

  * Update documentation to note that enabling v4 support or running
    krb524d is no longer required for aklog to work.
  * Translation updates:
    - German, thanks Henrik Kroeger.  (Closes: #400800)

 -- Russ Allbery <rra@debian.org>  Sun, 17 Dec 2006 17:09:41 -0800

openafs (1.4.2-3) unstable; urgency=low

  * No longer pass explicit cache tuning options to afsd and instead let
    OpenAFS automatically choose tuning based on the cache size.
  * Accept trailing whitespace in ThisCell.
  * Fix path canonicalization on the server, enabling bos getlog with a
    simple log name to work properly against a Debian bosserver.
  * Change the documentation of afsd -shutdown to be less dire and more
    accurate.  Thanks, Daniel J. Priem.  (Closes: #394990)
  * Document (at least partially) AFS's mapping of Kerberos v5 principal
    names to Kerberos v4 format in the aklog man page.  Thanks, Daniel
    J. Priem.  (Closes: #394832)
  * Document that aklog -setpag may not always work.

 -- Russ Allbery <rra@debian.org>  Mon, 20 Nov 2006 17:29:46 -0800

openafs (1.4.2-2) unstable; urgency=low

  * Upstream fix to prevent butc segfaulting.

 -- Sam Hartman <hartmans@debian.org>  Sat, 21 Oct 2006 20:57:09 -0400

openafs (1.4.2-1) unstable; urgency=medium

  * New upstream release, fixes amd64 kernel issues
  * Update CellServDB

 -- Sam Hartman <hartmans@debian.org>  Fri, 20 Oct 2006 06:44:45 -0400

openafs (1.4.2~fc4-3) unstable; urgency=low

  * Apply patch from Chaskiel Grundman to fix kernel panics when loading
    the kernel module into AMD64 2.6.18 kernels.  (Closes: #390653)
  * Apply upstream patch to fix klog segfaults.  (Closes: #390940)
  * The UTS_RELEASE string is no longer found in linux/version.h in
    2.6.18, so fall back on looking in config/kernel.release.  Thanks to
    Marcus Watts for the patch.

 -- Russ Allbery <rra@debian.org>  Thu,  5 Oct 2006 13:02:50 -0700

openafs (1.4.2~fc4-2) unstable; urgency=low

  * Apply additional upstream patch for AMD64 2.6.18 kernel module build
    issues.  (Closes: #389729)

 -- Russ Allbery <rra@debian.org>  Sat, 30 Sep 2006 00:34:33 -0700

openafs (1.4.2~fc4-1) unstable; urgency=low

  * New upstream release candidate.
    - Builds with 2.6.18 on AMD64.  (Closes: #389729)
  * Build an openafs-dbg package with debugging information for the
    OpenAFS fileserver and volserver.
  * Add LSB comments to the openafs-client and openafs-fileserver init
    scripts.
  * Update to debhelper compatibility level V5.

 -- Russ Allbery <rra@debian.org>  Wed, 27 Sep 2006 11:06:48 -0700

openafs (1.4.2~fc2-1) unstable; urgency=low

  * New upstream release candidate.
    - Supports new Linux kernel versions.  (Closes: #383028)
  * Translation updates:
    - German, thanks Henrik Kroeger.  (Closes: #384803)

 -- Russ Allbery <rra@debian.org>  Sun,  3 Sep 2006 12:42:59 -0700

openafs (1.4.1-4) unstable; urgency=low

  * Apply upstream fix from Derek Atkins for compilation with kernel
    versions prior to 2.6.10.  (Closes: #376576)

 -- Russ Allbery <rra@debian.org>  Sun,  9 Jul 2006 12:35:44 -0700

openafs (1.4.1-3) unstable; urgency=low

  * Include all of AFS's local XDR implementation in the build for
    shlibafsrpc, fixing problems with undefined symbols in the PAM module
    on AMD64.
  * When creating a new file server in afs-newcell, use a set of tuning
    flags from Harald Barth rather than relying on the defaults.  This
    doesn't help with general bos create; long term, the defaults need to
    be fixed.  (Closes: #364100)
  * Add a note in README.servers about fileserver tuning options.
  * Update debconf templates to follow the best practice recommendations
    from the Developer's Reference.
  * Regenerate the man pages on build since the pre-generated ones were
    done with a very old version of pod2man.
  * Update standards version to 3.7.2 (no changes required).
  * Use a better method of optionally running make distclean.
  * Add build-arch and build-indep targets, just in case.
  * Translation updates:
    - Czech, thanks Martin Šín.
    - Portuguese (Brazil), thanks André Luís Lopes.
    - French, thanks Christian Perrier.
    - Vietnamese, thanks Clytie Siddall.

 -- Russ Allbery <rra@debian.org>  Sun, 18 Jun 2006 11:22:11 -0700

openafs (1.4.1-2) unstable; urgency=low

  * Exit successfully in the openafs-client init script if no module is
    installed, since otherwise openafs-client will fail to install until
    one builds a module.  This restores previous accidental behavior due
    to a bug in debhelper.  (Closes: #362695)
  * libopenafs-dev must conflict with liblwp-dev since they both provide
    liblwp.a.  Thanks, Justin Pryzby.  (Closes: #362842)
  * openafs-client recommends lsof, since the init script uses it for
    cleaner shutdown.

 -- Russ Allbery <rra@debian.org>  Sat, 15 Apr 2006 15:47:04 -0700

openafs (1.4.1-1) unstable; urgency=low

  * New upstream release.
    - Supports Linux 2.6.16.  (Closes: #358203)
    - Suspend should work with newer kernels.  (Closes: #341588)
    - Safer cache size calculation.  (Closes: #360176)
    - Upstream now includes man pages, so remove our backport.
  * Subsume openafs-krb5 into this source package.
    - Acknowledge NMU.  (Closes: #304933)
    - Update to the OpenAFS aklog and asetkey.  (Closes: #196094)
    - Backport asetkey from upstream CVS.
    - Include ka-forwarder from the old migration toolkit.
    - Add man pages for asetkey and ka-forwarder.
  * Subsume openafs-doc into this source package.
  * Since 2.6 is the supported kernel for etch, build the userspace with
    a sysname of *_linux26 where supported.  This only affects the sys
    command.  (Using livesys instead is better.)  (Closes: #358118)
  * Always pass the system type into Autoconf, following autotools-dev
    best practices.
  * Add an explicit copyright statement to debian/copyright.

 -- Russ Allbery <rra@debian.org>  Fri, 14 Apr 2006 15:04:45 -0700

openafs (1.4.0-4) unstable; urgency=low

  * Hopefully fix sparc64 kernel support.  Thanks, Troy Benjegerdes.
    (Closes: #219429)
  * Document the need to restart ptserver and vlserver on the existing
    database servers when adding a new one.  Thanks, Niklas Edmundsson.
    (Closes: #349659)
  * Include xstat_cm_test and xstat_fs_test in openafs-client, as they're
    quite useful for debugging.

 -- Russ Allbery <rra@debian.org>  Tue, 14 Mar 2006 21:07:07 -0800

openafs (1.4.0-3) unstable; urgency=low

  * Apply upstream patch from Chas Williams to be more careful about what
    dentry is used in renames, avoiding a kernel fault when renaming
    dentries accessed through multiple paths (such as RO and RW).
  * Apply patch to allow the module to build with the Ubuntu kernel.
    Thanks, Björn Torkelsson.  (Closes: #342607)
  * Stop unconditionally forcing the compiler to cc or gcc in configure,
    allowing, among other things, building the kernel module with a
    compiler other than the default system compiler.  (Closes: #338306)
  * Call kernel-version correctly from prep-modules, which fixes build
    issues with manually-built kernels.  (Closes: #344851)
  * Backport man pages from upstream CVS.  (Closes: #79763)
  * Include afsmonitor and livesys in openafs-client.
  * Include volinfo in openafs-fileserver.
  * Document FAM's lack of support for AFS's security model and recommend
    gamin instead.  (Closes: #343246)
  * Add a hint to README.Debian on what to do about the cache partition if
    running ReiserFS or XFS without a spare partition.
  * Use make install into debian/tmp rather than make dest.  make dest is
    mostly for Transarc compatibility and make install looks more like a
    typical package and makes it easier to evaluate differences in FHS
    location between upstream and Debian.  As a side effect, there's no
    need to mess with the @sys link.  (Closes: #165909)
  * Install more files with dh_install rather than install commands in
    debian/rules so that *.install shows a more complete picture of what
    goes into each package.
  * Don't ignore make distclean errors.

 -- Russ Allbery <rra@debian.org>  Tue, 27 Dec 2005 15:34:16 -0800

openafs (1.4.0-2) unstable; urgency=low

  * Install more of the standard OpenAFS utilities.  (Closes: #138851)
    - openafs-dbserver: Install prdb_check and vldb_check.
    - openafs-fileserver: Install voldump.
    - openafs-client: Install fstrace, scout, and up (as afs-up).
    - Modify fstrace to load its catalog from /usr/share/openafs.
  * Do not install kpwvalid.  The default version does little useful and
    the kpwvalid binary must be in AFS for it to take effect.
  * Overhaul the way kernel modules are built.
    - Recommend linux-image rather than kernel-image for newer kernels.
    - Always recommend the kernel package; since it's only a recommends,
      there's no need to special-case the hand-built kernel case.
    - Be less fragile about how the kernel version is used in prep-modules
      to support other ways kernel modules are built.  (Closes: #341836)
    - Add Build-Depends and Uploaders to the openafs-modules-source
      control file.
    - Remove unused parts of prep-modules and heavily comment it.
  * openafs-client should only recommend the AFS kernel module.  Many of
    the client programs will work in unauthenticated mode without it, and
    openafs-fileserver depends on it (but doesn't require the kernel
    module).  (Closes: #342095)
  * openafs-modules-source no longer has to depend on as many libraries.
  * Suggest the same PAM settings for pam_krb5 that libpam-krb5 does.
  * Update uploader address.

 -- Russ Allbery <rra@debian.org>  Tue,  6 Dec 2005 23:34:18 -0800

openafs (1.4.0-1) unstable; urgency=low

  * New upstream version.
    - Builds correctly with 2.6.13 kernels and software suspend.
    - Builds correctly with 2.6.12-10.  (Closes: #337883)
  * Install afsd in /sbin rather than /usr/sbin.  While putting /usr in
    AFS isn't as common as it once was, no reason to make it harder than
    it needs to be.
  * Update CellServDB to the 2005-10-15 grand.central.org version.
  * Install NEWS as an upstream changelog.
  * Add a watch file.
  * Remove the unused and uninstalled make-links script.

 -- Russ Allbery <rra@stanford.edu>  Sun,  6 Nov 2005 21:37:40 -0800

openafs (1.4rc4-1) unstable; urgency=low

  * New upstream version.
    - Correctly handle root.afs becoming replicated after the client
      starts.  This should resolve the problems with AFS eventually
      failing on the first system using a new cell.  (Closes: #88906)
  * When kill_all_afs is enabled in /etc/openafs/afs.conf, only kill AFS
    processes if the runlevel is 0 or 6.  You really only want this when
    the system is shutting down.  (Closes: #325347)
  * Remove the init script check of the cache file system and instead
    improve the check in afsd.  The init script check used stat, which is
    in /usr/bin and therefore not fair game for init scripts.
  * Set PATH in the init script, just in case.
  * libpam-openafs-kaserver must depend on openafs-client, not just
    recommend it, since acquiring tokens requires that the client be
    running.
  * Expand README.Debian and include information about PAM configuration.
  * Link libpam-openafs-kaserver's doc directory to openafs-client.
  * Make the short descriptions shorter.
  * Translation updates.
    - Portuguese (Brazil), thanks André Luís Lopes.

 -- Russ Allbery <rra@stanford.edu>  Wed, 21 Sep 2005 13:36:34 -0700

openafs (1.4rc1-1) unstable; urgency=low

  * New upstream version.
  * Install pam_afs.krb.so on hppa.  I believe the new PAM module build
    process fixes the issue that was being worked around before.
  * Improve the documentation and scripts for setting up new servers or a
    new cell.  afs-rootvol can now be run from a client configured to use
    dynroot.  afs-newcell generates the server CellServDB directly to work
    around oddities with bos addhost.  There are many other, more minor
    improvements as well.  Thanks to Faheem Mitha and Sergio Gelato for
    analysis and patches.  (Closes: #322638)
  * Update the configuration transcript to reflect the current packages,
    messages, and instructions.  Thanks, Faheem Mitha.
  * Fill in the server CellServDB with information about the local cell,
    if available in the client CellServDB, rather than always initializing
    it to contain just the name of the cell.
  * Detect AFS caches on non-ext2/ext3 file systems and abort AFS client
    initialization.  (Closes: #249315)
  * Provide a way of setting sysname in afs.conf.  (Closes: #324694)
  * Don't create the unused /etc/openafs/AFSLog file.  (Closes: #120097)
  * Redo how library object files are found for the PAM module build to
    avoid assuming C locale character set behavior.  (Closes: #323582)
  * Remove the openafs-client warning against dynroot for the first system
    in a cell now that afs-rootvol can cope.  Provide some basic
    documentation of the CellAlias syntax in that message until we have a
    real man page.
  * Suggest openafs-doc.
  * Update standards version to 3.6.2 for the kernel module packages (no
    changes required).
  * Translation updates.
    - Czech, thanks Martin Sin.
    - Vietnamese, thanks Clytie Siddall.
    - French, thanks Christian Perrier.

 -- Russ Allbery <rra@stanford.edu>  Fri, 26 Aug 2005 01:30:21 -0700

openafs (1.3.87-1) unstable; urgency=low

  * New upstream version.
    - Fixes build problems with 2.6.12.3 and later.  (Closes: #320099)
  * Add support for ppc64, thanks Andreas Jochens.  (Closes: #322020)
  * Improve the openafs-client init script.
    - Update the default client options based on the cache tuning synopsis
      by Jeffrey Hutzelman, including setting a larger chunksize for all
      default option sets.  (Closes: #303944)
    - Choose the client options based on the cache size by default.
    - Move the code to build the options string to the init script from
      afs.conf so that afs.conf is pure configuration.
    - Add an AFS_PRE_SHUTDOWN hook called before shutting down the client.
    - Provide a shutdown hook, disabled by default, that kills all
      processes with files open in /afs.  Enabling this ensures a more
      reliable clean shutdown and umounting of the cache partition, but
      may not always be what the admin wants.
    - Improve the readability of the output on start.
    - Significantly improve the comments in afs.conf.
    - Remove the code to set -nosettime as it's now the default.
  * Move the openafs-client init script and afs.conf file we use into the
    debian directory rather than patching the upstream version.  We've
    diverged so much that there's no point in continuing to merge changes.
  * Diagnose unsupported architectures earlier and with a clearer error.
  * Suppress error messages from a missing kernel version header since
    they occur normally when doing the regular package build and are just
    confusing.  Instead, print an error in kern-sysname and abort if the
    kernel version could not be determined.
  * Rework how PAM modules are handled.
    - Build against the pthread-aware libraries.  (Closes: #297804)
    - Use the shared library objects instead of building separate PIC
      objects, eliminating the need for many Makefile modifications.
    - Include pam_afs.krb.so as well.  (Closes: #165972)
  * Don't include the empty /usr/src/modules directory in
    openafs-modules-source, only the tarball, to match how other kernel
    module source packages behave.  (Closes: #244685)
  * Update config.guess and config.sub.
  * Translation updates.
    - French, thanks Christian Perrier.  (Closes: #318807)
    - Vietnamese, thanks Clytie Siddall.  (Closes: #319705)
    - Czech, thanks Martin Sin.  (Closes: #319940)

 -- Russ Allbery <rra@stanford.edu>  Sun, 14 Aug 2005 14:41:48 -0700

openafs (1.3.82-2) unstable; urgency=low

  * Output error messages from heredocs in the init script with cat rather
    than echo.  Thanks, Reid Barton.  (Closes: #311729)
  * Make bosserver less picky about permissions and remove the attempt to
    set /etc/openafs/server-local not-world-readable since dh_fixperms was
    overridding it anyway.  (Closes: #312921)
  * Fix some spacing and capitalization errors in the debconf templates.
    Thanks, Clytie Siddall.  (Closes: #316597)
  * Initial Czech translation, thanks Martin Sin.  (Closes: #310699)
  * New Vietnamese translation, thanks Clytie Siddall.  (Closes: #316598)
  * Update standards version to 3.6.2 (no changes required).

 -- Russ Allbery <rra@stanford.edu>  Mon, 11 Jul 2005 17:34:13 -0700

openafs (1.3.82-1) unstable; urgency=medium

  * New upstream version.  (Closes: #307699)
    - Proper locking for preempt kernels.  This bug manifested as an
      inability to shut down AFS cleanly.  (Closes: #308399, #304040)
    - Correctly handle the inotify semaphore.  (Closes: #303495)
  * Repackage upstream to remove MacOS-specific files covered by the APSL.
    Remove the WINNT directory to save space since we have to repackage
    anyway.  Provide a get-orig-source target to do the repackaging.
  * libpam-openafs-kaserver: Fix compilation so that the PAM module isn't
    missing symbols and therefore unusable.  (Closes: #308844)
  * Apply patch from Chas Williams to fix stale cache data from deleted
    files, a bug introduced in 1.3.82.
  * In all cases, only build the module appropriate to the kernel we're
    building against.  Building an SMP module against a non-SMP kernel
    fails due to missing defines.  (Closes: #225907)
  * README.modules: Add documentation for module-assistant and recommend
    it when using Debian kernels.  Mention divergences from upstream in
    module naming.  (Closes: #253168)  Emphasize that the kernel source
    tree used for make-kpkg must be identically configured to the kernel
    the module will be used with.
  * Update copyright with more complete information from upstream
    src/LICENSE.
  * Simplify clean target.  Upstream make distclean is now better.

 -- Russ Allbery <rra@stanford.edu>  Tue, 10 May 2005 21:09:55 -0700

openafs (1.3.81-5) unstable; urgency=low

  * Handle modules named either with or without the .mp extension on SMP
    hosts.  (Closes: #305389, #307280, #307797)
  * README.Debian: Document that the client cache partition must be ext2
    or ext3 and that XFS and ReiserFS will not work.  upserver and
    upclient are now provided.  Provide some information about why
    kaserver is not provided.  (Closes: #249315)
  * Overhaul the module build rules.
    - Use debhelper to build the module binary package.
    - Let debhelper handle the module postinst and prerm control scripts.
    - Properly support modules_config and modules_clean.
    - Break the build process into configure, build, install, and binary
      rules, paralleling the regular build rules and making it easier to
      maintain the make-kpkg build targets.
    - Include the kernel version in the long description.
    - Update standards version of module packages to 3.6.1.
    - Include the copyright and basic documentation in the module binary
      package.  Otherwise, policy requires an exact versioned dependency
      on the package containing the copyright file.
  * Update standards version to 3.6.1.
    - Install Debian::OpenAFS::ConfigUtils in /usr/share, not /usr/lib.
    - Always enable debugging symbols and disable optimization if noopt is
      set in DEB_BUILD_OPTIONS.  (Alas, this doesn't entirely work; the
      upstream makefiles don't always honor the configure options.)
    - /etc/init.d/openafs-fileserver restart starts bosserver if it's not
      already running.
  * Update debhelper compatibility level to V4.
    - Remove all *.conffiles control files.  They're no longer needed.
    - Use misc:Depends to get debconf dependencies.
    - Use dh_install rather than the movefiles script.
  * openafs-dbserver doesn't need to depend on debconf.
  * Use dh_perl to get the correct Perl dependency for openafs-dbserver.
  * Remove unnecessary build dependencies.
  * Depend on comerr-dev rather than e2fslibs-dev.
  * Remove unnecessary preinst for openafs-fileserver.
  * Clean up and reformat package build rules.
  * Update lintian overrides.

 -- Russ Allbery <rra@stanford.edu>  Sat,  7 May 2005 20:57:12 -0700

openafs (1.3.81-4) unstable; urgency=low

  * make-kpkg doesn't run fakeroot for us but instead expects the module
    rules file to use $(ROOT_CMD) appropriately.  (Closes: #237861)
  * Put the compiled modules into KPKG_DEST_DIR if set.  This appears to
    be preferred over DEB_DEST by the make-kpkg documentation.  Thanks,
    Jonas Smedegaard.  (Closes: #206403)
  * Add a check to afs-newcell to ensure the local hostname doesn't
    resolve to 127.0.0.1.  (Closes: #163751)
  * Exclude .svn directories from the modules source tarball.
  * Fix genchanges for module builds to not fail when trying to remove a
    nonexistent file.
    * New French translations from Christian Perrier, Closes: #305780

 -- Russ Allbery <rra@stanford.edu>  Sun, 17 Apr 2005 00:00:27 -0700

openafs (1.3.81-3) unstable; urgency=low

  * Patch from kcr to fix osconf.m4 so that sparc defines afs_pthread_env
    and thus builds.

 -- Sam Hartman <hartmans@debian.org>  Wed,  6 Apr 2005 19:54:24 -0400

openafs (1.3.81-2) unstable; urgency=low

  * Oops, update debian/sysname because hppa is hppa not parisc-*-linux-*
    since we now use dpkg --print-installation-architecture

 -- Sam Hartman <hartmans@debian.org>  Wed,  6 Apr 2005 11:10:14 -0400

openafs (1.3.81-1) unstable; urgency=low

  * New Upstream version
  * Use Linux 2.4 as the claimed userspace OS for alpha; hopefully this
    resolves the  largefile issue and allows us to build again, Closes: #271923

 -- Sam Hartman <hartmans@debian.org>  Wed,  6 Apr 2005 08:08:29 -0400

openafs (1.3.80-1) UNRELEASED; urgency=low

  *  New upstream version, Closes: #297781
  * I think this works on sparc better and definitely works on 2.6.10, Closes: #283488
  * Make thiscell a high debconf value, Closes: #302939
  * New upstream version (1.3.79)
        - Works with 2.6.10, Closes: #296835
  * Use amd64 not x86_64 for sysname script, Closes: #296855
  * Patches from kcr
      - Loosen dependencies for client and modules
      - Enable debugging
      - Some callbacks later stuff and fix short bitfield
      - Fix permissions on /etc/openafs/server-local, Closes: #271460
  
  * Versions 1.3.79 an newer work on amd64, Closes: #262382

 -- Sam Hartman <hartmans@debian.org>  Mon,  4 Apr 2005 00:32:42 -0400

openafs (1.3.77-1) unstable; urgency=low

  * New upstream version
  * Target for unstable not experimental
  * New CellServDB
  * OpenAFS seems not to have a changelog available, so stop shipping it.
  * Build openafs.ko not libafs.ko so the right name appears in lsmod

 -- Sam Hartman <hartmans@debian.org>  Sat,  8 Jan 2005 20:02:23 -0500

openafs (1.3.74-1) experimental; urgency=low

  * New upstream version

 -- Sam Hartman <hartmans@mit.edu>  Mon, 15 Nov 2004 16:58:02 -0500

openafs (1.3.73-1) experimental; urgency=low

  * New upstream version
    -  Works with 2.6.8 and 2.6.9, Closes: #277521
  * Remove call to dh_suidregister
  * Update sysname to prefer 2.4 on more arches for largefile issues
  * Patch from pnelson@ANDREW.CMU.EDU to add x86_64 support to sysname scripts
  * debian/sysname: Use installation architecture 

 -- Sam Hartman <hartmans@debian.org>  Wed, 27 Oct 2004 20:42:12 -0400

openafs (1.3.71-1) experimental; urgency=low

  * New upstream version

 -- Sam Hartman <hartmans@mit.edu>  Tue, 31 Aug 2004 09:45:59 -0400

openafs (1.3.70-1) experimental; urgency=low

  * New upstream version
  * debian/kern-sysname: 2.6* not 2.6
  * Enable supergroups and largefile-fileserver

 -- Sam Hartman <hartmans@debian.org>  Sun, 15 Aug 2004 18:56:48 -0400

openafs (1.3.65-1) experimental; urgency=low

  * New upstream Version, Closes: #256580

 -- Sam Hartman <hartmans@debian.org>  Mon, 28 Jun 2004 19:40:30 -0400

openafs (1.3.64-2) experimental; urgency=low

  * Allow loading of a .ko file not just .o

 -- Sam Hartman <hartmans@debian.org>  Mon, 31 May 2004 13:46:05 -0400

openafs (1.3.64-1) experimental; urgency=low

  * New upstream version
  * Add 2.6 to kern-sysname for i386
  * Apply patch from
    /afs/cs.cmu.edu/user/jhutz/junk/openafs-patches/openafs-build-on-linux26  which correctly generates 2.6 modules, Closes: #234284
  * use make only_libafs not dest_only_libafs
    - AS a result, build times are much faster, Closes: #144781
  * Correct module build scripts to install module package from new location
  * Fix afslocaldir to be /etc/openafs/server-local, Closes: #237154

 -- Sam Hartman <hartmans@debian.org>  Sun, 30 May 2004 18:12:54 -0400

openafs (1.2.12-1) unstable; urgency=medium

  * New upstream version
  * Medium urgency because this version fixes a significant server crash
    bug.  Windows clients, particularly greater than version 1.3.70 tend
    to crash openafs servers.
  * Cause openafs-kpasswd to conflict  with kerberos4kth-clients, Closes:
    #277844 
  * Conflict between libopenafs-dev and arla-dev, Closes: #274788

 -- Sam Hartman <hartmans@debian.org>  Fri, 22 Oct 2004 16:21:29 -0400

openafs (1.2.11-3) unstable; urgency=high

  * Now that libopenafs-dev contains binaries, it should have shared
    library dependencies, Closes: #267509
  * New fr.po from Christian Perrier, Closes: #237098

 -- Sam Hartman <hartmans@debian.org>  Tue, 24 Aug 2004 12:10:02 -0400

openafs (1.2.11-2) unstable; urgency=low

  * Install rxgen
  * Install upserver and upclient
  * Mark as version 1.2.11, Closes: #255883

 -- Sam Hartman <hartmans@debian.org>  Thu, 12 Aug 2004 14:27:39 -0400

openafs (1.2.11-1) unstable; urgency=high

  * Versions prior to 1.2.10 stopped working with multiple servers in a
    cell because of a ubik bug prompting the 1.2.11 release.
  * Fix afs startup script not to start afsd if already running; really
    fixed in 1.2.10-3, but not documented, Closes: #219702

 -- Sam Hartman <hartmans@debian.org>  Sat, 10 Jan 2004 16:37:33 -0500

openafs (1.2.10-3) unstable; urgency=low

  * Fix Openafs not to include kernel headers from /usr/include,
  Closes: #220600 
  * Fix typo in openafs templates, Closes: #215714
  * New French translations, Closes: #216158
  * Build-depend on e2fslibs-dev to get appropriate headers

 -- Sam Hartman <hartmans@debian.org>  Thu, 20 Nov 2003 16:02:45 -0500

openafs (1.2.10-2) unstable; urgency=low

  * New Brazilian Portuguese (pt_BR) translations, Closes: #208035
  * Don't conflict with ircd, Closes: #204865
  * Fix wording of question about using dynroot, Closes: #209332
  * New French debconf translations, sorry about the delay in including these, Closes: #203608
  * Avoid yes/no construction in openafs-client templates, Closes: #198476
  * Fix libpam-openafs-kaserver to include the symbols it needs, patch
    from Daniel Joseph Barnhart Clark , Closes: #194818

 -- Sam Hartman <hartmans@debian.org>  Mon, 13 Oct 2003 00:38:42 -0400

openafs (1.2.10-1) unstable; urgency=low

  * New upstream version
  * net/*.h included properly by kernel module, Closes: #204642
  * Don't build libafsrpc or libafsauthent, as we can't exactly use them
    because they contain non-pic code, Closes: #203456
  * I think I finally build the PAM module on hppa, Closes: #179679
  * Decnet includes should work now because of the change of the net
    symlink, Closes: #204486
  * Escape $ in debian/rules, Closes: #204185

 -- Sam Hartman <hartmans@debian.org>  Sun, 24 Aug 2003 18:03:21 -0400

openafs (1.2.9-3) unstable; urgency=low

  * Add support for kernel headers, thanks to Patrick Sodre, 
    Closes: #173137 
  * Add patch to support the Debian 2.4.21 Kernel sources, thanks to amu,
    Closes: #198774
  * Add chronyd to list of programs we assume set the clock, thanks RISKO
    Gergely, Closes: #201725
  * Fix template formatting (extra leading spaces), Closes: #198477
  * New French translations, thanks Christian Perrier, Closes: #198719
  * Fix PAM problem on hppa, Closes: #179679
  * Don't translate defaults: Closes: #198384
  * Fix movefiles error handling and errors exposed by this change.  The
    contents of libopenafs-dev  were somewhat wrong because of this.
  * Make /usr/src/modules root.src 775, Closes: #201733

 -- Sam Hartman <hartmans@debian.org>  Sat, 26 Jul 2003 18:03:31 -0400

openafs (1.2.9-2) unstable; urgency=low

  * Fix   to not build PAM krb since we don't install it and it breaks alpha, Closes: #189548
  * Don't install pagsh man page symlink since we no longer link to
    undocumented, Closes: #189860

 -- Sam Hartman <hartmans@debian.org>  Mon, 21 Apr 2003 21:05:51 -0400

openafs (1.2.9-1) unstable; urgency=low

  * Literal newline fixes, Closes: #175627
  * Require new kernel modules per upstream change.
  * New upstream version
  * Fix section of libopenafs-dev to libdevel
  * openafs-client stop should shut down afsd if it is running even if afs
    not mounted, Closes: #188000
      * Fix to build on alpha again; PAM patch was broken
  * Report i386_linux24 not linux22 on i386, Closes: #187789
  * Convert to po-debconf, patch from Andre Luis Lopes, CLoses: #187901
  * Fix from Lamont to build on hppa, Closes: #179679

 -- Sam Hartman <hartmans@debian.org>  Sun, 13 Apr 2003 17:21:54 -0400

openafs (1.2.8-4) unstable; urgency=low

  * Fix from Eduard Bloch to compile on kernels with variable numbers of
    CPUs; he is not sure it actually works yet though, Closes: #178505
  * Patch that might possibly fix the fails to build on recent unstable;
    definitely fixes a bug in include path handling, but I am not sure it
    is a correct patch since I cannot reproduce the problem, Closes: #178154

 -- Sam Hartman <hartmans@debian.org>  Sun,  2 Feb 2003 14:08:14 -0500

openafs (1.2.8-3) unstable; urgency=medium

  * Patch from Eduard Bloch <blade@debian.org> to build the PAM module for
    kaserver users; the main thing this patch does in create a bunch of
    PIC object files so it is a policy-conformant shared library, Closes:
    #174668 
  * Do not include -I/usr/include and especially -I/usr/include/sys in the
    PAM Makefile so gcc 3.2 works; already fixed upstream, Closes: #176538

 -- Sam Hartman <hartmans@debian.org>  Sun, 19 Jan 2003 17:44:53 -0500

openafs (1.2.8-2) unstable; urgency=low

  * Convert v5 principal names to v4 style names in rxkad 2b.  Especially
    important for rcmd vs host
  * Fix debian/rules clean to remove  generated files, Closes: #174625
  * Fix AFS not to declare errno, Closes: #174059

 -- Sam Hartman <hartmans@debian.org>  Fri,  3 Jan 2003 15:28:30 -0500

openafs (1.2.8-1) unstable; urgency=low

  * New upstream version

 -- Sam Hartman <hartmans@debian.org>  Tue, 10 Dec 2002 23:43:46 -0500

openafs (1.2.7-3) unstable; urgency=low

  * Apparently OpenAFS and  ircd conflict on a UDP port, so you can't use
    both at once, Closes: #150242
  * Patch from seph to add -nosettime when ntp is installed, Closes: #155123
  * Fix bosserver  shutdown on restart after upgrade, Closes :#155586
  * Install translate_et, Closes: #138672
  * Allow byacc instead of bison
  
 -- Sam Hartman <hartmans@debian.org>  Tue,  3 Dec 2002 22:30:44 -0500

openafs (1.2.7-2) unstable; urgency=low

  * Fix uss to build with bison 1.50 and 1.75 so we can throw away the
    resulting binaries, Closes: #164366
  * Evaluate all limited range of comparison warnings; a warning in
    rxkad_client.c remains but is harmless, other warnings pointed to
    potential problems that were fixed, Closes: #162754
  * Fix s390 modules to actually build, Closes: #162772

 -- Sam Hartman <hartmans@debian.org>  Sun, 20 Oct 2002 15:20:19 -0400

openafs (1.2.7-1) unstable; urgency=low

  * Fix typo in templates, Closes: #150356
  
  * New upstream version

 -- Sam Hartman <hartmans@debian.org>  Thu, 26 Sep 2002 16:11:25 -0400

openafs (1.2.6-1) unstable; urgency=low


  * New upstream version
  * Update CellServDB, Closes: #154893
  * Add debconf support for fakestat
  * Patch from Sergio Gelato to avoid use of host, Closes: #144264
  * Install sys because it was requested
  * Fix version string, Closes: #153136
 -- Sam Hartman <hartmans@debian.org>  Fri,  2 Aug 2002 17:33:11 -0400

openafs (1.2.5-1) unstable; urgency=low

  * New upstream version.

 -- Sam Hartman <hartmans@debian.org>  Mon, 10 Jun 2002 08:09:05 -0400

openafs (1.2.4-1) unstable; urgency=low

  * New upstream version
  * Now builds for ia64, closes: #142287
  * Now works again with 2.2 kernels, thanks to upstream fix, closes: #140187
  * openafs-modules-source depends on kernel-package, Closes: #137169
  * Fix typo in readme.modules, Closes: #148155

 -- Sam Hartman <hartmans@debian.org>  Sun,  2 Jun 2002 17:54:42 -0400

openafs (1.2.3final2-5) unstable; urgency=medium

  * Fix subarch handling, closes: #139662
  * Update module control files to use  net not non-us

 -- Sam Hartman <hartmans@debian.org>  Thu, 18 Apr 2002 13:13:16 -0400

openafs (1.2.3final2-4) unstable; urgency=low

  * Move from non-us to main.
  * Fix ultrasparc 2.4 build to actually work.

 -- Sam Hartman <hartmans@debian.org>  Sat, 16 Mar 2002 15:33:33 -0500

openafs (1.2.3final2-3) unstable; urgency=medium

  * Oops, install backup

 -- Sam Hartman <hartmans@debian.org>  Thu,  7 Mar 2002 08:12:34 -0500

openafs (1.2.3final2-2) unstable; urgency=low

  * Add dynroot support to debconf; currently no support for creating
    CellAliases  automatically
  * Don't call depmod since we call update-modules, closes: #132851
  * Add hppa to debian/sysname, process.c patch from Lamont, closes: #134173

 -- Sam Hartman <hartmans@debian.org>  Mon, 25 Feb 2002 15:45:32 -0500

openafs (1.2.3final2-1) unstable; urgency=low

  * Upstream released a new version that they call 1.2.3 after things were
    tagged  in the Debian repository.

 -- Sam Hartman <hartmans@debian.org>  Wed, 30 Jan 2002 16:59:04 -0500

openafs (1.2.3final-1) unstable; urgency=low

  * New upstream release
  * Add support for fs setcrypt in debconf; by default traffic is encrypted.

 -- Sam Hartman <hartmans@debian.org>  Wed, 30 Jan 2002 10:46:46 -0500

openafs (1.2.3candidate3-1) unstable; urgency=low

  *  New  upstream release candidate
  * Use different version number format; people who installed rc1 will
    need to upgrade manually.  Sorry, but rc1 was never uploaded to Debian.
  * Support sparc_linux24

 -- Sam Hartman <hartmans@debian.org>  Sun, 27 Jan 2002 19:57:04 -0500

openafs (1.2.3.candidate1-1) unstable; urgency=low

  *  New upstream release candidate
  * Add ia64 as a potential architecture

 -- Sam Hartman <hartmans@debian.org>  Tue, 22 Jan 2002 19:00:51 -0500

openafs (1.2.2-3) unstable; urgency=low

  * Support s390, closes: #123540
  * Support update-alternatives for pagsh, closes: #122144
  * Note that alpha port doesn't work for fileservers, closes: #127387
  * Implement subarch, closes: #126192

 -- Sam Hartman <hartmans@debian.org>  Mon,  7 Jan 2002 05:26:03 -0500

openafs (1.2.2-2) unstable; urgency=low

  * Don't declare lseek in auth/ktc.c; sent upstream
  * Allow /etc/openafs/server to be mode 700 and /var/lib/openafs to be
    755, closes: #120072
  *  Don't try to shut down during afs-newcell until we've done enough
    that works, closes: #119452
  * Fix message  output on server failed to start, closes: #119461
  * Fix openafs to deal if /etc/openafs/server/ThisCell has a newline,
    closes: #118086 

 -- Sam Hartman <hartmans@debian.org>  Sun, 25 Nov 2001 20:03:01 -0500

openafs (1.2.2-1) unstable; urgency=low

  * New upstream release.
  * We now require openafs-modules1 and conflict with openafs-modules.
  Our modules packages now provide openafs-modules1.  This is because
  upstream made a forward and backward incompatible change in the modules
  interface.
   * Include buserver in openafs-dbserver, butc and fms in openafs-client.c
    butc and fms may move, but they are there for now, closes: #114313

 -- Sam Hartman <hartmans@debian.org>  Sun, 14 Oct 2001 15:07:10 -0400

openafs (1.2.1-1) unstable; urgency=low

  * New upstream version.
  * Document that you may need to append a version for newer kernels,
    closes: #112246 

 -- Sam Hartman <hartmans@debian.org>  Thu, 20 Sep 2001 03:10:54 -0400

openafs (1.2.0-3) unstable; urgency=high

  * High until we get this into testing.
  * Fix dependency on ncurses, closes: #112244
  * Fix typo in German template added in last version, closes: #112289

 -- Sam Hartman <hartmans@debian.org>  Fri, 14 Sep 2001 23:40:25 -0400

openafs (1.2.0-2) unstable; urgency=high

  * Fix PPC makefile so that it finds install; this time actually
    submitted upstream. 
  * Have openafs-modules-source depend on libpam0g-dev because upstream
    seems to need it.  Bug opened upstream asking if this is really necessary.
  * Include German template, closes: #110087

 -- Sam Hartman <hartmans@debian.org>  Thu, 13 Sep 2001 16:58:53 -0400

openafs (1.2.0-1) unstable; urgency=high

  * Fix typo in  README.servers; thanks to mdz@debian.org, closes: #109199
  * Upstream patch for configure-style path handling accepted, closes: #88897
  * New upstream version.
  * Update upstream changelog

 -- Sam Hartman <hartmans@debian.org>  Tue, 11 Sep 2001 16:21:35 -0400

openafs (1.1.1-3) unstable; urgency=low

  * Oops, that last upstream patch for rx debug and version didn't work on
    Linux.  Since some Debian users may run Linux, let's try again.

 -- Sam Hartman <hartmans@debian.org>  Sat, 21 Jul 2001 12:48:00 -0400

openafs (1.1.1-2) unstable; urgency=medium

  * Swallow before vomiting, for it is the Debconf way, closes: #106030
  * Fix setting of INSTALL macro on powerpc, closes: #106019
  * Support AFSDB in debconf.  By default now (assuming you take the new
    /etc/openafs/afs.conf), AFS will look up cells  it doesn't know
    about in DNS.
  * Include upstream patch to prevent potential DOS with two RX servers
    looping rxdebug and version amongst each other.
  * Install rxdebug (oops)
  * Fix lintian overrides to get Lintian to stop complaining about
    non-problems. 

 -- Sam Hartman <hartmans@debian.org>  Sat, 21 Jul 2001 08:53:10 -0400

openafs (1.1.1-1) unstable; urgency=low

  * New upstream release to fix readlink sometimes giving permission
    denied when it shouldn't.
  * Bring back the upstream changelog, now with change descriptions
  * Patch to give better error messages when  copyonwrite fails in the
    fileserver (contributed upstream)
  * New CellServDB
  
 -- Sam Hartman <hartmans@debian.org>  Fri, 20 Jul 2001 08:12:24 -0400

openafs (1.1.0-1) unstable; urgency=low

  * New Upstream release.
  * Warn if not running as root for afs-newcell|rootvol, closes: #103532
  * Work around upstream make clean target not working correctly.
 -- Sam Hartman <hartmans@debian.org>  Mon, 16 Jul 2001 06:13:41 -0400

openafs (1.0.90.20010710.snapshot-1) experimental; urgency=low

  *  New upstream snapshot
  * Fix module package to not have build cruft
  * Use --disable-kernel-module option except for module sources
  * Attempt to build modules correctly, although still not in right place
  * Pretend we build for alpha. This is mostly not a fiction, although I
    don't really know that much more than the kernel module and afsd
    work.  The pointer cast warnings are frightening.

 -- Sam Hartman <hartmans@debian.org>  Wed, 11 Jul 2001 11:41:22 -0400

openafs (1.0.90.20010704.snapshot-1) experimental; urgency=low

  * New upstream snapshot.  Support AFSDB records and many other
    features.  Not at all stable yet.  This is packaged so I and others
    can try it out.

 -- Sam Hartman <hartmans@debian.org>  Thu,  5 Jul 2001 04:04:20 -0400

openafs (1.0.4-3) unstable; urgency=medium

  * Fix patch introduced in -2 to be consistent with what is sent upstream.
  * openafs-modules-source depends on debhelper

 -- Sam Hartman <hartmans@debian.org>  Wed,  4 Jul 2001 03:52:37 -0400

openafs (1.0.4-2) unstable; urgency=low

  * Fix modversions and athlon memcpy mmx bug, closes: #91925
  * Fix openafs-client to fail rather than starting a useless afsd if we don't have any db servers
  * If AFS client fails to start for afs-newcell, then complain, closes: #98303
  * New CellServDB
  * Fix module builds on non-i386, closes: #100939

 -- Sam Hartman <hartmans@debian.org>  Sun, 17 Jun 2001 01:22:37 -0400

openafs (1.0.4-1) unstable; urgency=low

  * New upstream version, closes: #92776
  * Allow openafs-client to depend on openafs-modules-source not just
    openafs-modules.  This allows us to be installable on testing even
    without binary modules which may become a necessity given the current
    kernel image mess.
  *  implement target for modules_clean, closes: #95049

 -- Sam Hartman <hartmans@debian.org>  Tue, 24 Apr 2001 14:56:57 -0400

openafs (1.0.3-2) unstable; urgency=low

  * Fix  direntry type to be DT_UNKNOWN not DT_DIR on Linux (contributed upstream)
  * Return ENOTEMPTY not ENOTDIR for rmdir of non-empty directory, closes: #82589
  * Include build instructions in modules, closes: #92032
  * Don't grep a file for a potentially null string, closes: #89967

 -- Sam Hartman <hartmans@debian.org>  Thu, 29 Mar 2001 22:09:29 -0500

openafs (1.0.3-1) unstable; urgency=low

  * New upstream version
  * Allow host to be used instead of dnsutils, closes: #87915
  * Document kernel module build.
  * Include upstream changelog

 -- Sam Hartman <hartmans@debian.org>  Thu,  8 Mar 2001 14:35:57 -0500

openafs (1.0.2-3) unstable; urgency=low

  * Apply patch from  Stefan Kluth  <skluth@mppmu.mpg.de> for ppc_linux22
  * Back out architecture change from last version; no good way to
    actually solve that problem apparently. 


 -- Sam Hartman <hartmans@debian.org>  Sat, 17 Feb 2001 23:45:06 -0500

openafs (1.0.2-2) unstable; urgency=low

  * Provide openafs-ptutil in hope that apt will deal better with upgrade,
    closes: #84303
  * Make thiscell default to dnsdomainname so things don't break quite as
    bad if you don't enter it, closes: #81149 
  * Include source architecture line, Closes: #84530
  * Rebuild with new debhelper to fix dh_installinit not shutting down on
    removal (Thanks Joey) (now requires debhelper 2.2.20)
  * Move CellServDB to /usr/share/openafs  so we comply with policy 3.5

 -- Sam Hartman <hartmans@debian.org>  Mon,  5 Feb 2001 13:23:51 -0500

openafs (1.0.2-1) unstable; urgency=low

  * Add support for ppc and sparc, closes: #80835
  * Update maintainer address for modules.
  * Support for 2.4.0 final (and not just prereleases as before), closes: #82751
  * New upstream version.
  * Conflict with openafs-ptutil since it is now included
  * Fix message in RC script, closes: #82489
  * Attempt to avoid using pinstall  in kernel module build

 -- Sam Hartman <hartmans@debian.org>  Fri, 19 Jan 2001 22:38:32 -0500

openafs (1.0.1-3) unstable; urgency=low

  * Add support for Linux Kernel 2.4.x.
  * Note that administration scripts are released under the GPL.

 -- Sam Hartman <hartmans@debian.org>  Mon,  18 Dec 2000 19:06:00 -0500


openafs (1.0.1-2) unstable; urgency=medium

  * New maintainer address.
  * Depend on debhelper 2.1.16 for /usr/share/doc symlinks.
  * Only run init script once; confusion with DH_OPTIONS
  * Fix bosserver to look in /usr/openafs/lib so it restarts correctly every Sunday.
  * Upload to Debian (Gloses: BUG#69336)
  * Do not generate .map file for module; depmod complains.

 -- Sam Hartman <hartmans@debian.org>  Wed,  6 Dec 2000 11:21:53 -0500

openafs (1.0.1-1) unstable; urgency=low

  * New upstream version
  * Fix typo in openafs-client templates.
  * Clarify that afs-newcell sets up for afs-rootvol 

 -- Sam Hartman <hartmans@mit.edu>  Sun,  3 Dec 2000 02:04:50 -0500

openafs (1.0.snap20001106-10) unstable; urgency=low

  * Release (Closes: BUG#69336)
  * Fix typo and afs-rootvol and test from CLI

 -- Sam Hartman <hartmans@mit.edu>  Sat,  2 Dec 2000 00:44:37 -0500

openafs (1.0.snap20001106-9) unstable; urgency=medium

  * Fix openafs-fileserver restart to do a bos restart
  * Document that AFS key must be single-DES.
  * afs-rootvol: use the -fast option so we do not hang forever on bad cells or firewalls.
  * Fix priority on openafs-client rc script to run after server starts.

 -- Sam Hartman <hartmans@mit.edu>  Wed, 29 Nov 2000 20:43:59 -0500

openafs (1.0.snap20001106-8) unstable; urgency=low

  * Modules no longer depend on the tlient; client depends on modules.
    This works better for AFS, even though it is not the way packages like
    alsa-base work.
  * Fix several typos in configuration scripts.
  * Clarify that it starts the client just after debconf.

 -- Sam Hartman <hartmans@mit.edu>  Wed, 29 Nov 2000 13:10:43 -0500

openafs (1.0.snap20001106-7) unstable; urgency=low

  * Add command line options to afs-newcell
  * Fix control.module for real this time.
  * Add kpasswd and kas to the openafs-kpasswd package.
  * Add manpage for afs-newcell and many undocumented links.
  * Remove PAM module from libopenafs-dev.
  * Instal udebug, pagsh, cmdebug.
  * Remove execute bit from some includes in /usr/include.

 --  Sam Hartman <hartmans@mit.edu>  Mon, 27 Nov 2000 03:02:57 -0500

openafs (1.0.snap20001106-6) unstable; urgency=medium

  * Add config option to disable  client on boot
  * Create rc.d links
  * Make CellServDB handled by postinst not a conffile.  Sadly AFSDB
    records will be a while in the future.
  * New script: afs-newcell to configure a dbserver
  * Use the native Debian install instead of afs install while building;
    works  under fakeroot.  Important for modules package.
  * Fix purge to delete configuration files

 --  <Sam Hartman <hartmans@mit.edu>  Sat, 25 Nov 2000 01:09:55 -0500

openafs (1.0.snap20001106-5) unstable; urgency=low

  * Make change so kdump builds on potato

 --  Sam Hartman <hartmans@mit.edu>  Sun, 19 Nov 2000 19:27:01 -0500

openafs (1.0.snap20001106-4) unstable; urgency=low

  * Fix so dpkg-buildpackage works.  Oops.

 --  Sam Hartman <hartmans@mit.edu>  Sun, 19 Nov 2000 02:18:05 -0500

openafs (1.0.snap20001106-3) unstable; urgency=low

  * Increase stacksize for server processes so they don't dump core.
  * New script: afs-rootvol--creates the root.afs and root.cell.  Works
    fairly well except that it is overly verbose and that it has my test
    cell hardcoded.  This script will evolve into part of a new cell
    config tool. 


  --
  * Support removing module for smP
  * Prune build directories out of modules sources--oops
  * Fix bogus depends for module sources--note that it really does want
    bison and flex at least for now.

 --  Sam Hartman <hartmans@mit.edu>  Thu, 16 Nov 2000 01:39:48 -0500

openafs (1.0.snap20001106-2) unstable; urgency=low

  * Fix directories for servers to be FHS-reasonable
  * Fix init.d script to actually work for stop this time--tested and works
  * Add server packages; fairly useless right now but at least we
      ship the binaries
  * Check to make sure home cell exists and warn user if not
  * Fix purge for openafs-client

 --  Sam Hartman <hartmans@mit.edu>  Fri, 10 Nov 2000 23:35:30 -0500

openafs (1.0.snap20001106-1) unstable; urgency=low

  * New Upstream version
  * Fix init.d script to properly remove openafs.o

 --  Sam Hartman <hartmans@mit.edu>  Tue,  7 Nov 2000 13:55:47 -0500

openafs (1.0.snap20001104-1) unstable; urgency=low

  * New upstream snapshot
  * Fix path to afsd in /etc/init.d/openafs-client
  * Build openafs module packages

 --  Sam Hartman <hartmans@mit.edu>  Mon,  6 Nov 2000 09:39:11 -0500

openafs (1.0.snap20001103-1) unstable; urgency=low

  * Initial Release.

 -- unknown <hartmans@snorklewacker.mit.edu>  Fri,  3 Nov 2000 23:41:41 -0500<|MERGE_RESOLUTION|>--- conflicted
+++ resolved
@@ -1,7 +1,3 @@
-<<<<<<< HEAD
-openafs (1.6.9-2) unstable; urgency=medium
-
-=======
 openafs (1.6.10~pre1-1) experimental; urgency=low
 
   [ Benjamin Kaduk ]
@@ -35,13 +31,20 @@
   [ Andrew Deason ]
   * Include the new volscan tool in openafs-fileserver.
 
->>>>>>> ead6f076
   [ Russ Allbery ]
   * Retroactively add the CVE for OPENAFS-SA-2014-002 to the changelog for
     1.6.9-1.  It was assigned after the release was uploaded.
   * Add Benjamin Kaduk as Maintainer and move myself to Uploaders.
 
-<<<<<<< HEAD
+ -- Benjamin Kaduk <kaduk@mit.edu>  Tue, 19 Aug 2014 18:53:34 -0400
+
+openafs (1.6.9-2) unstable; urgency=medium
+
+  [ Russ Allbery ]
+  * Retroactively add the CVE for OPENAFS-SA-2014-002 to the changelog for
+    1.6.9-1.  It was assigned after the release was uploaded.
+  * Add Benjamin Kaduk as Maintainer and move myself to Uploaders.
+
   [ Benjamin Kaduk ]
   * Apply upstream deltas to fix the build with the linux kernel 3.16
     (Closes: #762248):
@@ -50,9 +53,6 @@
   * Update README.source for the gbp pq patch-management procedure.
 
  -- Benjamin Kaduk <kaduk@mit.edu>  Mon, 22 Sep 2014 13:17:12 -0400
-=======
- -- Benjamin Kaduk <kaduk@mit.edu>  Tue, 19 Aug 2014 18:53:34 -0400
->>>>>>> ead6f076
 
 openafs (1.6.9-1) unstable; urgency=high
 
