--- conflicted
+++ resolved
@@ -1,4 +1,3 @@
-<<<<<<< HEAD
 openafs (1.8.0~pre2-1) UNRELEASED; urgency=low
 
   * Add versioned build-depends for renamed symbols in heimdal-multidev.
@@ -75,7 +74,7 @@
       upstream changelog for details.
 
  -- Benjamin Kaduk <kaduk@mit.edu>  Tue, 13 Dec 2016 01:49:46 -0500
-=======
+
 openafs (1.6.21-3) unstable; urgency=medium
 
   * Build documentation with FORCE_SOURCE_DATE=1, without which pdfTeX
@@ -85,7 +84,6 @@
     build failure on s390x with Linux kernel 4.12.  (LP: #1711835)
 
  -- Anders Kaseorg <andersk@mit.edu>  Wed, 30 Aug 2017 23:42:03 -0400
->>>>>>> f417b0dd
 
 openafs (1.6.21-2) unstable; urgency=medium
 
