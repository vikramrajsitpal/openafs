--- conflicted
+++ resolved
@@ -1,4 +1,3 @@
-<<<<<<< HEAD
 openafs (1.8.0~pre2-1) experimental; urgency=low
 
   * Add versioned build-depends for renamed symbols in heimdal-multidev.
@@ -76,7 +75,7 @@
       upstream changelog for details.
 
  -- Benjamin Kaduk <kaduk@mit.edu>  Tue, 13 Dec 2016 01:49:46 -0500
-=======
+
 openafs (1.6.22-1) unstable; urgency=high
 
   * New upstream security release:
@@ -84,7 +83,6 @@
     - Improved support for recent Linux versions
 
  -- Benjamin Kaduk <kaduk@mit.edu>  Tue, 05 Dec 2017 10:28:15 -0600
->>>>>>> 4e6ede88
 
 openafs (1.6.21-3) unstable; urgency=medium
 
