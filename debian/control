Source: openafs
Section: net
Priority: optional
Maintainer: Benjamin Kaduk <kaduk@mit.edu>
Uploaders: Russ Allbery <rra@debian.org>, Sam Hartman <hartmans@debian.org>,
 Anders Kaseorg <andersk@mit.edu>
Build-Depends: debhelper (>= 9.20160709~), autoconf, automake, bison, comerr-dev,
 cpio, flex, libfuse-dev, libkrb5-dev, libncurses5-dev,
<<<<<<< HEAD
 libpam0g-dev, libxml2-utils, perl, pkg-config, dh-systemd,
 libtool, heimdal-multidev (>= 1.7~git20150920)
=======
 libpam0g-dev, libxml2-utils, perl, pkg-config
>>>>>>> 4e6ede88
Build-Depends-Indep: dblatex, dkms (>= 2.1.1.1), docbook-xsl, doxygen (>= 1.8.4-1~),
 xsltproc
Standards-Version: 4.1.2
Homepage: http://www.openafs.org/
Vcs-Git: git://anonscm.debian.org/pkg-k5-afs/openafs.git
Vcs-Browser: http://anonscm.debian.org/gitweb/?p=pkg-k5-afs/openafs.git

Package: openafs-client
Architecture: alpha amd64 arm armel armhf i386 ia64 powerpc powerpcspe ppc64 s390 s390x sparc
Depends: ${shlibs:Depends}, ${misc:Depends}, lsb-base (>= 3.0-6)
Recommends: lsof, openafs-modules-dkms (>= ${source:Version})
 | openafs-modules-source (>= ${source:Version})
 | openafs-modules3
Suggests: openafs-doc, openafs-krb5
Conflicts: arla
Breaks: openafs-modules1, openafs-modules2
Description: AFS distributed filesystem client support
 AFS is a distributed filesystem allowing cross-platform sharing of
 files among multiple computers.  Facilities are provided for access
 control, authentication, backup and administrative management.
 .
 This package provides basic client support to mount and manipulate
 AFS.  If your site uses Kerberos v5 authentication for AFS, you will also
 want to install openafs-krb5.

Package: openafs-fuse
Priority: optional
Architecture: alpha amd64 arm armel armhf i386 ia64 powerpc ppc64 s390 s390x sparc
Depends: ${shlibs:Depends}, ${misc:Depends},
 openafs-client (= ${binary:Version})
Description: AFS distributed file system experimental FUSE client
 AFS is a distributed filesystem allowing cross-platform sharing of
 files among multiple computers.  Facilities are provided for access
 control, authentication, backup and administrative management.
 .
 This package provides an experimental FUSE implementation of the AFS
 client as afsd.fuse.  This currently only provides read-only access to
 AFS, doesn't work with all of the normal AFS client programs, and must be
 started manually, but may be of interest in situations where read-only
 access is sufficient and the kernel module cannot be built.

<<<<<<< HEAD
=======
Package: openafs-kpasswd
Priority: optional
Architecture: alpha amd64 arm armel armhf i386 ia64 powerpc powerpcspe ppc64 s390 s390x sparc
Depends: ${shlibs:Depends}, ${misc:Depends},
 openafs-client (= ${binary:Version})
Conflicts: krb5-user, heimdal-clients, kerberos4kth-clients
Description: AFS distributed filesystem old password changing
 AFS is a distributed filesystem allowing cross-platform sharing of
 files among multiple computers.  Facilities are provided for access
 control, authentication, backup and administrative management.
 .
 This package provides kpasswd and kas, utilities needed by the OpenAFS
 kaserver to create users and change passwords.  Only install this package
 if you are already using kaserver; generally you should not install this
 package for new cells or for cells using Kerberos v5.

>>>>>>> 4e6ede88
Package: openafs-fileserver
Architecture: alpha amd64 arm armel armhf i386 ia64 powerpc powerpcspe ppc64 s390 s390x sparc
Depends: ${shlibs:Depends}, ${misc:Depends}, lsb-base (>= 3.0-6), openafs-client
Recommends: ntp | time-daemon
Suggests: openafs-doc
Description: AFS distributed filesystem file server
 AFS is a distributed filesystem allowing cross-platform sharing of
 files among multiple computers.  Facilities are provided for access
 control, authentication, backup and administrative management.
 .
 This package provides the AFS fileserver binaries.  It should be
 installed on any machine that will export files into AFS.

Package: openafs-dbserver
Architecture: alpha amd64 arm armel armhf i386 ia64 powerpc powerpcspe ppc64 s390 s390x sparc
Depends: ${shlibs:Depends}, ${perl:Depends}, ${misc:Depends},
 openafs-fileserver
Recommends: openafs-client
Suggests: openafs-doc
Description: AFS distributed filesystem database server
 AFS is a distributed filesystem allowing cross-platform sharing of
 files among multiple computers.  Facilities are provided for access
 control, authentication, backup and administrative management.
 .
 This package provides AFS database server binaries.  It should be
 installed on the servers that will act as volume location and
 protection servers.

Package: openafs-doc
Section: doc
Architecture: all
Multi-Arch: foreign
Depends: ${misc:Depends}
Description: AFS distributed filesystem documentation
 AFS is a distributed filesystem allowing cross-platform sharing of files
 among multiple computers.  Facilities are provided for access control,
 authentication, backup and administrative management.
 .
 This package contains the OpenAFS user's and reference manuals, some
 protocol documentation, and other OpenAFS documentation.

Package: openafs-krb5
Architecture: alpha amd64 arm armel armhf i386 ia64 powerpc powerpcspe ppc64 s390 s390x sparc
Depends: ${shlibs:Depends}, ${misc:Depends}
Breaks: openafs-client (<< 1.4.7.dfsg1-1)
Description: AFS distributed filesystem Kerberos 5 integration
 AFS is a distributed filesystem allowing cross-platform sharing of files
 among multiple computers.  Facilities are provided for access control,
 authentication, backup and administrative management.
 .
 This package provides aklog, a utility for authenticating to AFS using
 Kerberos 5.  It also provides asetkey, a utility to set AFS server keys
 from a Kerberos keytab, and ka-forwarder, a utility to forward kaserver
 requests to a KDC using fakeka.

Package: libkopenafs2
Section: libs
Architecture: alpha amd64 arm armel armhf i386 ia64 powerpc ppc64 s390 s390x sparc
Depends: ${shlibs:Depends}, ${misc:Depends}
Description: AFS distributed file system runtime library (PAGs)
 AFS is a distributed filesystem allowing cross-platform sharing of
 files among multiple computers.  Facilities are provided for access
 control, authentication, backup and administrative management.
 .
 This package provides the shared library implementing an interface to
 manipulating AFS process authentication groups (PAGs).  It provides the
 a subset of the interface provided by the Heimdal libkafs library.

Package: libafsauthent2
Section: libs
Architecture: alpha amd64 arm armel armhf i386 ia64 powerpc ppc64 s390 s390x sparc
Depends: ${shlibs:Depends}, ${misc:Depends}
Description: AFS distributed file system runtime library (authentication)
 AFS is a distributed filesystem allowing cross-platform sharing of
 files among multiple computers.  Facilities are provided for access
 control, authentication, backup and administrative management.
 .
 This package provides the shared library implementing AFS client
 authentication and token management.

Package: libafsrpc2
Section: libs
Architecture: alpha amd64 arm armel armhf i386 ia64 powerpc ppc64 s390 s390x sparc
Depends: ${shlibs:Depends}, ${misc:Depends}
Description: AFS distributed file system runtime library (RPC layer)
 AFS is a distributed filesystem allowing cross-platform sharing of
 files among multiple computers.  Facilities are provided for access
 control, authentication, backup and administrative management.
 .
 This package provides the shared library implementing the Rx protocol and
 other AFS RPC functionality.

Package: libopenafs-dev
Section: libdevel
Priority: optional
Architecture: alpha amd64 arm armel armhf i386 ia64 powerpc powerpcspe ppc64 s390 s390x sparc
Depends: ${shlibs:Depends}, ${misc:Depends},
 libafsauthent2 (= ${binary:Version}), libafsrpc2 (= ${binary:Version}),
 libkopenafs2 (= ${binary:Version}),
Suggests: openafs-doc
Conflicts: arla-dev, liblwp-dev
Description: AFS distributed filesystem development libraries
 AFS is a distributed filesystem allowing cross-platform sharing of
 files among multiple computers.  Facilities are provided for access
 control, authentication, backup and administrative management.
 .
 This package provides static development libraries and headers
 needed to compile AFS applications.

Package: openafs-modules-source
Section: kernel
Priority: optional
Architecture: all
Depends: ${misc:Depends}, debhelper (>= 8),
 module-assistant | kernel-package, perl
Recommends: openafs-client (>= ${source:Version})
Description: AFS distributed filesystem kernel module source
 AFS is a distributed filesystem allowing cross-platform sharing of
 files among multiple computers.  Facilities are provided for access
 control, authentication, backup and administrative management.
 .
 This package provides the source to the AFS kernel module in a form
 suitable for use by module-assistant or kernel-package.

Package: openafs-modules-dkms
Section: kernel
Priority: optional
Architecture: all
Depends: ${misc:Depends}, ${perl:Depends}, dkms, libc6-dev
Recommends: openafs-client (>= ${source:Version})
Description: AFS distributed filesystem kernel module DKMS source
 AFS is a distributed filesystem allowing cross-platform sharing of
 files among multiple computers.  Facilities are provided for access
 control, authentication, backup and administrative management.
 .
 This package contains the source for the AFS kernel module, packaged with
<<<<<<< HEAD
 appropriate configuration for DKMS to build new modules dynamically.
=======
 appropriate configuration for DKMS to build new modules dynamically.

Package: libpam-openafs-kaserver
Architecture: alpha amd64 arm armel armhf i386 ia64 powerpc powerpcspe ppc64 s390 s390x sparc
Section: admin
Priority: optional
Depends: ${shlibs:Depends}, ${misc:Depends},
 openafs-client (= ${binary:Version})
Description: AFS distributed filesystem kaserver PAM module
 AFS is a distributed filesystem allowing cross-platform sharing of
 files among multiple computers.  Facilities are provided for access
 control, authentication, backup and administrative management.
 .
 This package provides a PAM module for existing  sites using the AFS
 kaserver for authentication.  New sites should use a Kerberos v5
 implementation, a Kerberos v5 PAM module such as libpam-krb5, and
 libpam-afs-session.
>>>>>>> 4e6ede88
<|MERGE_RESOLUTION|>--- conflicted
+++ resolved
@@ -6,12 +6,8 @@
  Anders Kaseorg <andersk@mit.edu>
 Build-Depends: debhelper (>= 9.20160709~), autoconf, automake, bison, comerr-dev,
  cpio, flex, libfuse-dev, libkrb5-dev, libncurses5-dev,
-<<<<<<< HEAD
- libpam0g-dev, libxml2-utils, perl, pkg-config, dh-systemd,
+ libpam0g-dev, libxml2-utils, perl, pkg-config,
  libtool, heimdal-multidev (>= 1.7~git20150920)
-=======
- libpam0g-dev, libxml2-utils, perl, pkg-config
->>>>>>> 4e6ede88
 Build-Depends-Indep: dblatex, dkms (>= 2.1.1.1), docbook-xsl, doxygen (>= 1.8.4-1~),
  xsltproc
 Standards-Version: 4.1.2
@@ -53,25 +49,6 @@
  started manually, but may be of interest in situations where read-only
  access is sufficient and the kernel module cannot be built.
 
-<<<<<<< HEAD
-=======
-Package: openafs-kpasswd
-Priority: optional
-Architecture: alpha amd64 arm armel armhf i386 ia64 powerpc powerpcspe ppc64 s390 s390x sparc
-Depends: ${shlibs:Depends}, ${misc:Depends},
- openafs-client (= ${binary:Version})
-Conflicts: krb5-user, heimdal-clients, kerberos4kth-clients
-Description: AFS distributed filesystem old password changing
- AFS is a distributed filesystem allowing cross-platform sharing of
- files among multiple computers.  Facilities are provided for access
- control, authentication, backup and administrative management.
- .
- This package provides kpasswd and kas, utilities needed by the OpenAFS
- kaserver to create users and change passwords.  Only install this package
- if you are already using kaserver; generally you should not install this
- package for new cells or for cells using Kerberos v5.
-
->>>>>>> 4e6ede88
 Package: openafs-fileserver
 Architecture: alpha amd64 arm armel armhf i386 ia64 powerpc powerpcspe ppc64 s390 s390x sparc
 Depends: ${shlibs:Depends}, ${misc:Depends}, lsb-base (>= 3.0-6), openafs-client
@@ -208,24 +185,4 @@
  control, authentication, backup and administrative management.
  .
  This package contains the source for the AFS kernel module, packaged with
-<<<<<<< HEAD
- appropriate configuration for DKMS to build new modules dynamically.
-=======
- appropriate configuration for DKMS to build new modules dynamically.
-
-Package: libpam-openafs-kaserver
-Architecture: alpha amd64 arm armel armhf i386 ia64 powerpc powerpcspe ppc64 s390 s390x sparc
-Section: admin
-Priority: optional
-Depends: ${shlibs:Depends}, ${misc:Depends},
- openafs-client (= ${binary:Version})
-Description: AFS distributed filesystem kaserver PAM module
- AFS is a distributed filesystem allowing cross-platform sharing of
- files among multiple computers.  Facilities are provided for access
- control, authentication, backup and administrative management.
- .
- This package provides a PAM module for existing  sites using the AFS
- kaserver for authentication.  New sites should use a Kerberos v5
- implementation, a Kerberos v5 PAM module such as libpam-krb5, and
- libpam-afs-session.
->>>>>>> 4e6ede88
+ appropriate configuration for DKMS to build new modules dynamically.